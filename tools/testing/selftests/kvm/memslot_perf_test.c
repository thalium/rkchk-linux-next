--- conflicted
+++ resolved
@@ -113,13 +113,9 @@
 static sem_t vcpu_ready;
 
 static bool map_unmap_verify;
-<<<<<<< HEAD
-static bool disable_slot_zap_quirk;
-=======
 #ifdef __x86_64__
 static bool disable_slot_zap_quirk;
 #endif
->>>>>>> 9372b6c4
 
 static bool verbose;
 #define pr_info_v(...)				\
@@ -585,15 +581,10 @@
 	uint32_t guest_page_size = data->vm->page_size;
 	uint64_t movesrcgpa, movetestgpa;
 
-<<<<<<< HEAD
-	if (disable_slot_zap_quirk)
-		vm_enable_cap(data->vm, KVM_CAP_DISABLE_QUIRKS2, KVM_X86_QUIRK_SLOT_ZAP_ALL);
-=======
 #ifdef __x86_64__
 	if (disable_slot_zap_quirk)
 		vm_enable_cap(data->vm, KVM_CAP_DISABLE_QUIRKS2, KVM_X86_QUIRK_SLOT_ZAP_ALL);
 #endif
->>>>>>> 9372b6c4
 
 	movesrcgpa = vm_slot2gpa(data, data->nslots - 1);
 
@@ -984,19 +975,13 @@
 		case 'd':
 			map_unmap_verify = true;
 			break;
-<<<<<<< HEAD
-=======
 #ifdef __x86_64__
->>>>>>> 9372b6c4
 		case 'q':
 			disable_slot_zap_quirk = true;
 			TEST_REQUIRE(kvm_check_cap(KVM_CAP_DISABLE_QUIRKS2) &
 				     KVM_X86_QUIRK_SLOT_ZAP_ALL);
 			break;
-<<<<<<< HEAD
-=======
 #endif
->>>>>>> 9372b6c4
 		case 's':
 			targs->nslots = atoi_paranoid(optarg);
 			if (targs->nslots <= 1 && targs->nslots != -1) {
