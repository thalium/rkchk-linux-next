// SPDX-License-Identifier: GPL-2.0-only
/* Copyright (c) 2024 Yafang Shao <laoar.shao@gmail.com> */

#include "vmlinux.h"
#include <bpf/bpf_helpers.h>
#include <bpf/bpf_tracing.h>

#include "bpf_misc.h"
#include "task_kfunc_common.h"

char _license[] SEC("license") = "GPL";

int bpf_iter_bits_new(struct bpf_iter_bits *it, const u64 *unsafe_ptr__ign,
		      u32 nr_bits) __ksym __weak;
int *bpf_iter_bits_next(struct bpf_iter_bits *it) __ksym __weak;
void bpf_iter_bits_destroy(struct bpf_iter_bits *it) __ksym __weak;

u64 bits_array[511] = {};

SEC("iter.s/cgroup")
__description("bits iter without destroy")
__failure __msg("Unreleased reference")
int BPF_PROG(no_destroy, struct bpf_iter_meta *meta, struct cgroup *cgrp)
{
	struct bpf_iter_bits it;
	u64 data = 1;

	bpf_iter_bits_new(&it, &data, 1);
	bpf_iter_bits_next(&it);
	return 0;
}

SEC("iter/cgroup")
__description("uninitialized iter in ->next()")
__failure __msg("expected an initialized iter_bits as arg #1")
int BPF_PROG(next_uninit, struct bpf_iter_meta *meta, struct cgroup *cgrp)
{
	struct bpf_iter_bits *it = NULL;

	bpf_iter_bits_next(it);
	return 0;
}

SEC("iter/cgroup")
__description("uninitialized iter in ->destroy()")
__failure __msg("expected an initialized iter_bits as arg #1")
int BPF_PROG(destroy_uninit, struct bpf_iter_meta *meta, struct cgroup *cgrp)
{
	struct bpf_iter_bits it = {};

	bpf_iter_bits_destroy(&it);
	return 0;
}

SEC("syscall")
__description("null pointer")
__success __retval(0)
int null_pointer(void)
{
	struct bpf_iter_bits iter;
	int err, nr = 0;
	int *bit;

	err = bpf_iter_bits_new(&iter, NULL, 1);
	bpf_iter_bits_destroy(&iter);
	if (err != -EINVAL)
		return 1;

	bpf_for_each(bits, bit, NULL, 1)
		nr++;
	return nr;
}

SEC("syscall")
__description("bits copy")
__success __retval(10)
int bits_copy(void)
{
	u64 data = 0xf7310UL; /* 4 + 3 + 2 + 1 + 0*/
	int nr = 0;
	int *bit;

	bpf_for_each(bits, bit, &data, 1)
		nr++;
	return nr;
}

SEC("syscall")
__description("bits memalloc")
__success __retval(64)
int bits_memalloc(void)
{
	u64 data[2];
	int nr = 0;
	int *bit;

	__builtin_memset(&data, 0xf0, sizeof(data)); /* 4 * 16 */
	bpf_for_each(bits, bit, &data[0], ARRAY_SIZE(data))
		nr++;
	return nr;
}

SEC("syscall")
__description("bit index")
__success __retval(8)
int bit_index(void)
{
	u64 data = 0x100;
	int bit_idx = 0;
	int *bit;

	bpf_for_each(bits, bit, &data, 1) {
		if (*bit == 0)
			continue;
		bit_idx = *bit;
	}
	return bit_idx;
}

SEC("syscall")
__description("bits too big")
__success __retval(0)
int bits_too_big(void)
{
	u64 data[4];
	int nr = 0;
	int *bit;

	__builtin_memset(&data, 0xff, sizeof(data));
	bpf_for_each(bits, bit, &data[0], 512) /* Be greater than 511 */
		nr++;
	return nr;
}

SEC("syscall")
__description("fewer words")
__success __retval(1)
int fewer_words(void)
{
	u64 data[2] = {0x1, 0xff};
	int nr = 0;
	int *bit;

	bpf_for_each(bits, bit, &data[0], 1)
		nr++;
	return nr;
}

SEC("syscall")
__description("zero words")
__success __retval(0)
int zero_words(void)
{
	u64 data[2] = {0x1, 0xff};
	int nr = 0;
	int *bit;

	bpf_for_each(bits, bit, &data[0], 0)
		nr++;
	return nr;
}

SEC("syscall")
__description("huge words")
__success __retval(0)
int huge_words(void)
{
	u64 data[8] = {0x1, 0x1, 0x1, 0x1, 0x1, 0x1, 0x1, 0x1};
	int nr = 0;
	int *bit;

	bpf_for_each(bits, bit, &data[0], 67108865)
		nr++;
	return nr;
}

SEC("syscall")
__description("max words")
__success __retval(4)
int max_words(void)
{
	volatile int nr = 0;
	int *bit;

	bits_array[0] = (1ULL << 63) | 1U;
	bits_array[510] = (1ULL << 33) | (1ULL << 32);

	bpf_for_each(bits, bit, bits_array, 511) {
		if (nr == 0 && *bit != 0)
			break;
		if (nr == 2 && *bit != 32672)
			break;
		nr++;
	}
	return nr;
}

SEC("syscall")
__description("bad words")
__success __retval(0)
int bad_words(void)
{
<<<<<<< HEAD
	void *bad_addr = (void *)(3UL << 30);
	int nr = 0;
	int *bit;

	bpf_for_each(bits, bit, bad_addr, 1)
		nr++;

	bpf_for_each(bits, bit, bad_addr, 4)
		nr++;

	return nr;
=======
	void *bad_addr = (void *)-4095;
	struct bpf_iter_bits iter;
	volatile int nr;
	int *bit;
	int err;

	err = bpf_iter_bits_new(&iter, bad_addr, 1);
	bpf_iter_bits_destroy(&iter);
	if (err != -EFAULT)
		return 1;

	nr = 0;
	bpf_for_each(bits, bit, bad_addr, 1)
		nr++;
	if (nr != 0)
		return 2;

	err = bpf_iter_bits_new(&iter, bad_addr, 4);
	bpf_iter_bits_destroy(&iter);
	if (err != -EFAULT)
		return 3;

	nr = 0;
	bpf_for_each(bits, bit, bad_addr, 4)
		nr++;
	if (nr != 0)
		return 4;

	return 0;
>>>>>>> 87143817
}<|MERGE_RESOLUTION|>--- conflicted
+++ resolved
@@ -200,19 +200,6 @@
 __success __retval(0)
 int bad_words(void)
 {
-<<<<<<< HEAD
-	void *bad_addr = (void *)(3UL << 30);
-	int nr = 0;
-	int *bit;
-
-	bpf_for_each(bits, bit, bad_addr, 1)
-		nr++;
-
-	bpf_for_each(bits, bit, bad_addr, 4)
-		nr++;
-
-	return nr;
-=======
 	void *bad_addr = (void *)-4095;
 	struct bpf_iter_bits iter;
 	volatile int nr;
@@ -242,5 +229,4 @@
 		return 4;
 
 	return 0;
->>>>>>> 87143817
 }