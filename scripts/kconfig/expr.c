--- conflicted
+++ resolved
@@ -47,10 +47,7 @@
 	e->type = type;
 	e->left._initdata = l;
 	e->right._initdata = r;
-<<<<<<< HEAD
-=======
 	e->val_is_valid = false;
->>>>>>> 9372b6c4
 
 	hash_add(expr_hashtable, &e->node, hash);
 
