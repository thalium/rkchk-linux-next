# SPDX-License-Identifier: GPL-2.0
%YAML 1.2
---
$id: http://devicetree.org/schemas/display/bridge/lvds-codec.yaml#
$schema: http://devicetree.org/meta-schemas/core.yaml#

title: Transparent LVDS encoders and decoders

maintainers:
  - Laurent Pinchart <laurent.pinchart+renesas@ideasonboard.com>

description: |
  This binding supports transparent LVDS encoders and decoders that don't
  require any configuration.

  LVDS is a physical layer specification defined in ANSI/TIA/EIA-644-A. Multiple
  incompatible data link layers have been used over time to transmit image data
  to LVDS panels. This binding targets devices compatible with the following
  specifications only.

  [JEIDA] "Digital Interface Standards for Monitor", JEIDA-59-1999, February
  1999 (Version 1.0), Japan Electronic Industry Development Association (JEIDA)
  [LDI] "Open LVDS Display Interface", May 1999 (Version 0.95), National
  Semiconductor
  [VESA] "VESA Notebook Panel Standard", October 2007 (Version 1.0), Video
  Electronics Standards Association (VESA)

  Those devices have been marketed under the FPD-Link and FlatLink brand names
  among others.

properties:
  compatible:
    oneOf:
      - items:
          - enum:
              - ti,ds90c185   # For the TI DS90C185 FPD-Link Serializer
              - ti,ds90c187   # For the TI DS90C187 FPD-Link Serializer
              - ti,sn75lvds83 # For the TI SN75LVDS83 FlatLink transmitter
          - const: lvds-encoder # Generic LVDS encoder compatible fallback
      - items:
          - enum:
              - ti,ds90cf384a # For the DS90CF384A FPD-Link LVDS Receiver
          - const: lvds-decoder # Generic LVDS decoders compatible fallback
      - enum:
          - thine,thc63lvdm83d # For the THC63LVDM83D LVDS serializer

  ports:
    $ref: /schemas/graph.yaml#/properties/ports

    properties:
      port@0:
        $ref: /schemas/graph.yaml#/$defs/port-base
        description: |
          For LVDS encoders, port 0 is the parallel input
          For LVDS decoders, port 0 is the LVDS input

        properties:
          endpoint:
            $ref: /schemas/media/video-interfaces.yaml#
            unevaluatedProperties: false

            properties:
              data-mapping:
                enum:
                  - jeida-18
                  - jeida-24
                  - vesa-24
                description: |
                  The color signals mapping order. See details in
                  Documentation/devicetree/bindings/display/panel/lvds.yaml

      port@1:
        $ref: /schemas/graph.yaml#/properties/port
        description: |
          For LVDS encoders, port 1 is the LVDS output
          For LVDS decoders, port 1 is the parallel output

    required:
      - port@0
      - port@1

  pclk-sample:
    description:
      Data sampling on rising or falling edge.
    enum:
      - 0  # Falling edge
      - 1  # Rising edge
    default: 0

  powerdown-gpios:
    description:
      The GPIO used to control the power down line of this device.
    maxItems: 1

  power-supply: true

<<<<<<< HEAD
if:
  not:
    properties:
      compatible:
        contains:
          const: lvds-decoder
then:
  properties:
    ports:
      properties:
        port@0:
          properties:
            endpoint:
              properties:
                data-mapping: false
=======
allOf:
  - if:
      not:
        properties:
          compatible:
            contains:
              const: lvds-decoder
    then:
      properties:
        ports:
          properties:
            port@0:
              properties:
                endpoint:
                  properties:
                    data-mapping: false

  - if:
      not:
        properties:
          compatible:
            contains:
              const: lvds-encoder
    then:
      properties:
        pclk-sample: false
>>>>>>> 754e0b0e

required:
  - compatible
  - ports

additionalProperties: false


examples:
  - |
    lvds-encoder {
      compatible = "ti,ds90c185", "lvds-encoder";

      ports {
        #address-cells = <1>;
        #size-cells = <0>;

        port@0 {
          reg = <0>;

          lvds_enc_in: endpoint {
            remote-endpoint = <&display_out_rgb>;
          };
        };

        port@1 {
          reg = <1>;

          lvds_enc_out: endpoint {
            remote-endpoint = <&lvds_panel_in>;
          };
        };
      };
    };

  - |
    lvds-decoder {
      compatible = "ti,ds90cf384a", "lvds-decoder";

      ports {
        #address-cells = <1>;
        #size-cells = <0>;

        port@0 {
          reg = <0>;

          lvds_dec_in: endpoint {
            remote-endpoint = <&display_out_lvds>;
          };
        };

        port@1 {
          reg = <1>;

          lvds_dec_out: endpoint {
            remote-endpoint = <&rgb_panel_in>;
          };
        };
      };
    };

...<|MERGE_RESOLUTION|>--- conflicted
+++ resolved
@@ -94,23 +94,6 @@
 
   power-supply: true
 
-<<<<<<< HEAD
-if:
-  not:
-    properties:
-      compatible:
-        contains:
-          const: lvds-decoder
-then:
-  properties:
-    ports:
-      properties:
-        port@0:
-          properties:
-            endpoint:
-              properties:
-                data-mapping: false
-=======
 allOf:
   - if:
       not:
@@ -137,7 +120,6 @@
     then:
       properties:
         pclk-sample: false
->>>>>>> 754e0b0e
 
 required:
   - compatible
