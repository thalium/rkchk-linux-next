// SPDX-License-Identifier: GPL-2.0
/*
 * arch/arm64/kvm/fpsimd.c: Guest/host FPSIMD context coordination helpers
 *
 * Copyright 2018 Arm Limited
 * Author: Dave Martin <Dave.Martin@arm.com>
 */
#include <linux/irqflags.h>
#include <linux/sched.h>
#include <linux/thread_info.h>
#include <linux/kvm_host.h>
#include <asm/fpsimd.h>
#include <asm/kvm_asm.h>
#include <asm/kvm_host.h>
#include <asm/kvm_mmu.h>
#include <asm/sysreg.h>

/*
 * Called on entry to KVM_RUN unless this vcpu previously ran at least
 * once and the most recent prior KVM_RUN for this vcpu was called from
 * the same task as current (highly likely).
 *
 * This is guaranteed to execute before kvm_arch_vcpu_load_fp(vcpu),
 * such that on entering hyp the relevant parts of current are already
 * mapped.
 */
int kvm_arch_vcpu_run_map_fp(struct kvm_vcpu *vcpu)
{
	int ret;

	struct thread_info *ti = &current->thread_info;
	struct user_fpsimd_state *fpsimd = &current->thread.uw.fpsimd_state;

	/*
	 * Make sure the host task thread flags and fpsimd state are
	 * visible to hyp:
	 */
	ret = create_hyp_mappings(ti, ti + 1, PAGE_HYP);
	if (ret)
		goto error;

	ret = create_hyp_mappings(fpsimd, fpsimd + 1, PAGE_HYP);
	if (ret)
		goto error;

	vcpu->arch.host_thread_info = kern_hyp_va(ti);
	vcpu->arch.host_fpsimd_state = kern_hyp_va(fpsimd);
error:
	return ret;
}

/*
 * Prepare vcpu for saving the host's FPSIMD state and loading the guest's.
 * The actual loading is done by the FPSIMD access trap taken to hyp.
 *
 * Here, we just set the correct metadata to indicate that the FPSIMD
 * state in the cpu regs (if any) belongs to current on the host.
 *
 * TIF_SVE is backed up here, since it may get clobbered with guest state.
 * This flag is restored by kvm_arch_vcpu_put_fp(vcpu).
 */
void kvm_arch_vcpu_load_fp(struct kvm_vcpu *vcpu)
{
	BUG_ON(!current->mm);

	vcpu->arch.flags &= ~(KVM_ARM64_FP_ENABLED |
			      KVM_ARM64_HOST_SVE_IN_USE |
			      KVM_ARM64_HOST_SVE_ENABLED);
	vcpu->arch.flags |= KVM_ARM64_FP_HOST;

	if (test_thread_flag(TIF_SVE))
		vcpu->arch.flags |= KVM_ARM64_HOST_SVE_IN_USE;

	if (read_sysreg(cpacr_el1) & CPACR_EL1_ZEN_EL0EN)
		vcpu->arch.flags |= KVM_ARM64_HOST_SVE_ENABLED;
}

/*
 * If the guest FPSIMD state was loaded, update the host's context
 * tracking data mark the CPU FPSIMD regs as dirty and belonging to vcpu
 * so that they will be written back if the kernel clobbers them due to
 * kernel-mode NEON before re-entry into the guest.
 */
void kvm_arch_vcpu_ctxsync_fp(struct kvm_vcpu *vcpu)
{
	WARN_ON_ONCE(!irqs_disabled());

	if (vcpu->arch.flags & KVM_ARM64_FP_ENABLED) {
		fpsimd_bind_state_to_cpu(&vcpu->arch.ctxt.gp_regs.fp_regs,
					 vcpu->arch.sve_state,
					 vcpu->arch.sve_max_vl);

		clear_thread_flag(TIF_FOREIGN_FPSTATE);
		update_thread_flag(TIF_SVE, vcpu_has_sve(vcpu));
	}
}

/*
 * Write back the vcpu FPSIMD regs if they are dirty, and invalidate the
 * cpu FPSIMD regs so that they can't be spuriously reused if this vcpu
 * disappears and another task or vcpu appears that recycles the same
 * struct fpsimd_state.
 */
void kvm_arch_vcpu_put_fp(struct kvm_vcpu *vcpu)
{
	unsigned long flags;
	bool host_has_sve = system_supports_sve();
	bool guest_has_sve = vcpu_has_sve(vcpu);

	local_irq_save(flags);

	if (vcpu->arch.flags & KVM_ARM64_FP_ENABLED) {
		u64 *guest_zcr = &vcpu->arch.ctxt.sys_regs[ZCR_EL1];

<<<<<<< HEAD
		/* Clean guest FP state to memory and invalidate cpu view */
		fpsimd_save();
		fpsimd_flush_cpu_state();
=======
		fpsimd_save_and_flush_cpu_state();
>>>>>>> 4ff96fb5

		if (guest_has_sve)
			*guest_zcr = read_sysreg_s(SYS_ZCR_EL12);
	} else if (host_has_sve) {
		/*
		 * The FPSIMD/SVE state in the CPU has not been touched, and we
		 * have SVE (and VHE): CPACR_EL1 (alias CPTR_EL2) has been
		 * reset to CPACR_EL1_DEFAULT by the Hyp code, disabling SVE
		 * for EL0.  To avoid spurious traps, restore the trap state
		 * seen by kvm_arch_vcpu_load_fp():
		 */
		if (vcpu->arch.flags & KVM_ARM64_HOST_SVE_ENABLED)
			sysreg_clear_set(CPACR_EL1, 0, CPACR_EL1_ZEN_EL0EN);
		else
			sysreg_clear_set(CPACR_EL1, CPACR_EL1_ZEN_EL0EN, 0);
	}

	update_thread_flag(TIF_SVE,
			   vcpu->arch.flags & KVM_ARM64_HOST_SVE_IN_USE);

	local_irq_restore(flags);
}<|MERGE_RESOLUTION|>--- conflicted
+++ resolved
@@ -112,13 +112,7 @@
 	if (vcpu->arch.flags & KVM_ARM64_FP_ENABLED) {
 		u64 *guest_zcr = &vcpu->arch.ctxt.sys_regs[ZCR_EL1];
 
-<<<<<<< HEAD
-		/* Clean guest FP state to memory and invalidate cpu view */
-		fpsimd_save();
-		fpsimd_flush_cpu_state();
-=======
 		fpsimd_save_and_flush_cpu_state();
->>>>>>> 4ff96fb5
 
 		if (guest_has_sve)
 			*guest_zcr = read_sysreg_s(SYS_ZCR_EL12);
