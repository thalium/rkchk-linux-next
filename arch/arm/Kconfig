--- conflicted
+++ resolved
@@ -118,11 +118,7 @@
 	select HAVE_KERNEL_XZ
 	select HAVE_KPROBES if !XIP_KERNEL && !CPU_ENDIAN_BE32 && !CPU_V7M
 	select HAVE_KRETPROBES if HAVE_KPROBES
-<<<<<<< HEAD
-	select HAVE_LD_DEAD_CODE_DATA_ELIMINATION
-=======
 	select HAVE_LD_DEAD_CODE_DATA_ELIMINATION if (LD_VERSION >= 23600 || LD_IS_LLD)
->>>>>>> 17b65575
 	select HAVE_MOD_ARCH_SPECIFIC
 	select HAVE_NMI
 	select HAVE_OPTPROBES if !THUMB2_KERNEL
