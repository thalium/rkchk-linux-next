--- conflicted
+++ resolved
@@ -259,7 +259,6 @@
 	regulator-min-microvolt = <3000000>;
 	regulator-max-microvolt = <3000000>;
 	regulator-name = "avcc";
-<<<<<<< HEAD
 };
 
 &reg_dcdc1 {
@@ -315,63 +314,6 @@
 	regulator-name = "dp-pwr";
 };
 
-=======
-};
-
-&reg_dcdc1 {
-	/*
-	 * The schematics say this should be 3.3V, but the FEX file says
-	 * it should be 3V. The latter makes sense, as the WiFi module's
-	 * I/O is indirectly powered from DCDC1, through SW. It is rated
-	 * at 2.98V maximum.
-	 */
-	regulator-always-on;
-	regulator-min-microvolt = <3000000>;
-	regulator-max-microvolt = <3000000>;
-	regulator-name = "vcc-3v";
-};
-
-&reg_dcdc2 {
-	regulator-always-on;
-	regulator-min-microvolt = <700000>;
-	regulator-max-microvolt = <1100000>;
-	regulator-name = "vdd-cpua";
-};
-
-&reg_dcdc3 {
-	regulator-always-on;
-	regulator-min-microvolt = <700000>;
-	regulator-max-microvolt = <1100000>;
-	regulator-name = "vdd-cpub";
-};
-
-&reg_dcdc4 {
-	regulator-min-microvolt = <700000>;
-	regulator-max-microvolt = <1100000>;
-	regulator-name = "vdd-gpu";
-};
-
-&reg_dcdc5 {
-	regulator-always-on;
-	regulator-min-microvolt = <1500000>;
-	regulator-max-microvolt = <1500000>;
-	regulator-name = "vcc-dram";
-};
-
-&reg_dcdc6 {
-	regulator-always-on;
-	regulator-min-microvolt = <900000>;
-	regulator-max-microvolt = <900000>;
-	regulator-name = "vdd-sys";
-};
-
-&reg_dldo2 {
-	regulator-min-microvolt = <3300000>;
-	regulator-max-microvolt = <3300000>;
-	regulator-name = "dp-pwr";
-};
-
->>>>>>> 661e50bc
 &reg_dldo3 {
 	regulator-always-on;
 	regulator-min-microvolt = <2500000>;
