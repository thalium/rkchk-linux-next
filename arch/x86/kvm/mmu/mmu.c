--- conflicted
+++ resolved
@@ -7051,16 +7051,6 @@
 	kvm_mmu_zap_all(kvm);
 }
 
-<<<<<<< HEAD
-/*
- * Zapping leaf SPTEs with memslot range when a memslot is moved/deleted.
- *
- * Zapping non-leaf SPTEs, a.k.a. not-last SPTEs, isn't required, worst
- * case scenario we'll have unused shadow pages lying around until they
- * are recycled due to age or when the VM is destroyed.
- */
-static void kvm_mmu_zap_memslot_leafs(struct kvm *kvm, struct kvm_memory_slot *slot)
-=======
 static void kvm_mmu_zap_memslot_pages_and_flush(struct kvm *kvm,
 						struct kvm_memory_slot *slot,
 						bool flush)
@@ -7097,7 +7087,6 @@
 
 static void kvm_mmu_zap_memslot(struct kvm *kvm,
 				struct kvm_memory_slot *slot)
->>>>>>> 9372b6c4
 {
 	struct kvm_gfn_range range = {
 		.slot = slot,
@@ -7105,19 +7094,11 @@
 		.end = slot->base_gfn + slot->npages,
 		.may_block = true,
 	};
-<<<<<<< HEAD
-
-	write_lock(&kvm->mmu_lock);
-	if (kvm_unmap_gfn_range(kvm, &range))
-		kvm_flush_remote_tlbs_memslot(kvm, slot);
-
-=======
 	bool flush;
 
 	write_lock(&kvm->mmu_lock);
 	flush = kvm_unmap_gfn_range(kvm, &range);
 	kvm_mmu_zap_memslot_pages_and_flush(kvm, slot, flush);
->>>>>>> 9372b6c4
 	write_unlock(&kvm->mmu_lock);
 }
 
@@ -7133,11 +7114,7 @@
 	if (kvm_memslot_flush_zap_all(kvm))
 		kvm_mmu_zap_all_fast(kvm);
 	else
-<<<<<<< HEAD
-		kvm_mmu_zap_memslot_leafs(kvm, slot);
-=======
 		kvm_mmu_zap_memslot(kvm, slot);
->>>>>>> 9372b6c4
 }
 
 void kvm_mmu_invalidate_mmio_sptes(struct kvm *kvm, u64 gen)
