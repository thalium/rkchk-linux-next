/* ld script to make x86-64 Linux kernel
 * Written by Martin Mares <mj@atrey.karlin.mff.cuni.cz>;
 */

#define LOAD_OFFSET __START_KERNEL_map

#include <asm-generic/vmlinux.lds.h>
#include <asm/asm-offsets.h>
#include <asm/page_types.h>

#undef i386	/* in case the preprocessor is a 32bit one */

OUTPUT_FORMAT("elf64-x86-64", "elf64-x86-64", "elf64-x86-64")
OUTPUT_ARCH(i386:x86-64)
ENTRY(phys_startup_64)
jiffies_64 = jiffies;
PHDRS {
	text PT_LOAD FLAGS(5);	/* R_E */
	data PT_LOAD FLAGS(7);	/* RWE */
	user PT_LOAD FLAGS(7);	/* RWE */
	data.init PT_LOAD FLAGS(7);	/* RWE */
#ifdef CONFIG_SMP
	percpu PT_LOAD FLAGS(7);	/* RWE */
#endif
	data.init2 PT_LOAD FLAGS(7);	/* RWE */
	note PT_NOTE FLAGS(0);	/* ___ */
}
SECTIONS
{
  . = __START_KERNEL;
  phys_startup_64 = startup_64 - LOAD_OFFSET;
  .text :  AT(ADDR(.text) - LOAD_OFFSET) {
	_text = .;			/* Text and read-only data */
	/* First the code that has to be first for bootstrapping */
	*(.text.head)
	_stext = .;
	/* Then the rest */
	TEXT_TEXT
	SCHED_TEXT
	LOCK_TEXT
	KPROBES_TEXT
	IRQENTRY_TEXT
	*(.fixup)
	*(.gnu.warning)
	_etext = .;		/* End of text section */
  } :text = 0x9090

  NOTES :text :note

  . = ALIGN(16);		/* Exception table */
  __ex_table : AT(ADDR(__ex_table) - LOAD_OFFSET) {
  	__start___ex_table = .;
	 *(__ex_table)
  	__stop___ex_table = .;
  } :text = 0x9090

  RODATA

  . = ALIGN(PAGE_SIZE);		/* Align data segment to page size boundary */
				/* Data */
  .data : AT(ADDR(.data) - LOAD_OFFSET) {
	DATA_DATA
	CONSTRUCTORS
	_edata = .;			/* End of data section */
	} :data


  .data.cacheline_aligned : AT(ADDR(.data.cacheline_aligned) - LOAD_OFFSET) {
	. = ALIGN(PAGE_SIZE);
	. = ALIGN(CONFIG_X86_L1_CACHE_BYTES);
	*(.data.cacheline_aligned)
  }
  . = ALIGN(CONFIG_X86_INTERNODE_CACHE_BYTES);
  .data.read_mostly : AT(ADDR(.data.read_mostly) - LOAD_OFFSET) {
  	*(.data.read_mostly)
  }

#define VSYSCALL_ADDR (-10*1024*1024)
#define VSYSCALL_PHYS_ADDR ((LOADADDR(.data.read_mostly) + SIZEOF(.data.read_mostly) + 4095) & ~(4095))
#define VSYSCALL_VIRT_ADDR ((ADDR(.data.read_mostly) + SIZEOF(.data.read_mostly) + 4095) & ~(4095))

#define VLOAD_OFFSET (VSYSCALL_ADDR - VSYSCALL_PHYS_ADDR)
#define VLOAD(x) (ADDR(x) - VLOAD_OFFSET)

#define VVIRT_OFFSET (VSYSCALL_ADDR - VSYSCALL_VIRT_ADDR)
#define VVIRT(x) (ADDR(x) - VVIRT_OFFSET)

  . = VSYSCALL_ADDR;
  .vsyscall_0 :	 AT(VSYSCALL_PHYS_ADDR) { *(.vsyscall_0) } :user
  __vsyscall_0 = VSYSCALL_VIRT_ADDR;

  . = ALIGN(CONFIG_X86_L1_CACHE_BYTES);
  .vsyscall_fn : AT(VLOAD(.vsyscall_fn)) { *(.vsyscall_fn) }
  . = ALIGN(CONFIG_X86_L1_CACHE_BYTES);
  .vsyscall_gtod_data : AT(VLOAD(.vsyscall_gtod_data))
		{ *(.vsyscall_gtod_data) }
  vsyscall_gtod_data = VVIRT(.vsyscall_gtod_data);
  .vsyscall_clock : AT(VLOAD(.vsyscall_clock))
		{ *(.vsyscall_clock) }
  vsyscall_clock = VVIRT(.vsyscall_clock);


  .vsyscall_1 ADDR(.vsyscall_0) + 1024: AT(VLOAD(.vsyscall_1))
		{ *(.vsyscall_1) }
  .vsyscall_2 ADDR(.vsyscall_0) + 2048: AT(VLOAD(.vsyscall_2))
		{ *(.vsyscall_2) }

  .vgetcpu_mode : AT(VLOAD(.vgetcpu_mode)) { *(.vgetcpu_mode) }
  vgetcpu_mode = VVIRT(.vgetcpu_mode);

  . = ALIGN(CONFIG_X86_L1_CACHE_BYTES);
  .jiffies : AT(VLOAD(.jiffies)) { *(.jiffies) }
  jiffies = VVIRT(.jiffies);

  .vsyscall_3 ADDR(.vsyscall_0) + 3072: AT(VLOAD(.vsyscall_3))
		{ *(.vsyscall_3) }

  . = VSYSCALL_VIRT_ADDR + PAGE_SIZE;

#undef VSYSCALL_ADDR
#undef VSYSCALL_PHYS_ADDR
#undef VSYSCALL_VIRT_ADDR
#undef VLOAD_OFFSET
#undef VLOAD
#undef VVIRT_OFFSET
#undef VVIRT

  .data.init_task : AT(ADDR(.data.init_task) - LOAD_OFFSET) {
	. = ALIGN(THREAD_SIZE);	/* init_task */
	*(.data.init_task)
  }:data.init

  .data.page_aligned : AT(ADDR(.data.page_aligned) - LOAD_OFFSET) {
	. = ALIGN(PAGE_SIZE);
	*(.data.page_aligned)
  }

  .smp_locks : AT(ADDR(.smp_locks) - LOAD_OFFSET) {
	/* might get freed after init */
	. = ALIGN(PAGE_SIZE);
	__smp_alt_begin = .;
	__smp_locks = .;
	*(.smp_locks)
	__smp_locks_end = .;
	. = ALIGN(PAGE_SIZE);
	__smp_alt_end = .;
  }

  . = ALIGN(PAGE_SIZE);		/* Init code and data */
  __init_begin = .;	/* paired with __init_end */
  .init.text : AT(ADDR(.init.text) - LOAD_OFFSET) {
	_sinittext = .;
	INIT_TEXT
	_einittext = .;
  }
  .init.data : AT(ADDR(.init.data) - LOAD_OFFSET) {
	__initdata_begin = .;
	INIT_DATA
	__initdata_end = .;
   }

  .init.setup : AT(ADDR(.init.setup) - LOAD_OFFSET) {
	. = ALIGN(16);
	__setup_start = .;
	*(.init.setup)
	__setup_end = .;
  }
  .initcall.init : AT(ADDR(.initcall.init) - LOAD_OFFSET) {
	__initcall_start = .;
	INITCALLS
	__initcall_end = .;
  }
  .con_initcall.init : AT(ADDR(.con_initcall.init) - LOAD_OFFSET) {
	__con_initcall_start = .;
	*(.con_initcall.init)
	__con_initcall_end = .;
  }
  .x86_cpu_dev.init : AT(ADDR(.x86_cpu_dev.init) - LOAD_OFFSET) {
	__x86_cpu_dev_start = .;
	*(.x86_cpu_dev.init)
	__x86_cpu_dev_end = .;
  }
  SECURITY_INIT

  . = ALIGN(8);
  .parainstructions : AT(ADDR(.parainstructions) - LOAD_OFFSET) {
	__parainstructions = .;
       *(.parainstructions)
	__parainstructions_end = .;
  }

  .altinstructions : AT(ADDR(.altinstructions) - LOAD_OFFSET) {
	. = ALIGN(8);
	__alt_instructions = .;
	*(.altinstructions)
	__alt_instructions_end = .;
  }
  .altinstr_replacement : AT(ADDR(.altinstr_replacement) - LOAD_OFFSET) {
	*(.altinstr_replacement)
  }
  /* .exit.text is discard at runtime, not link time, to deal with references
     from .altinstructions and .eh_frame */
  .exit.text : AT(ADDR(.exit.text) - LOAD_OFFSET) {
	EXIT_TEXT
  }
  .exit.data : AT(ADDR(.exit.data) - LOAD_OFFSET) {
	EXIT_DATA
  }

#ifdef CONFIG_BLK_DEV_INITRD
  . = ALIGN(PAGE_SIZE);
  .init.ramfs : AT(ADDR(.init.ramfs) - LOAD_OFFSET) {
	__initramfs_start = .;
	*(.init.ramfs)
	__initramfs_end = .;
  }
#endif

#ifdef CONFIG_SMP
  /*
   * percpu offsets are zero-based on SMP.  PERCPU_VADDR() changes the
   * output PHDR, so the next output section - __data_nosave - should
   * start another section data.init2.  Also, pda should be at the head of
   * percpu area.  Preallocate it and define the percpu offset symbol
   * so that it can be accessed as a percpu variable.
   */
  . = ALIGN(PAGE_SIZE);
  PERCPU_VADDR(0, :percpu)
#else
  PERCPU(PAGE_SIZE)
#endif

  . = ALIGN(PAGE_SIZE);
  __init_end = .;

<<<<<<< HEAD
  . = ALIGN(PAGE_SIZE);
  __nosave_begin = .;
  .data_nosave : AT(ADDR(.data_nosave) - LOAD_OFFSET) {
      *(.data.nosave)
  } :data.init2 /* use another section data.init2, see PERCPU_VADDR() above */
  . = ALIGN(PAGE_SIZE);
  __nosave_end = .;
=======
  .data_nosave : AT(ADDR(.data_nosave) - LOAD_OFFSET) {
	. = ALIGN(PAGE_SIZE);
	__nosave_begin = .;
	*(.data.nosave)
	. = ALIGN(PAGE_SIZE);
	__nosave_end = .;
  } :data.init2 /* use another section data.init2, see PERCPU_VADDR() above */
>>>>>>> 0221c81b

  .bss : AT(ADDR(.bss) - LOAD_OFFSET) {
	. = ALIGN(PAGE_SIZE);
	__bss_start = .;		/* BSS */
	*(.bss.page_aligned)
	*(.bss)
	__bss_stop = .;
  }

  .brk : AT(ADDR(.brk) - LOAD_OFFSET) {
	. = ALIGN(PAGE_SIZE);
	__brk_base = . ;
 	. += 64 * 1024 ;	/* 64k alignment slop space */
	*(.brk_reservation)	/* areas brk users have reserved */
	__brk_limit = . ;
  }

  _end = . ;

  /* Sections to be discarded */
  /DISCARD/ : {
	*(.exitcall.exit)
	*(.eh_frame)
	*(.discard)
	}

  STABS_DEBUG

  DWARF_DEBUG
}

 /*
  * Per-cpu symbols which need to be offset from __per_cpu_load
  * for the boot processor.
  */
#define INIT_PER_CPU(x) init_per_cpu__##x = per_cpu__##x + __per_cpu_load
INIT_PER_CPU(gdt_page);
INIT_PER_CPU(irq_stack_union);

/*
 * Build-time check on the image size:
 */
ASSERT((_end - _text <= KERNEL_IMAGE_SIZE),
	"kernel image bigger than KERNEL_IMAGE_SIZE")

#ifdef CONFIG_SMP
ASSERT((per_cpu__irq_stack_union == 0),
        "irq_stack_union is not at start of per-cpu area");
#endif

#ifdef CONFIG_KEXEC
#include <asm/kexec.h>

ASSERT(kexec_control_code_size <= KEXEC_CONTROL_CODE_MAX_SIZE,
       "kexec control code size is too big")
#endif<|MERGE_RESOLUTION|>--- conflicted
+++ resolved
@@ -233,15 +233,6 @@
   . = ALIGN(PAGE_SIZE);
   __init_end = .;
 
-<<<<<<< HEAD
-  . = ALIGN(PAGE_SIZE);
-  __nosave_begin = .;
-  .data_nosave : AT(ADDR(.data_nosave) - LOAD_OFFSET) {
-      *(.data.nosave)
-  } :data.init2 /* use another section data.init2, see PERCPU_VADDR() above */
-  . = ALIGN(PAGE_SIZE);
-  __nosave_end = .;
-=======
   .data_nosave : AT(ADDR(.data_nosave) - LOAD_OFFSET) {
 	. = ALIGN(PAGE_SIZE);
 	__nosave_begin = .;
@@ -249,7 +240,6 @@
 	. = ALIGN(PAGE_SIZE);
 	__nosave_end = .;
   } :data.init2 /* use another section data.init2, see PERCPU_VADDR() above */
->>>>>>> 0221c81b
 
   .bss : AT(ADDR(.bss) - LOAD_OFFSET) {
 	. = ALIGN(PAGE_SIZE);
