--- conflicted
+++ resolved
@@ -267,21 +267,12 @@
  * on these CPUs when PCIDs are enabled.
  */
 static const struct x86_cpu_id invlpg_miss_ids[] = {
-<<<<<<< HEAD
-	INTEL_MATCH(INTEL_FAM6_ALDERLAKE   ),
-	INTEL_MATCH(INTEL_FAM6_ALDERLAKE_L ),
-	INTEL_MATCH(INTEL_FAM6_ATOM_GRACEMONT ),
-	INTEL_MATCH(INTEL_FAM6_RAPTORLAKE  ),
-	INTEL_MATCH(INTEL_FAM6_RAPTORLAKE_P),
-	INTEL_MATCH(INTEL_FAM6_RAPTORLAKE_S),
-=======
 	X86_MATCH_VFM(INTEL_ALDERLAKE,	    0),
 	X86_MATCH_VFM(INTEL_ALDERLAKE_L,    0),
 	X86_MATCH_VFM(INTEL_ATOM_GRACEMONT, 0),
 	X86_MATCH_VFM(INTEL_RAPTORLAKE,	    0),
 	X86_MATCH_VFM(INTEL_RAPTORLAKE_P,   0),
 	X86_MATCH_VFM(INTEL_RAPTORLAKE_S,   0),
->>>>>>> 0c383648
 	{}
 };
 
