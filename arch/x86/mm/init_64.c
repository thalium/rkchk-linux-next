// SPDX-License-Identifier: GPL-2.0-only
/*
 *  linux/arch/x86_64/mm/init.c
 *
 *  Copyright (C) 1995  Linus Torvalds
 *  Copyright (C) 2000  Pavel Machek <pavel@ucw.cz>
 *  Copyright (C) 2002,2003 Andi Kleen <ak@suse.de>
 */

#include <linux/signal.h>
#include <linux/sched.h>
#include <linux/kernel.h>
#include <linux/errno.h>
#include <linux/string.h>
#include <linux/types.h>
#include <linux/ptrace.h>
#include <linux/mman.h>
#include <linux/mm.h>
#include <linux/swap.h>
#include <linux/smp.h>
#include <linux/init.h>
#include <linux/initrd.h>
#include <linux/pagemap.h>
#include <linux/memblock.h>
#include <linux/proc_fs.h>
#include <linux/pci.h>
#include <linux/pfn.h>
#include <linux/poison.h>
#include <linux/dma-mapping.h>
#include <linux/memory.h>
#include <linux/memory_hotplug.h>
#include <linux/memremap.h>
#include <linux/nmi.h>
#include <linux/gfp.h>
#include <linux/kcore.h>

#include <asm/processor.h>
#include <asm/bios_ebda.h>
#include <linux/uaccess.h>
#include <asm/pgtable.h>
#include <asm/pgalloc.h>
#include <asm/dma.h>
#include <asm/fixmap.h>
#include <asm/e820/api.h>
#include <asm/apic.h>
#include <asm/tlb.h>
#include <asm/mmu_context.h>
#include <asm/proto.h>
#include <asm/smp.h>
#include <asm/sections.h>
#include <asm/kdebug.h>
#include <asm/numa.h>
#include <asm/set_memory.h>
#include <asm/init.h>
#include <asm/uv/uv.h>
#include <asm/setup.h>

#include "mm_internal.h"

#include "ident_map.c"

#define DEFINE_POPULATE(fname, type1, type2, init)		\
static inline void fname##_init(struct mm_struct *mm,		\
		type1##_t *arg1, type2##_t *arg2, bool init)	\
{								\
	if (init)						\
		fname##_safe(mm, arg1, arg2);			\
	else							\
		fname(mm, arg1, arg2);				\
}

DEFINE_POPULATE(p4d_populate, p4d, pud, init)
DEFINE_POPULATE(pgd_populate, pgd, p4d, init)
DEFINE_POPULATE(pud_populate, pud, pmd, init)
DEFINE_POPULATE(pmd_populate_kernel, pmd, pte, init)

#define DEFINE_ENTRY(type1, type2, init)			\
static inline void set_##type1##_init(type1##_t *arg1,		\
			type2##_t arg2, bool init)		\
{								\
	if (init)						\
		set_##type1##_safe(arg1, arg2);			\
	else							\
		set_##type1(arg1, arg2);			\
}

DEFINE_ENTRY(p4d, p4d, init)
DEFINE_ENTRY(pud, pud, init)
DEFINE_ENTRY(pmd, pmd, init)
DEFINE_ENTRY(pte, pte, init)


/*
 * NOTE: pagetable_init alloc all the fixmap pagetables contiguous on the
 * physical space so we can cache the place of the first one and move
 * around without checking the pgd every time.
 */

/* Bits supported by the hardware: */
pteval_t __supported_pte_mask __read_mostly = ~0;
/* Bits allowed in normal kernel mappings: */
pteval_t __default_kernel_pte_mask __read_mostly = ~0;
EXPORT_SYMBOL_GPL(__supported_pte_mask);
/* Used in PAGE_KERNEL_* macros which are reasonably used out-of-tree: */
EXPORT_SYMBOL(__default_kernel_pte_mask);

int force_personality32;

/*
 * noexec32=on|off
 * Control non executable heap for 32bit processes.
 * To control the stack too use noexec=off
 *
 * on	PROT_READ does not imply PROT_EXEC for 32-bit processes (default)
 * off	PROT_READ implies PROT_EXEC
 */
static int __init nonx32_setup(char *str)
{
	if (!strcmp(str, "on"))
		force_personality32 &= ~READ_IMPLIES_EXEC;
	else if (!strcmp(str, "off"))
		force_personality32 |= READ_IMPLIES_EXEC;
	return 1;
}
__setup("noexec32=", nonx32_setup);

static void sync_global_pgds_l5(unsigned long start, unsigned long end)
{
	unsigned long addr;

	for (addr = start; addr <= end; addr = ALIGN(addr + 1, PGDIR_SIZE)) {
		const pgd_t *pgd_ref = pgd_offset_k(addr);
		struct page *page;

		/* Check for overflow */
		if (addr < start)
			break;

		if (pgd_none(*pgd_ref))
			continue;

		spin_lock(&pgd_lock);
		list_for_each_entry(page, &pgd_list, lru) {
			pgd_t *pgd;
			spinlock_t *pgt_lock;

			pgd = (pgd_t *)page_address(page) + pgd_index(addr);
			/* the pgt_lock only for Xen */
			pgt_lock = &pgd_page_get_mm(page)->page_table_lock;
			spin_lock(pgt_lock);

			if (!pgd_none(*pgd_ref) && !pgd_none(*pgd))
				BUG_ON(pgd_page_vaddr(*pgd) != pgd_page_vaddr(*pgd_ref));

			if (pgd_none(*pgd))
				set_pgd(pgd, *pgd_ref);

			spin_unlock(pgt_lock);
		}
		spin_unlock(&pgd_lock);
	}
}

static void sync_global_pgds_l4(unsigned long start, unsigned long end)
{
	unsigned long addr;

	for (addr = start; addr <= end; addr = ALIGN(addr + 1, PGDIR_SIZE)) {
		pgd_t *pgd_ref = pgd_offset_k(addr);
		const p4d_t *p4d_ref;
		struct page *page;

		/*
		 * With folded p4d, pgd_none() is always false, we need to
		 * handle synchonization on p4d level.
		 */
		MAYBE_BUILD_BUG_ON(pgd_none(*pgd_ref));
		p4d_ref = p4d_offset(pgd_ref, addr);

		if (p4d_none(*p4d_ref))
			continue;

		spin_lock(&pgd_lock);
		list_for_each_entry(page, &pgd_list, lru) {
			pgd_t *pgd;
			p4d_t *p4d;
			spinlock_t *pgt_lock;

			pgd = (pgd_t *)page_address(page) + pgd_index(addr);
			p4d = p4d_offset(pgd, addr);
			/* the pgt_lock only for Xen */
			pgt_lock = &pgd_page_get_mm(page)->page_table_lock;
			spin_lock(pgt_lock);

			if (!p4d_none(*p4d_ref) && !p4d_none(*p4d))
				BUG_ON(p4d_page_vaddr(*p4d)
				       != p4d_page_vaddr(*p4d_ref));

			if (p4d_none(*p4d))
				set_p4d(p4d, *p4d_ref);

			spin_unlock(pgt_lock);
		}
		spin_unlock(&pgd_lock);
	}
}

/*
 * When memory was added make sure all the processes MM have
 * suitable PGD entries in the local PGD level page.
 */
void sync_global_pgds(unsigned long start, unsigned long end)
{
	if (pgtable_l5_enabled())
		sync_global_pgds_l5(start, end);
	else
		sync_global_pgds_l4(start, end);
}

/*
 * NOTE: This function is marked __ref because it calls __init function
 * (alloc_bootmem_pages). It's safe to do it ONLY when after_bootmem == 0.
 */
static __ref void *spp_getpage(void)
{
	void *ptr;

	if (after_bootmem)
		ptr = (void *) get_zeroed_page(GFP_ATOMIC);
	else
		ptr = memblock_alloc(PAGE_SIZE, PAGE_SIZE);

	if (!ptr || ((unsigned long)ptr & ~PAGE_MASK)) {
		panic("set_pte_phys: cannot allocate page data %s\n",
			after_bootmem ? "after bootmem" : "");
	}

	pr_debug("spp_getpage %p\n", ptr);

	return ptr;
}

static p4d_t *fill_p4d(pgd_t *pgd, unsigned long vaddr)
{
	if (pgd_none(*pgd)) {
		p4d_t *p4d = (p4d_t *)spp_getpage();
		pgd_populate(&init_mm, pgd, p4d);
		if (p4d != p4d_offset(pgd, 0))
			printk(KERN_ERR "PAGETABLE BUG #00! %p <-> %p\n",
			       p4d, p4d_offset(pgd, 0));
	}
	return p4d_offset(pgd, vaddr);
}

static pud_t *fill_pud(p4d_t *p4d, unsigned long vaddr)
{
	if (p4d_none(*p4d)) {
		pud_t *pud = (pud_t *)spp_getpage();
		p4d_populate(&init_mm, p4d, pud);
		if (pud != pud_offset(p4d, 0))
			printk(KERN_ERR "PAGETABLE BUG #01! %p <-> %p\n",
			       pud, pud_offset(p4d, 0));
	}
	return pud_offset(p4d, vaddr);
}

static pmd_t *fill_pmd(pud_t *pud, unsigned long vaddr)
{
	if (pud_none(*pud)) {
		pmd_t *pmd = (pmd_t *) spp_getpage();
		pud_populate(&init_mm, pud, pmd);
		if (pmd != pmd_offset(pud, 0))
			printk(KERN_ERR "PAGETABLE BUG #02! %p <-> %p\n",
			       pmd, pmd_offset(pud, 0));
	}
	return pmd_offset(pud, vaddr);
}

static pte_t *fill_pte(pmd_t *pmd, unsigned long vaddr)
{
	if (pmd_none(*pmd)) {
		pte_t *pte = (pte_t *) spp_getpage();
		pmd_populate_kernel(&init_mm, pmd, pte);
		if (pte != pte_offset_kernel(pmd, 0))
			printk(KERN_ERR "PAGETABLE BUG #03!\n");
	}
	return pte_offset_kernel(pmd, vaddr);
}

static void __set_pte_vaddr(pud_t *pud, unsigned long vaddr, pte_t new_pte)
{
	pmd_t *pmd = fill_pmd(pud, vaddr);
	pte_t *pte = fill_pte(pmd, vaddr);

	set_pte(pte, new_pte);

	/*
	 * It's enough to flush this one mapping.
	 * (PGE mappings get flushed as well)
	 */
	__flush_tlb_one_kernel(vaddr);
}

void set_pte_vaddr_p4d(p4d_t *p4d_page, unsigned long vaddr, pte_t new_pte)
{
	p4d_t *p4d = p4d_page + p4d_index(vaddr);
	pud_t *pud = fill_pud(p4d, vaddr);

	__set_pte_vaddr(pud, vaddr, new_pte);
}

void set_pte_vaddr_pud(pud_t *pud_page, unsigned long vaddr, pte_t new_pte)
{
	pud_t *pud = pud_page + pud_index(vaddr);

	__set_pte_vaddr(pud, vaddr, new_pte);
}

void set_pte_vaddr(unsigned long vaddr, pte_t pteval)
{
	pgd_t *pgd;
	p4d_t *p4d_page;

	pr_debug("set_pte_vaddr %lx to %lx\n", vaddr, native_pte_val(pteval));

	pgd = pgd_offset_k(vaddr);
	if (pgd_none(*pgd)) {
		printk(KERN_ERR
			"PGD FIXMAP MISSING, it should be setup in head.S!\n");
		return;
	}

	p4d_page = p4d_offset(pgd, 0);
	set_pte_vaddr_p4d(p4d_page, vaddr, pteval);
}

pmd_t * __init populate_extra_pmd(unsigned long vaddr)
{
	pgd_t *pgd;
	p4d_t *p4d;
	pud_t *pud;

	pgd = pgd_offset_k(vaddr);
	p4d = fill_p4d(pgd, vaddr);
	pud = fill_pud(p4d, vaddr);
	return fill_pmd(pud, vaddr);
}

pte_t * __init populate_extra_pte(unsigned long vaddr)
{
	pmd_t *pmd;

	pmd = populate_extra_pmd(vaddr);
	return fill_pte(pmd, vaddr);
}

/*
 * Create large page table mappings for a range of physical addresses.
 */
static void __init __init_extra_mapping(unsigned long phys, unsigned long size,
					enum page_cache_mode cache)
{
	pgd_t *pgd;
	p4d_t *p4d;
	pud_t *pud;
	pmd_t *pmd;
	pgprot_t prot;

	pgprot_val(prot) = pgprot_val(PAGE_KERNEL_LARGE) |
		pgprot_val(pgprot_4k_2_large(cachemode2pgprot(cache)));
	BUG_ON((phys & ~PMD_MASK) || (size & ~PMD_MASK));
	for (; size; phys += PMD_SIZE, size -= PMD_SIZE) {
		pgd = pgd_offset_k((unsigned long)__va(phys));
		if (pgd_none(*pgd)) {
			p4d = (p4d_t *) spp_getpage();
			set_pgd(pgd, __pgd(__pa(p4d) | _KERNPG_TABLE |
						_PAGE_USER));
		}
		p4d = p4d_offset(pgd, (unsigned long)__va(phys));
		if (p4d_none(*p4d)) {
			pud = (pud_t *) spp_getpage();
			set_p4d(p4d, __p4d(__pa(pud) | _KERNPG_TABLE |
						_PAGE_USER));
		}
		pud = pud_offset(p4d, (unsigned long)__va(phys));
		if (pud_none(*pud)) {
			pmd = (pmd_t *) spp_getpage();
			set_pud(pud, __pud(__pa(pmd) | _KERNPG_TABLE |
						_PAGE_USER));
		}
		pmd = pmd_offset(pud, phys);
		BUG_ON(!pmd_none(*pmd));
		set_pmd(pmd, __pmd(phys | pgprot_val(prot)));
	}
}

void __init init_extra_mapping_wb(unsigned long phys, unsigned long size)
{
	__init_extra_mapping(phys, size, _PAGE_CACHE_MODE_WB);
}

void __init init_extra_mapping_uc(unsigned long phys, unsigned long size)
{
	__init_extra_mapping(phys, size, _PAGE_CACHE_MODE_UC);
}

/*
 * The head.S code sets up the kernel high mapping:
 *
 *   from __START_KERNEL_map to __START_KERNEL_map + size (== _end-_text)
 *
 * phys_base holds the negative offset to the kernel, which is added
 * to the compile time generated pmds. This results in invalid pmds up
 * to the point where we hit the physaddr 0 mapping.
 *
 * We limit the mappings to the region from _text to _brk_end.  _brk_end
 * is rounded up to the 2MB boundary. This catches the invalid pmds as
 * well, as they are located before _text:
 */
void __init cleanup_highmap(void)
{
	unsigned long vaddr = __START_KERNEL_map;
	unsigned long vaddr_end = __START_KERNEL_map + KERNEL_IMAGE_SIZE;
	unsigned long end = roundup((unsigned long)_brk_end, PMD_SIZE) - 1;
	pmd_t *pmd = level2_kernel_pgt;

	/*
	 * Native path, max_pfn_mapped is not set yet.
	 * Xen has valid max_pfn_mapped set in
	 *	arch/x86/xen/mmu.c:xen_setup_kernel_pagetable().
	 */
	if (max_pfn_mapped)
		vaddr_end = __START_KERNEL_map + (max_pfn_mapped << PAGE_SHIFT);

	for (; vaddr + PMD_SIZE - 1 < vaddr_end; pmd++, vaddr += PMD_SIZE) {
		if (pmd_none(*pmd))
			continue;
		if (vaddr < (unsigned long) _text || vaddr > end)
			set_pmd(pmd, __pmd(0));
	}
}

/*
 * Create PTE level page table mapping for physical addresses.
 * It returns the last physical address mapped.
 */
static unsigned long __meminit
phys_pte_init(pte_t *pte_page, unsigned long paddr, unsigned long paddr_end,
	      pgprot_t prot, bool init)
{
	unsigned long pages = 0, paddr_next;
	unsigned long paddr_last = paddr_end;
	pte_t *pte;
	int i;

	pte = pte_page + pte_index(paddr);
	i = pte_index(paddr);

	for (; i < PTRS_PER_PTE; i++, paddr = paddr_next, pte++) {
		paddr_next = (paddr & PAGE_MASK) + PAGE_SIZE;
		if (paddr >= paddr_end) {
			if (!after_bootmem &&
			    !e820__mapped_any(paddr & PAGE_MASK, paddr_next,
					     E820_TYPE_RAM) &&
			    !e820__mapped_any(paddr & PAGE_MASK, paddr_next,
					     E820_TYPE_RESERVED_KERN))
				set_pte_init(pte, __pte(0), init);
			continue;
		}

		/*
		 * We will re-use the existing mapping.
		 * Xen for example has some special requirements, like mapping
		 * pagetable pages as RO. So assume someone who pre-setup
		 * these mappings are more intelligent.
		 */
		if (!pte_none(*pte)) {
			if (!after_bootmem)
				pages++;
			continue;
		}

		if (0)
			pr_info("   pte=%p addr=%lx pte=%016lx\n", pte, paddr,
				pfn_pte(paddr >> PAGE_SHIFT, PAGE_KERNEL).pte);
		pages++;
		set_pte_init(pte, pfn_pte(paddr >> PAGE_SHIFT, prot), init);
		paddr_last = (paddr & PAGE_MASK) + PAGE_SIZE;
	}

	update_page_count(PG_LEVEL_4K, pages);

	return paddr_last;
}

/*
 * Create PMD level page table mapping for physical addresses. The virtual
 * and physical address have to be aligned at this level.
 * It returns the last physical address mapped.
 */
static unsigned long __meminit
phys_pmd_init(pmd_t *pmd_page, unsigned long paddr, unsigned long paddr_end,
	      unsigned long page_size_mask, pgprot_t prot, bool init)
{
	unsigned long pages = 0, paddr_next;
	unsigned long paddr_last = paddr_end;

	int i = pmd_index(paddr);

	for (; i < PTRS_PER_PMD; i++, paddr = paddr_next) {
		pmd_t *pmd = pmd_page + pmd_index(paddr);
		pte_t *pte;
		pgprot_t new_prot = prot;

		paddr_next = (paddr & PMD_MASK) + PMD_SIZE;
		if (paddr >= paddr_end) {
			if (!after_bootmem &&
			    !e820__mapped_any(paddr & PMD_MASK, paddr_next,
					     E820_TYPE_RAM) &&
			    !e820__mapped_any(paddr & PMD_MASK, paddr_next,
					     E820_TYPE_RESERVED_KERN))
				set_pmd_init(pmd, __pmd(0), init);
			continue;
		}

		if (!pmd_none(*pmd)) {
			if (!pmd_large(*pmd)) {
				spin_lock(&init_mm.page_table_lock);
				pte = (pte_t *)pmd_page_vaddr(*pmd);
				paddr_last = phys_pte_init(pte, paddr,
							   paddr_end, prot,
							   init);
				spin_unlock(&init_mm.page_table_lock);
				continue;
			}
			/*
			 * If we are ok with PG_LEVEL_2M mapping, then we will
			 * use the existing mapping,
			 *
			 * Otherwise, we will split the large page mapping but
			 * use the same existing protection bits except for
			 * large page, so that we don't violate Intel's TLB
			 * Application note (317080) which says, while changing
			 * the page sizes, new and old translations should
			 * not differ with respect to page frame and
			 * attributes.
			 */
			if (page_size_mask & (1 << PG_LEVEL_2M)) {
				if (!after_bootmem)
					pages++;
				paddr_last = paddr_next;
				continue;
			}
			new_prot = pte_pgprot(pte_clrhuge(*(pte_t *)pmd));
		}

		if (page_size_mask & (1<<PG_LEVEL_2M)) {
			pages++;
			spin_lock(&init_mm.page_table_lock);
			set_pte_init((pte_t *)pmd,
				     pfn_pte((paddr & PMD_MASK) >> PAGE_SHIFT,
					     __pgprot(pgprot_val(prot) | _PAGE_PSE)),
				     init);
			spin_unlock(&init_mm.page_table_lock);
			paddr_last = paddr_next;
			continue;
		}

		pte = alloc_low_page();
		paddr_last = phys_pte_init(pte, paddr, paddr_end, new_prot, init);

		spin_lock(&init_mm.page_table_lock);
		pmd_populate_kernel_init(&init_mm, pmd, pte, init);
		spin_unlock(&init_mm.page_table_lock);
	}
	update_page_count(PG_LEVEL_2M, pages);
	return paddr_last;
}

/*
 * Create PUD level page table mapping for physical addresses. The virtual
 * and physical address do not have to be aligned at this level. KASLR can
 * randomize virtual addresses up to this level.
 * It returns the last physical address mapped.
 */
static unsigned long __meminit
phys_pud_init(pud_t *pud_page, unsigned long paddr, unsigned long paddr_end,
	      unsigned long page_size_mask, bool init)
{
	unsigned long pages = 0, paddr_next;
	unsigned long paddr_last = paddr_end;
	unsigned long vaddr = (unsigned long)__va(paddr);
	int i = pud_index(vaddr);

	for (; i < PTRS_PER_PUD; i++, paddr = paddr_next) {
		pud_t *pud;
		pmd_t *pmd;
		pgprot_t prot = PAGE_KERNEL;

		vaddr = (unsigned long)__va(paddr);
		pud = pud_page + pud_index(vaddr);
		paddr_next = (paddr & PUD_MASK) + PUD_SIZE;

		if (paddr >= paddr_end) {
			if (!after_bootmem &&
			    !e820__mapped_any(paddr & PUD_MASK, paddr_next,
					     E820_TYPE_RAM) &&
			    !e820__mapped_any(paddr & PUD_MASK, paddr_next,
					     E820_TYPE_RESERVED_KERN))
				set_pud_init(pud, __pud(0), init);
			continue;
		}

		if (!pud_none(*pud)) {
			if (!pud_large(*pud)) {
				pmd = pmd_offset(pud, 0);
				paddr_last = phys_pmd_init(pmd, paddr,
							   paddr_end,
							   page_size_mask,
							   prot, init);
				continue;
			}
			/*
			 * If we are ok with PG_LEVEL_1G mapping, then we will
			 * use the existing mapping.
			 *
			 * Otherwise, we will split the gbpage mapping but use
			 * the same existing protection  bits except for large
			 * page, so that we don't violate Intel's TLB
			 * Application note (317080) which says, while changing
			 * the page sizes, new and old translations should
			 * not differ with respect to page frame and
			 * attributes.
			 */
			if (page_size_mask & (1 << PG_LEVEL_1G)) {
				if (!after_bootmem)
					pages++;
				paddr_last = paddr_next;
				continue;
			}
			prot = pte_pgprot(pte_clrhuge(*(pte_t *)pud));
		}

		if (page_size_mask & (1<<PG_LEVEL_1G)) {
			pages++;
			spin_lock(&init_mm.page_table_lock);
			set_pte_init((pte_t *)pud,
				     pfn_pte((paddr & PUD_MASK) >> PAGE_SHIFT,
					     PAGE_KERNEL_LARGE),
				     init);
			spin_unlock(&init_mm.page_table_lock);
			paddr_last = paddr_next;
			continue;
		}

		pmd = alloc_low_page();
		paddr_last = phys_pmd_init(pmd, paddr, paddr_end,
					   page_size_mask, prot, init);

		spin_lock(&init_mm.page_table_lock);
		pud_populate_init(&init_mm, pud, pmd, init);
		spin_unlock(&init_mm.page_table_lock);
	}

	update_page_count(PG_LEVEL_1G, pages);

	return paddr_last;
}

static unsigned long __meminit
phys_p4d_init(p4d_t *p4d_page, unsigned long paddr, unsigned long paddr_end,
	      unsigned long page_size_mask, bool init)
{
	unsigned long vaddr, vaddr_end, vaddr_next, paddr_next, paddr_last;

	paddr_last = paddr_end;
	vaddr = (unsigned long)__va(paddr);
	vaddr_end = (unsigned long)__va(paddr_end);

	if (!pgtable_l5_enabled())
		return phys_pud_init((pud_t *) p4d_page, paddr, paddr_end,
				     page_size_mask, init);

	for (; vaddr < vaddr_end; vaddr = vaddr_next) {
		p4d_t *p4d = p4d_page + p4d_index(vaddr);
		pud_t *pud;

		vaddr_next = (vaddr & P4D_MASK) + P4D_SIZE;
		paddr = __pa(vaddr);

		if (paddr >= paddr_end) {
			paddr_next = __pa(vaddr_next);
			if (!after_bootmem &&
			    !e820__mapped_any(paddr & P4D_MASK, paddr_next,
					     E820_TYPE_RAM) &&
			    !e820__mapped_any(paddr & P4D_MASK, paddr_next,
					     E820_TYPE_RESERVED_KERN))
				set_p4d_init(p4d, __p4d(0), init);
			continue;
		}

		if (!p4d_none(*p4d)) {
			pud = pud_offset(p4d, 0);
<<<<<<< HEAD
			paddr_last = phys_pud_init(pud, paddr, paddr_end,
						   page_size_mask, init);
=======
			paddr_last = phys_pud_init(pud, paddr, __pa(vaddr_end),
					page_size_mask, init);
>>>>>>> 4ff96fb5
			continue;
		}

		pud = alloc_low_page();
<<<<<<< HEAD
		paddr_last = phys_pud_init(pud, paddr, paddr_end,
=======
		paddr_last = phys_pud_init(pud, paddr, __pa(vaddr_end),
>>>>>>> 4ff96fb5
					   page_size_mask, init);

		spin_lock(&init_mm.page_table_lock);
		p4d_populate_init(&init_mm, p4d, pud, init);
		spin_unlock(&init_mm.page_table_lock);
	}

	return paddr_last;
}

static unsigned long __meminit
__kernel_physical_mapping_init(unsigned long paddr_start,
			       unsigned long paddr_end,
			       unsigned long page_size_mask,
			       bool init)
{
	bool pgd_changed = false;
	unsigned long vaddr, vaddr_start, vaddr_end, vaddr_next, paddr_last;

	paddr_last = paddr_end;
	vaddr = (unsigned long)__va(paddr_start);
	vaddr_end = (unsigned long)__va(paddr_end);
	vaddr_start = vaddr;

	for (; vaddr < vaddr_end; vaddr = vaddr_next) {
		pgd_t *pgd = pgd_offset_k(vaddr);
		p4d_t *p4d;

		vaddr_next = (vaddr & PGDIR_MASK) + PGDIR_SIZE;

		if (pgd_val(*pgd)) {
			p4d = (p4d_t *)pgd_page_vaddr(*pgd);
			paddr_last = phys_p4d_init(p4d, __pa(vaddr),
						   __pa(vaddr_end),
						   page_size_mask,
						   init);
			continue;
		}

		p4d = alloc_low_page();
		paddr_last = phys_p4d_init(p4d, __pa(vaddr), __pa(vaddr_end),
					   page_size_mask, init);

		spin_lock(&init_mm.page_table_lock);
		if (pgtable_l5_enabled())
			pgd_populate_init(&init_mm, pgd, p4d, init);
		else
			p4d_populate_init(&init_mm, p4d_offset(pgd, vaddr),
					  (pud_t *) p4d, init);

		spin_unlock(&init_mm.page_table_lock);
		pgd_changed = true;
	}

	if (pgd_changed)
		sync_global_pgds(vaddr_start, vaddr_end - 1);

	return paddr_last;
}


/*
 * Create page table mapping for the physical memory for specific physical
 * addresses. Note that it can only be used to populate non-present entries.
 * The virtual and physical addresses have to be aligned on PMD level
 * down. It returns the last physical address mapped.
 */
unsigned long __meminit
kernel_physical_mapping_init(unsigned long paddr_start,
			     unsigned long paddr_end,
			     unsigned long page_size_mask)
{
	return __kernel_physical_mapping_init(paddr_start, paddr_end,
					      page_size_mask, true);
}

/*
 * This function is similar to kernel_physical_mapping_init() above with the
 * exception that it uses set_{pud,pmd}() instead of the set_{pud,pte}_safe()
 * when updating the mapping. The caller is responsible to flush the TLBs after
 * the function returns.
 */
unsigned long __meminit
kernel_physical_mapping_change(unsigned long paddr_start,
			       unsigned long paddr_end,
			       unsigned long page_size_mask)
{
	return __kernel_physical_mapping_init(paddr_start, paddr_end,
					      page_size_mask, false);
}

#ifndef CONFIG_NUMA
void __init initmem_init(void)
{
	memblock_set_node(0, PHYS_ADDR_MAX, &memblock.memory, 0);
}
#endif

void __init paging_init(void)
{
	sparse_memory_present_with_active_regions(MAX_NUMNODES);
	sparse_init();

	/*
	 * clear the default setting with node 0
	 * note: don't use nodes_clear here, that is really clearing when
	 *	 numa support is not compiled in, and later node_set_state
	 *	 will not set it back.
	 */
	node_clear_state(0, N_MEMORY);
	if (N_MEMORY != N_NORMAL_MEMORY)
		node_clear_state(0, N_NORMAL_MEMORY);

	zone_sizes_init();
}

/*
 * Memory hotplug specific functions
 */
#ifdef CONFIG_MEMORY_HOTPLUG
/*
 * After memory hotplug the variables max_pfn, max_low_pfn and high_memory need
 * updating.
 */
static void update_end_of_memory_vars(u64 start, u64 size)
{
	unsigned long end_pfn = PFN_UP(start + size);

	if (end_pfn > max_pfn) {
		max_pfn = end_pfn;
		max_low_pfn = end_pfn;
		high_memory = (void *)__va(max_pfn * PAGE_SIZE - 1) + 1;
	}
}

int add_pages(int nid, unsigned long start_pfn, unsigned long nr_pages,
				struct mhp_restrictions *restrictions)
{
	int ret;

	ret = __add_pages(nid, start_pfn, nr_pages, restrictions);
	WARN_ON_ONCE(ret);

	/* update max_pfn, max_low_pfn and high_memory */
	update_end_of_memory_vars(start_pfn << PAGE_SHIFT,
				  nr_pages << PAGE_SHIFT);

	return ret;
}

int arch_add_memory(int nid, u64 start, u64 size,
			struct mhp_restrictions *restrictions)
{
	unsigned long start_pfn = start >> PAGE_SHIFT;
	unsigned long nr_pages = size >> PAGE_SHIFT;

	init_memory_mapping(start, start + size);

	return add_pages(nid, start_pfn, nr_pages, restrictions);
}

#define PAGE_INUSE 0xFD

static void __meminit free_pagetable(struct page *page, int order)
{
	unsigned long magic;
	unsigned int nr_pages = 1 << order;

	/* bootmem page has reserved flag */
	if (PageReserved(page)) {
		__ClearPageReserved(page);

		magic = (unsigned long)page->freelist;
		if (magic == SECTION_INFO || magic == MIX_SECTION_INFO) {
			while (nr_pages--)
				put_page_bootmem(page++);
		} else
			while (nr_pages--)
				free_reserved_page(page++);
	} else
		free_pages((unsigned long)page_address(page), order);
}

static void __meminit free_hugepage_table(struct page *page,
		struct vmem_altmap *altmap)
{
	if (altmap)
		vmem_altmap_free(altmap, PMD_SIZE / PAGE_SIZE);
	else
		free_pagetable(page, get_order(PMD_SIZE));
}

static void __meminit free_pte_table(pte_t *pte_start, pmd_t *pmd)
{
	pte_t *pte;
	int i;

	for (i = 0; i < PTRS_PER_PTE; i++) {
		pte = pte_start + i;
		if (!pte_none(*pte))
			return;
	}

	/* free a pte talbe */
	free_pagetable(pmd_page(*pmd), 0);
	spin_lock(&init_mm.page_table_lock);
	pmd_clear(pmd);
	spin_unlock(&init_mm.page_table_lock);
}

static void __meminit free_pmd_table(pmd_t *pmd_start, pud_t *pud)
{
	pmd_t *pmd;
	int i;

	for (i = 0; i < PTRS_PER_PMD; i++) {
		pmd = pmd_start + i;
		if (!pmd_none(*pmd))
			return;
	}

	/* free a pmd talbe */
	free_pagetable(pud_page(*pud), 0);
	spin_lock(&init_mm.page_table_lock);
	pud_clear(pud);
	spin_unlock(&init_mm.page_table_lock);
}

static void __meminit free_pud_table(pud_t *pud_start, p4d_t *p4d)
{
	pud_t *pud;
	int i;

	for (i = 0; i < PTRS_PER_PUD; i++) {
		pud = pud_start + i;
		if (!pud_none(*pud))
			return;
	}

	/* free a pud talbe */
	free_pagetable(p4d_page(*p4d), 0);
	spin_lock(&init_mm.page_table_lock);
	p4d_clear(p4d);
	spin_unlock(&init_mm.page_table_lock);
}

static void __meminit
remove_pte_table(pte_t *pte_start, unsigned long addr, unsigned long end,
		 bool direct)
{
	unsigned long next, pages = 0;
	pte_t *pte;
	void *page_addr;
	phys_addr_t phys_addr;

	pte = pte_start + pte_index(addr);
	for (; addr < end; addr = next, pte++) {
		next = (addr + PAGE_SIZE) & PAGE_MASK;
		if (next > end)
			next = end;

		if (!pte_present(*pte))
			continue;

		/*
		 * We mapped [0,1G) memory as identity mapping when
		 * initializing, in arch/x86/kernel/head_64.S. These
		 * pagetables cannot be removed.
		 */
		phys_addr = pte_val(*pte) + (addr & PAGE_MASK);
		if (phys_addr < (phys_addr_t)0x40000000)
			return;

		if (PAGE_ALIGNED(addr) && PAGE_ALIGNED(next)) {
			/*
			 * Do not free direct mapping pages since they were
			 * freed when offlining, or simplely not in use.
			 */
			if (!direct)
				free_pagetable(pte_page(*pte), 0);

			spin_lock(&init_mm.page_table_lock);
			pte_clear(&init_mm, addr, pte);
			spin_unlock(&init_mm.page_table_lock);

			/* For non-direct mapping, pages means nothing. */
			pages++;
		} else {
			/*
			 * If we are here, we are freeing vmemmap pages since
			 * direct mapped memory ranges to be freed are aligned.
			 *
			 * If we are not removing the whole page, it means
			 * other page structs in this page are being used and
			 * we canot remove them. So fill the unused page_structs
			 * with 0xFD, and remove the page when it is wholly
			 * filled with 0xFD.
			 */
			memset((void *)addr, PAGE_INUSE, next - addr);

			page_addr = page_address(pte_page(*pte));
			if (!memchr_inv(page_addr, PAGE_INUSE, PAGE_SIZE)) {
				free_pagetable(pte_page(*pte), 0);

				spin_lock(&init_mm.page_table_lock);
				pte_clear(&init_mm, addr, pte);
				spin_unlock(&init_mm.page_table_lock);
			}
		}
	}

	/* Call free_pte_table() in remove_pmd_table(). */
	flush_tlb_all();
	if (direct)
		update_page_count(PG_LEVEL_4K, -pages);
}

static void __meminit
remove_pmd_table(pmd_t *pmd_start, unsigned long addr, unsigned long end,
		 bool direct, struct vmem_altmap *altmap)
{
	unsigned long next, pages = 0;
	pte_t *pte_base;
	pmd_t *pmd;
	void *page_addr;

	pmd = pmd_start + pmd_index(addr);
	for (; addr < end; addr = next, pmd++) {
		next = pmd_addr_end(addr, end);

		if (!pmd_present(*pmd))
			continue;

		if (pmd_large(*pmd)) {
			if (IS_ALIGNED(addr, PMD_SIZE) &&
			    IS_ALIGNED(next, PMD_SIZE)) {
				if (!direct)
					free_hugepage_table(pmd_page(*pmd),
							    altmap);

				spin_lock(&init_mm.page_table_lock);
				pmd_clear(pmd);
				spin_unlock(&init_mm.page_table_lock);
				pages++;
			} else {
				/* If here, we are freeing vmemmap pages. */
				memset((void *)addr, PAGE_INUSE, next - addr);

				page_addr = page_address(pmd_page(*pmd));
				if (!memchr_inv(page_addr, PAGE_INUSE,
						PMD_SIZE)) {
					free_hugepage_table(pmd_page(*pmd),
							    altmap);

					spin_lock(&init_mm.page_table_lock);
					pmd_clear(pmd);
					spin_unlock(&init_mm.page_table_lock);
				}
			}

			continue;
		}

		pte_base = (pte_t *)pmd_page_vaddr(*pmd);
		remove_pte_table(pte_base, addr, next, direct);
		free_pte_table(pte_base, pmd);
	}

	/* Call free_pmd_table() in remove_pud_table(). */
	if (direct)
		update_page_count(PG_LEVEL_2M, -pages);
}

static void __meminit
remove_pud_table(pud_t *pud_start, unsigned long addr, unsigned long end,
		 struct vmem_altmap *altmap, bool direct)
{
	unsigned long next, pages = 0;
	pmd_t *pmd_base;
	pud_t *pud;
	void *page_addr;

	pud = pud_start + pud_index(addr);
	for (; addr < end; addr = next, pud++) {
		next = pud_addr_end(addr, end);

		if (!pud_present(*pud))
			continue;

		if (pud_large(*pud)) {
			if (IS_ALIGNED(addr, PUD_SIZE) &&
			    IS_ALIGNED(next, PUD_SIZE)) {
				if (!direct)
					free_pagetable(pud_page(*pud),
						       get_order(PUD_SIZE));

				spin_lock(&init_mm.page_table_lock);
				pud_clear(pud);
				spin_unlock(&init_mm.page_table_lock);
				pages++;
			} else {
				/* If here, we are freeing vmemmap pages. */
				memset((void *)addr, PAGE_INUSE, next - addr);

				page_addr = page_address(pud_page(*pud));
				if (!memchr_inv(page_addr, PAGE_INUSE,
						PUD_SIZE)) {
					free_pagetable(pud_page(*pud),
						       get_order(PUD_SIZE));

					spin_lock(&init_mm.page_table_lock);
					pud_clear(pud);
					spin_unlock(&init_mm.page_table_lock);
				}
			}

			continue;
		}

		pmd_base = pmd_offset(pud, 0);
		remove_pmd_table(pmd_base, addr, next, direct, altmap);
		free_pmd_table(pmd_base, pud);
	}

	if (direct)
		update_page_count(PG_LEVEL_1G, -pages);
}

static void __meminit
remove_p4d_table(p4d_t *p4d_start, unsigned long addr, unsigned long end,
		 struct vmem_altmap *altmap, bool direct)
{
	unsigned long next, pages = 0;
	pud_t *pud_base;
	p4d_t *p4d;

	p4d = p4d_start + p4d_index(addr);
	for (; addr < end; addr = next, p4d++) {
		next = p4d_addr_end(addr, end);

		if (!p4d_present(*p4d))
			continue;

		BUILD_BUG_ON(p4d_large(*p4d));

		pud_base = pud_offset(p4d, 0);
		remove_pud_table(pud_base, addr, next, altmap, direct);
		/*
		 * For 4-level page tables we do not want to free PUDs, but in the
		 * 5-level case we should free them. This code will have to change
		 * to adapt for boot-time switching between 4 and 5 level page tables.
		 */
		if (pgtable_l5_enabled())
			free_pud_table(pud_base, p4d);
	}

	if (direct)
		update_page_count(PG_LEVEL_512G, -pages);
}

/* start and end are both virtual address. */
static void __meminit
remove_pagetable(unsigned long start, unsigned long end, bool direct,
		struct vmem_altmap *altmap)
{
	unsigned long next;
	unsigned long addr;
	pgd_t *pgd;
	p4d_t *p4d;

	for (addr = start; addr < end; addr = next) {
		next = pgd_addr_end(addr, end);

		pgd = pgd_offset_k(addr);
		if (!pgd_present(*pgd))
			continue;

		p4d = p4d_offset(pgd, 0);
		remove_p4d_table(p4d, addr, next, altmap, direct);
	}

	flush_tlb_all();
}

void __ref vmemmap_free(unsigned long start, unsigned long end,
		struct vmem_altmap *altmap)
{
	remove_pagetable(start, end, false, altmap);
}

#ifdef CONFIG_MEMORY_HOTREMOVE
static void __meminit
kernel_physical_mapping_remove(unsigned long start, unsigned long end)
{
	start = (unsigned long)__va(start);
	end = (unsigned long)__va(end);

	remove_pagetable(start, end, true, NULL);
}

void __ref arch_remove_memory(int nid, u64 start, u64 size,
			      struct vmem_altmap *altmap)
{
	unsigned long start_pfn = start >> PAGE_SHIFT;
	unsigned long nr_pages = size >> PAGE_SHIFT;
	struct page *page = pfn_to_page(start_pfn);
	struct zone *zone;

	/* With altmap the first mapped page is offset from @start */
	if (altmap)
		page += vmem_altmap_offset(altmap);
	zone = page_zone(page);
	__remove_pages(zone, start_pfn, nr_pages, altmap);
	kernel_physical_mapping_remove(start, start + size);
}
#endif
#endif /* CONFIG_MEMORY_HOTPLUG */

static struct kcore_list kcore_vsyscall;

static void __init register_page_bootmem_info(void)
{
#ifdef CONFIG_NUMA
	int i;

	for_each_online_node(i)
		register_page_bootmem_info_node(NODE_DATA(i));
#endif
}

void __init mem_init(void)
{
	pci_iommu_alloc();

	/* clear_bss() already clear the empty_zero_page */

	/* this will put all memory onto the freelists */
	memblock_free_all();
	after_bootmem = 1;
	x86_init.hyper.init_after_bootmem();

	/*
	 * Must be done after boot memory is put on freelist, because here we
	 * might set fields in deferred struct pages that have not yet been
	 * initialized, and memblock_free_all() initializes all the reserved
	 * deferred pages for us.
	 */
	register_page_bootmem_info();

	/* Register memory areas for /proc/kcore */
	if (get_gate_vma(&init_mm))
		kclist_add(&kcore_vsyscall, (void *)VSYSCALL_ADDR, PAGE_SIZE, KCORE_USER);

	mem_init_print_info(NULL);
}

int kernel_set_to_readonly;

void set_kernel_text_rw(void)
{
	unsigned long start = PFN_ALIGN(_text);
	unsigned long end = PFN_ALIGN(__stop___ex_table);

	if (!kernel_set_to_readonly)
		return;

	pr_debug("Set kernel text: %lx - %lx for read write\n",
		 start, end);

	/*
	 * Make the kernel identity mapping for text RW. Kernel text
	 * mapping will always be RO. Refer to the comment in
	 * static_protections() in pageattr.c
	 */
	set_memory_rw(start, (end - start) >> PAGE_SHIFT);
}

void set_kernel_text_ro(void)
{
	unsigned long start = PFN_ALIGN(_text);
	unsigned long end = PFN_ALIGN(__stop___ex_table);

	if (!kernel_set_to_readonly)
		return;

	pr_debug("Set kernel text: %lx - %lx for read only\n",
		 start, end);

	/*
	 * Set the kernel identity mapping for text RO.
	 */
	set_memory_ro(start, (end - start) >> PAGE_SHIFT);
}

void mark_rodata_ro(void)
{
	unsigned long start = PFN_ALIGN(_text);
	unsigned long rodata_start = PFN_ALIGN(__start_rodata);
	unsigned long end = (unsigned long) &__end_rodata_hpage_align;
	unsigned long text_end = PFN_ALIGN(&__stop___ex_table);
	unsigned long rodata_end = PFN_ALIGN(&__end_rodata);
	unsigned long all_end;

	printk(KERN_INFO "Write protecting the kernel read-only data: %luk\n",
	       (end - start) >> 10);
	set_memory_ro(start, (end - start) >> PAGE_SHIFT);

	kernel_set_to_readonly = 1;

	/*
	 * The rodata/data/bss/brk section (but not the kernel text!)
	 * should also be not-executable.
	 *
	 * We align all_end to PMD_SIZE because the existing mapping
	 * is a full PMD. If we would align _brk_end to PAGE_SIZE we
	 * split the PMD and the reminder between _brk_end and the end
	 * of the PMD will remain mapped executable.
	 *
	 * Any PMD which was setup after the one which covers _brk_end
	 * has been zapped already via cleanup_highmem().
	 */
	all_end = roundup((unsigned long)_brk_end, PMD_SIZE);
	set_memory_nx(text_end, (all_end - text_end) >> PAGE_SHIFT);

#ifdef CONFIG_CPA_DEBUG
	printk(KERN_INFO "Testing CPA: undo %lx-%lx\n", start, end);
	set_memory_rw(start, (end-start) >> PAGE_SHIFT);

	printk(KERN_INFO "Testing CPA: again\n");
	set_memory_ro(start, (end-start) >> PAGE_SHIFT);
#endif

	free_kernel_image_pages((void *)text_end, (void *)rodata_start);
	free_kernel_image_pages((void *)rodata_end, (void *)_sdata);

	debug_checkwx();
}

int kern_addr_valid(unsigned long addr)
{
	unsigned long above = ((long)addr) >> __VIRTUAL_MASK_SHIFT;
	pgd_t *pgd;
	p4d_t *p4d;
	pud_t *pud;
	pmd_t *pmd;
	pte_t *pte;

	if (above != 0 && above != -1UL)
		return 0;

	pgd = pgd_offset_k(addr);
	if (pgd_none(*pgd))
		return 0;

	p4d = p4d_offset(pgd, addr);
	if (p4d_none(*p4d))
		return 0;

	pud = pud_offset(p4d, addr);
	if (pud_none(*pud))
		return 0;

	if (pud_large(*pud))
		return pfn_valid(pud_pfn(*pud));

	pmd = pmd_offset(pud, addr);
	if (pmd_none(*pmd))
		return 0;

	if (pmd_large(*pmd))
		return pfn_valid(pmd_pfn(*pmd));

	pte = pte_offset_kernel(pmd, addr);
	if (pte_none(*pte))
		return 0;

	return pfn_valid(pte_pfn(*pte));
}

/*
 * Block size is the minimum amount of memory which can be hotplugged or
 * hotremoved. It must be power of two and must be equal or larger than
 * MIN_MEMORY_BLOCK_SIZE.
 */
#define MAX_BLOCK_SIZE (2UL << 30)

/* Amount of ram needed to start using large blocks */
#define MEM_SIZE_FOR_LARGE_BLOCK (64UL << 30)

/* Adjustable memory block size */
static unsigned long set_memory_block_size;
int __init set_memory_block_size_order(unsigned int order)
{
	unsigned long size = 1UL << order;

	if (size > MEM_SIZE_FOR_LARGE_BLOCK || size < MIN_MEMORY_BLOCK_SIZE)
		return -EINVAL;

	set_memory_block_size = size;
	return 0;
}

static unsigned long probe_memory_block_size(void)
{
	unsigned long boot_mem_end = max_pfn << PAGE_SHIFT;
	unsigned long bz;

	/* If memory block size has been set, then use it */
	bz = set_memory_block_size;
	if (bz)
		goto done;

	/* Use regular block if RAM is smaller than MEM_SIZE_FOR_LARGE_BLOCK */
	if (boot_mem_end < MEM_SIZE_FOR_LARGE_BLOCK) {
		bz = MIN_MEMORY_BLOCK_SIZE;
		goto done;
	}

	/* Find the largest allowed block size that aligns to memory end */
	for (bz = MAX_BLOCK_SIZE; bz > MIN_MEMORY_BLOCK_SIZE; bz >>= 1) {
		if (IS_ALIGNED(boot_mem_end, bz))
			break;
	}
done:
	pr_info("x86/mm: Memory block size: %ldMB\n", bz >> 20);

	return bz;
}

static unsigned long memory_block_size_probed;
unsigned long memory_block_size_bytes(void)
{
	if (!memory_block_size_probed)
		memory_block_size_probed = probe_memory_block_size();

	return memory_block_size_probed;
}

#ifdef CONFIG_SPARSEMEM_VMEMMAP
/*
 * Initialise the sparsemem vmemmap using huge-pages at the PMD level.
 */
static long __meminitdata addr_start, addr_end;
static void __meminitdata *p_start, *p_end;
static int __meminitdata node_start;

static int __meminit vmemmap_populate_hugepages(unsigned long start,
		unsigned long end, int node, struct vmem_altmap *altmap)
{
	unsigned long addr;
	unsigned long next;
	pgd_t *pgd;
	p4d_t *p4d;
	pud_t *pud;
	pmd_t *pmd;

	for (addr = start; addr < end; addr = next) {
		next = pmd_addr_end(addr, end);

		pgd = vmemmap_pgd_populate(addr, node);
		if (!pgd)
			return -ENOMEM;

		p4d = vmemmap_p4d_populate(pgd, addr, node);
		if (!p4d)
			return -ENOMEM;

		pud = vmemmap_pud_populate(p4d, addr, node);
		if (!pud)
			return -ENOMEM;

		pmd = pmd_offset(pud, addr);
		if (pmd_none(*pmd)) {
			void *p;

			if (altmap)
				p = altmap_alloc_block_buf(PMD_SIZE, altmap);
			else
				p = vmemmap_alloc_block_buf(PMD_SIZE, node);
			if (p) {
				pte_t entry;

				entry = pfn_pte(__pa(p) >> PAGE_SHIFT,
						PAGE_KERNEL_LARGE);
				set_pmd(pmd, __pmd(pte_val(entry)));

				/* check to see if we have contiguous blocks */
				if (p_end != p || node_start != node) {
					if (p_start)
						pr_debug(" [%lx-%lx] PMD -> [%p-%p] on node %d\n",
						       addr_start, addr_end-1, p_start, p_end-1, node_start);
					addr_start = addr;
					node_start = node;
					p_start = p;
				}

				addr_end = addr + PMD_SIZE;
				p_end = p + PMD_SIZE;
				continue;
			} else if (altmap)
				return -ENOMEM; /* no fallback */
		} else if (pmd_large(*pmd)) {
			vmemmap_verify((pte_t *)pmd, node, addr, next);
			continue;
		}
		if (vmemmap_populate_basepages(addr, next, node))
			return -ENOMEM;
	}
	return 0;
}

int __meminit vmemmap_populate(unsigned long start, unsigned long end, int node,
		struct vmem_altmap *altmap)
{
	int err;

	if (boot_cpu_has(X86_FEATURE_PSE))
		err = vmemmap_populate_hugepages(start, end, node, altmap);
	else if (altmap) {
		pr_err_once("%s: no cpu support for altmap allocations\n",
				__func__);
		err = -ENOMEM;
	} else
		err = vmemmap_populate_basepages(start, end, node);
	if (!err)
		sync_global_pgds(start, end - 1);
	return err;
}

#if defined(CONFIG_MEMORY_HOTPLUG_SPARSE) && defined(CONFIG_HAVE_BOOTMEM_INFO_NODE)
void register_page_bootmem_memmap(unsigned long section_nr,
				  struct page *start_page, unsigned long nr_pages)
{
	unsigned long addr = (unsigned long)start_page;
	unsigned long end = (unsigned long)(start_page + nr_pages);
	unsigned long next;
	pgd_t *pgd;
	p4d_t *p4d;
	pud_t *pud;
	pmd_t *pmd;
	unsigned int nr_pmd_pages;
	struct page *page;

	for (; addr < end; addr = next) {
		pte_t *pte = NULL;

		pgd = pgd_offset_k(addr);
		if (pgd_none(*pgd)) {
			next = (addr + PAGE_SIZE) & PAGE_MASK;
			continue;
		}
		get_page_bootmem(section_nr, pgd_page(*pgd), MIX_SECTION_INFO);

		p4d = p4d_offset(pgd, addr);
		if (p4d_none(*p4d)) {
			next = (addr + PAGE_SIZE) & PAGE_MASK;
			continue;
		}
		get_page_bootmem(section_nr, p4d_page(*p4d), MIX_SECTION_INFO);

		pud = pud_offset(p4d, addr);
		if (pud_none(*pud)) {
			next = (addr + PAGE_SIZE) & PAGE_MASK;
			continue;
		}
		get_page_bootmem(section_nr, pud_page(*pud), MIX_SECTION_INFO);

		if (!boot_cpu_has(X86_FEATURE_PSE)) {
			next = (addr + PAGE_SIZE) & PAGE_MASK;
			pmd = pmd_offset(pud, addr);
			if (pmd_none(*pmd))
				continue;
			get_page_bootmem(section_nr, pmd_page(*pmd),
					 MIX_SECTION_INFO);

			pte = pte_offset_kernel(pmd, addr);
			if (pte_none(*pte))
				continue;
			get_page_bootmem(section_nr, pte_page(*pte),
					 SECTION_INFO);
		} else {
			next = pmd_addr_end(addr, end);

			pmd = pmd_offset(pud, addr);
			if (pmd_none(*pmd))
				continue;

			nr_pmd_pages = 1 << get_order(PMD_SIZE);
			page = pmd_page(*pmd);
			while (nr_pmd_pages--)
				get_page_bootmem(section_nr, page++,
						 SECTION_INFO);
		}
	}
}
#endif

void __meminit vmemmap_populate_print_last(void)
{
	if (p_start) {
		pr_debug(" [%lx-%lx] PMD -> [%p-%p] on node %d\n",
			addr_start, addr_end-1, p_start, p_end-1, node_start);
		p_start = NULL;
		p_end = NULL;
		node_start = 0;
	}
}
#endif<|MERGE_RESOLUTION|>--- conflicted
+++ resolved
@@ -701,22 +701,13 @@
 
 		if (!p4d_none(*p4d)) {
 			pud = pud_offset(p4d, 0);
-<<<<<<< HEAD
-			paddr_last = phys_pud_init(pud, paddr, paddr_end,
-						   page_size_mask, init);
-=======
 			paddr_last = phys_pud_init(pud, paddr, __pa(vaddr_end),
 					page_size_mask, init);
->>>>>>> 4ff96fb5
 			continue;
 		}
 
 		pud = alloc_low_page();
-<<<<<<< HEAD
-		paddr_last = phys_pud_init(pud, paddr, paddr_end,
-=======
 		paddr_last = phys_pud_init(pud, paddr, __pa(vaddr_end),
->>>>>>> 4ff96fb5
 					   page_size_mask, init);
 
 		spin_lock(&init_mm.page_table_lock);
