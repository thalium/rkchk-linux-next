# SPDX-License-Identifier: GPL-2.0 WITH Linux-syscall-note
#
# system call numbers and entry vectors for xtensa
#
# The format is:
# <number> <abi> <name> <entry point>
#
# The <abi> is always "common" for this file
#
0	common	spill				sys_ni_syscall
1	common	xtensa				sys_ni_syscall
2	common	available4			sys_ni_syscall
3	common	available5			sys_ni_syscall
4	common	available6			sys_ni_syscall
5	common	available7			sys_ni_syscall
6	common	available8			sys_ni_syscall
7	common	available9			sys_ni_syscall
# File Operations
8	common	open				sys_open
9	common	close				sys_close
10	common	dup				sys_dup
11	common	dup2				sys_dup2
12	common	read				sys_read
13	common	write				sys_write
14	common	select				sys_select
15	common	lseek				sys_lseek
16	common	poll				sys_poll
17	common	_llseek				sys_llseek
18	common	epoll_wait			sys_epoll_wait
19	common	epoll_ctl			sys_epoll_ctl
20	common	epoll_create			sys_epoll_create
21	common	creat				sys_creat
22	common	truncate			sys_truncate
23	common	ftruncate			sys_ftruncate
24	common	readv				sys_readv
25	common	writev				sys_writev
26	common	fsync				sys_fsync
27	common	fdatasync			sys_fdatasync
28	common	truncate64			sys_truncate64
29	common	ftruncate64			sys_ftruncate64
30	common	pread64				sys_pread64
31	common	pwrite64			sys_pwrite64
32	common	link				sys_link
33	common	rename				sys_rename
34	common	symlink				sys_symlink
35	common	readlink			sys_readlink
36	common	mknod				sys_mknod
37	common	pipe				sys_pipe
38	common	unlink				sys_unlink
39	common	rmdir				sys_rmdir
40	common	mkdir				sys_mkdir
41	common	chdir				sys_chdir
42	common	fchdir				sys_fchdir
43	common	getcwd				sys_getcwd
44	common	chmod				sys_chmod
45	common	chown				sys_chown
46	common	stat				sys_newstat
47	common	stat64				sys_stat64
48	common	lchown				sys_lchown
49	common	lstat				sys_newlstat
50	common	lstat64				sys_lstat64
51	common	available51			sys_ni_syscall
52	common	fchmod				sys_fchmod
53	common	fchown				sys_fchown
54	common	fstat				sys_newfstat
55	common	fstat64				sys_fstat64
56	common	flock				sys_flock
57	common	access				sys_access
58	common	umask				sys_umask
59	common	getdents			sys_getdents
60	common	getdents64			sys_getdents64
61	common	fcntl64				sys_fcntl64
62	common	fallocate			sys_fallocate
63	common	fadvise64_64			xtensa_fadvise64_64
64	common	utime				sys_utime32
65	common	utimes				sys_utimes_time32
66	common	ioctl				sys_ioctl
67	common	fcntl				sys_fcntl
68	common	setxattr			sys_setxattr
69	common	getxattr			sys_getxattr
70	common	listxattr			sys_listxattr
71	common	removexattr			sys_removexattr
72	common	lsetxattr			sys_lsetxattr
73	common	lgetxattr			sys_lgetxattr
74	common	llistxattr			sys_llistxattr
75	common	lremovexattr			sys_lremovexattr
76	common	fsetxattr			sys_fsetxattr
77	common	fgetxattr			sys_fgetxattr
78	common	flistxattr			sys_flistxattr
79	common	fremovexattr			sys_fremovexattr
# File Map / Shared Memory Operations
80	common	mmap2				sys_mmap_pgoff
81	common	munmap				sys_munmap
82	common	mprotect			sys_mprotect
83	common	brk				sys_brk
84	common	mlock				sys_mlock
85	common	munlock				sys_munlock
86	common	mlockall			sys_mlockall
87	common	munlockall			sys_munlockall
88	common	mremap				sys_mremap
89	common	msync				sys_msync
90	common	mincore				sys_mincore
91	common	madvise				sys_madvise
92	common	shmget				sys_shmget
93	common	shmat				xtensa_shmat
94	common	shmctl				sys_old_shmctl
95	common	shmdt				sys_shmdt
# Socket Operations
96	common	socket				sys_socket
97	common	setsockopt			sys_setsockopt
98	common	getsockopt			sys_getsockopt
99	common	shutdown			sys_shutdown
100	common	bind				sys_bind
101	common	connect				sys_connect
102	common	listen				sys_listen
103	common	accept				sys_accept
104	common	getsockname			sys_getsockname
105	common	getpeername			sys_getpeername
106	common	sendmsg				sys_sendmsg
107	common	recvmsg				sys_recvmsg
108	common	send				sys_send
109	common	recv				sys_recv
110	common	sendto				sys_sendto
111	common	recvfrom			sys_recvfrom
112	common	socketpair			sys_socketpair
113	common	sendfile			sys_sendfile
114	common	sendfile64			sys_sendfile64
115	common	sendmmsg			sys_sendmmsg
# Process Operations
116	common	clone				sys_clone
117	common	execve				sys_execve
118	common	exit				sys_exit
119	common	exit_group			sys_exit_group
120	common	getpid				sys_getpid
121	common	wait4				sys_wait4
122	common	waitid				sys_waitid
123	common	kill				sys_kill
124	common	tkill				sys_tkill
125	common	tgkill				sys_tgkill
126	common	set_tid_address			sys_set_tid_address
127	common	gettid				sys_gettid
128	common	setsid				sys_setsid
129	common	getsid				sys_getsid
130	common	prctl				sys_prctl
131	common	personality			sys_personality
132	common	getpriority			sys_getpriority
133	common	setpriority			sys_setpriority
134	common	setitimer			sys_setitimer
135	common	getitimer			sys_getitimer
136	common	setuid				sys_setuid
137	common	getuid				sys_getuid
138	common	setgid				sys_setgid
139	common	getgid				sys_getgid
140	common	geteuid				sys_geteuid
141	common	getegid				sys_getegid
142	common	setreuid			sys_setreuid
143	common	setregid			sys_setregid
144	common	setresuid			sys_setresuid
145	common	getresuid			sys_getresuid
146	common	setresgid			sys_setresgid
147	common	getresgid			sys_getresgid
148	common	setpgid				sys_setpgid
149	common	getpgid				sys_getpgid
150	common	getppid				sys_getppid
151	common	getpgrp				sys_getpgrp
# 152 was set_thread_area
152	common	reserved152			sys_ni_syscall
# 153 was get_thread_area
153	common	reserved153			sys_ni_syscall
154	common	times				sys_times
155	common	acct				sys_acct
156	common	sched_setaffinity		sys_sched_setaffinity
157	common	sched_getaffinity		sys_sched_getaffinity
158	common	capget				sys_capget
159	common	capset				sys_capset
160	common	ptrace				sys_ptrace
161	common	semtimedop			sys_semtimedop_time32
162	common	semget				sys_semget
163	common	semop				sys_semop
164	common	semctl				sys_old_semctl
165	common	available165			sys_ni_syscall
166	common	msgget				sys_msgget
167	common	msgsnd				sys_msgsnd
168	common	msgrcv				sys_msgrcv
169	common	msgctl				sys_old_msgctl
170	common	available170			sys_ni_syscall
# File System
171	common	umount2				sys_umount
172	common	mount				sys_mount
173	common	swapon				sys_swapon
174	common	chroot				sys_chroot
175	common	pivot_root			sys_pivot_root
176	common	umount				sys_oldumount
177	common	swapoff				sys_swapoff
178	common	sync				sys_sync
179	common	syncfs				sys_syncfs
180	common	setfsuid			sys_setfsuid
181	common	setfsgid			sys_setfsgid
182	common	sysfs				sys_sysfs
183	common	ustat				sys_ustat
184	common	statfs				sys_statfs
185	common	fstatfs				sys_fstatfs
186	common	statfs64			sys_statfs64
187	common	fstatfs64			sys_fstatfs64
# System
188	common	setrlimit			sys_setrlimit
189	common	getrlimit			sys_getrlimit
190	common	getrusage			sys_getrusage
191	common	futex				sys_futex_time32
192	common	gettimeofday			sys_gettimeofday
193	common	settimeofday			sys_settimeofday
194	common	adjtimex			sys_adjtimex_time32
195	common	nanosleep			sys_nanosleep_time32
196	common	getgroups			sys_getgroups
197	common	setgroups			sys_setgroups
198	common	sethostname			sys_sethostname
199	common	setdomainname			sys_setdomainname
200	common	syslog				sys_syslog
201	common	vhangup				sys_vhangup
202	common	uselib				sys_uselib
203	common	reboot				sys_reboot
204	common	quotactl			sys_quotactl
# 205 was old nfsservctl
205	common	nfsservctl			sys_ni_syscall
206	common	_sysctl				sys_sysctl
207	common	bdflush				sys_bdflush
208	common	uname				sys_newuname
209	common	sysinfo				sys_sysinfo
210	common	init_module			sys_init_module
211	common	delete_module			sys_delete_module
212	common	sched_setparam			sys_sched_setparam
213	common	sched_getparam			sys_sched_getparam
214	common	sched_setscheduler		sys_sched_setscheduler
215	common	sched_getscheduler		sys_sched_getscheduler
216	common	sched_get_priority_max		sys_sched_get_priority_max
217	common	sched_get_priority_min		sys_sched_get_priority_min
218	common	sched_rr_get_interval		sys_sched_rr_get_interval_time32
219	common	sched_yield			sys_sched_yield
222	common	available222			sys_ni_syscall
# Signal Handling
223	common	restart_syscall			sys_restart_syscall
224	common	sigaltstack			sys_sigaltstack
225	common	rt_sigreturn			xtensa_rt_sigreturn
226	common	rt_sigaction			sys_rt_sigaction
227	common	rt_sigprocmask			sys_rt_sigprocmask
228	common	rt_sigpending			sys_rt_sigpending
229	common	rt_sigtimedwait			sys_rt_sigtimedwait_time32
230	common	rt_sigqueueinfo			sys_rt_sigqueueinfo
231	common	rt_sigsuspend			sys_rt_sigsuspend
# Message
232	common	mq_open				sys_mq_open
233	common	mq_unlink			sys_mq_unlink
234	common	mq_timedsend			sys_mq_timedsend_time32
235	common	mq_timedreceive			sys_mq_timedreceive_time32
236	common	mq_notify			sys_mq_notify
237	common	mq_getsetattr			sys_mq_getsetattr
238	common	available238			sys_ni_syscall
239	common	io_setup			sys_io_setup
# IO
240	common	io_destroy			sys_io_destroy
241	common	io_submit			sys_io_submit
242	common	io_getevents			sys_io_getevents_time32
243	common	io_cancel			sys_io_cancel
244	common	clock_settime			sys_clock_settime32
245	common	clock_gettime			sys_clock_gettime32
246	common	clock_getres			sys_clock_getres_time32
247	common	clock_nanosleep			sys_clock_nanosleep_time32
# Timer
248	common	timer_create			sys_timer_create
249	common	timer_delete			sys_timer_delete
250	common	timer_settime			sys_timer_settime32
251	common	timer_gettime			sys_timer_gettime32
252	common	timer_getoverrun		sys_timer_getoverrun
# System
253	common	reserved253			sys_ni_syscall
254	common	lookup_dcookie			sys_lookup_dcookie
255	common	available255			sys_ni_syscall
256	common	add_key				sys_add_key
257	common	request_key			sys_request_key
258	common	keyctl				sys_keyctl
259	common	available259			sys_ni_syscall
260	common	readahead			sys_readahead
261	common	remap_file_pages		sys_remap_file_pages
262	common	migrate_pages			sys_migrate_pages
263	common	mbind				sys_mbind
264	common	get_mempolicy			sys_get_mempolicy
265	common	set_mempolicy			sys_set_mempolicy
266	common	unshare				sys_unshare
267	common	move_pages			sys_move_pages
268	common	splice				sys_splice
269	common	tee				sys_tee
270	common	vmsplice			sys_vmsplice
271	common	available271			sys_ni_syscall
272	common	pselect6			sys_pselect6_time32
273	common	ppoll				sys_ppoll_time32
274	common	epoll_pwait			sys_epoll_pwait
275	common	epoll_create1			sys_epoll_create1
276	common	inotify_init			sys_inotify_init
277	common	inotify_add_watch		sys_inotify_add_watch
278	common	inotify_rm_watch		sys_inotify_rm_watch
279	common	inotify_init1			sys_inotify_init1
280	common	getcpu				sys_getcpu
281	common	kexec_load			sys_ni_syscall
282	common	ioprio_set			sys_ioprio_set
283	common	ioprio_get			sys_ioprio_get
284	common	set_robust_list			sys_set_robust_list
285	common	get_robust_list			sys_get_robust_list
286	common	available286			sys_ni_syscall
287	common	available287			sys_ni_syscall
# Relative File Operations
288	common	openat				sys_openat
289	common	mkdirat				sys_mkdirat
290	common	mknodat				sys_mknodat
291	common	unlinkat			sys_unlinkat
292	common	renameat			sys_renameat
293	common	linkat				sys_linkat
294	common	symlinkat			sys_symlinkat
295	common	readlinkat			sys_readlinkat
296	common	utimensat			sys_utimensat_time32
297	common	fchownat			sys_fchownat
298	common	futimesat			sys_futimesat_time32
299	common	fstatat64			sys_fstatat64
300	common	fchmodat			sys_fchmodat
301	common	faccessat			sys_faccessat
302	common	available302			sys_ni_syscall
303	common	available303			sys_ni_syscall
304	common	signalfd			sys_signalfd
# 305 was timerfd
306	common	eventfd				sys_eventfd
307	common	recvmmsg			sys_recvmmsg_time32
308	common	setns				sys_setns
309	common	signalfd4			sys_signalfd4
310	common	dup3				sys_dup3
311	common	pipe2				sys_pipe2
312	common	timerfd_create			sys_timerfd_create
313	common	timerfd_settime			sys_timerfd_settime32
314	common	timerfd_gettime			sys_timerfd_gettime32
315	common	available315			sys_ni_syscall
316	common	eventfd2			sys_eventfd2
317	common	preadv				sys_preadv
318	common	pwritev				sys_pwritev
319	common	available319			sys_ni_syscall
320	common	fanotify_init			sys_fanotify_init
321	common	fanotify_mark			sys_fanotify_mark
322	common	process_vm_readv		sys_process_vm_readv
323	common	process_vm_writev		sys_process_vm_writev
324	common	name_to_handle_at		sys_name_to_handle_at
325	common	open_by_handle_at		sys_open_by_handle_at
326	common	sync_file_range2		sys_sync_file_range2
327	common	perf_event_open			sys_perf_event_open
328	common	rt_tgsigqueueinfo		sys_rt_tgsigqueueinfo
329	common	clock_adjtime			sys_clock_adjtime32
330	common	prlimit64			sys_prlimit64
331	common	kcmp				sys_kcmp
332	common	finit_module			sys_finit_module
333	common	accept4				sys_accept4
334	common	sched_setattr			sys_sched_setattr
335	common	sched_getattr			sys_sched_getattr
336	common	renameat2			sys_renameat2
337	common	seccomp				sys_seccomp
338	common	getrandom			sys_getrandom
339	common	memfd_create			sys_memfd_create
340	common	bpf				sys_bpf
341	common	execveat			sys_execveat
342	common	userfaultfd			sys_userfaultfd
343	common	membarrier			sys_membarrier
344	common	mlock2				sys_mlock2
345	common	copy_file_range			sys_copy_file_range
346	common	preadv2				sys_preadv2
347	common	pwritev2			sys_pwritev2
348	common	pkey_mprotect			sys_pkey_mprotect
349	common	pkey_alloc			sys_pkey_alloc
350	common	pkey_free			sys_pkey_free
351	common	statx				sys_statx
352	common	rseq				sys_rseq
# 353 through 402 are unassigned to sync up with generic numbers
403	common	clock_gettime64			sys_clock_gettime
404	common	clock_settime64			sys_clock_settime
405	common	clock_adjtime64			sys_clock_adjtime
406	common	clock_getres_time64		sys_clock_getres
407	common	clock_nanosleep_time64		sys_clock_nanosleep
408	common	timer_gettime64			sys_timer_gettime
409	common	timer_settime64			sys_timer_settime
410	common	timerfd_gettime64		sys_timerfd_gettime
411	common	timerfd_settime64		sys_timerfd_settime
412	common	utimensat_time64		sys_utimensat
413	common	pselect6_time64			sys_pselect6
414	common	ppoll_time64			sys_ppoll
416	common	io_pgetevents_time64		sys_io_pgetevents
417	common	recvmmsg_time64			sys_recvmmsg
418	common	mq_timedsend_time64		sys_mq_timedsend
419	common	mq_timedreceive_time64		sys_mq_timedreceive
420	common	semtimedop_time64		sys_semtimedop
421	common	rt_sigtimedwait_time64		sys_rt_sigtimedwait
422	common	futex_time64			sys_futex
423	common	sched_rr_get_interval_time64	sys_sched_rr_get_interval
424	common	pidfd_send_signal		sys_pidfd_send_signal
425	common	io_uring_setup			sys_io_uring_setup
426	common	io_uring_enter			sys_io_uring_enter
427	common	io_uring_register		sys_io_uring_register
428	common	open_tree			sys_open_tree
429	common	move_mount			sys_move_mount
430	common	fsopen				sys_fsopen
431	common	fsconfig			sys_fsconfig
432	common	fsmount				sys_fsmount
433	common	fspick				sys_fspick
<<<<<<< HEAD
434	common	pidfd_open			sys_pidfd_open
=======
436	common	clone3				sys_clone3
>>>>>>> d68dbb0c
<|MERGE_RESOLUTION|>--- conflicted
+++ resolved
@@ -404,8 +404,5 @@
 431	common	fsconfig			sys_fsconfig
 432	common	fsmount				sys_fsmount
 433	common	fspick				sys_fspick
-<<<<<<< HEAD
 434	common	pidfd_open			sys_pidfd_open
-=======
-436	common	clone3				sys_clone3
->>>>>>> d68dbb0c
+435	common	clone3				sys_clone3