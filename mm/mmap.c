// SPDX-License-Identifier: GPL-2.0-only
/*
 * mm/mmap.c
 *
 * Written by obz.
 *
 * Address space accounting code	<alan@lxorguk.ukuu.org.uk>
 */

#define pr_fmt(fmt) KBUILD_MODNAME ": " fmt

#include <linux/kernel.h>
#include <linux/slab.h>
#include <linux/backing-dev.h>
#include <linux/mm.h>
#include <linux/mm_inline.h>
#include <linux/shm.h>
#include <linux/mman.h>
#include <linux/pagemap.h>
#include <linux/swap.h>
#include <linux/syscalls.h>
#include <linux/capability.h>
#include <linux/init.h>
#include <linux/file.h>
#include <linux/fs.h>
#include <linux/personality.h>
#include <linux/security.h>
#include <linux/hugetlb.h>
#include <linux/shmem_fs.h>
#include <linux/profile.h>
#include <linux/export.h>
#include <linux/mount.h>
#include <linux/mempolicy.h>
#include <linux/rmap.h>
#include <linux/mmu_notifier.h>
#include <linux/mmdebug.h>
#include <linux/perf_event.h>
#include <linux/audit.h>
#include <linux/khugepaged.h>
#include <linux/uprobes.h>
#include <linux/notifier.h>
#include <linux/memory.h>
#include <linux/printk.h>
#include <linux/userfaultfd_k.h>
#include <linux/moduleparam.h>
#include <linux/pkeys.h>
#include <linux/oom.h>
#include <linux/sched/mm.h>
#include <linux/ksm.h>

#include <linux/uaccess.h>
#include <asm/cacheflush.h>
#include <asm/tlb.h>
#include <asm/mmu_context.h>

#define CREATE_TRACE_POINTS
#include <trace/events/mmap.h>

#include "internal.h"

#ifndef arch_mmap_check
#define arch_mmap_check(addr, len, flags)	(0)
#endif

#ifdef CONFIG_HAVE_ARCH_MMAP_RND_BITS
const int mmap_rnd_bits_min = CONFIG_ARCH_MMAP_RND_BITS_MIN;
int mmap_rnd_bits_max __ro_after_init = CONFIG_ARCH_MMAP_RND_BITS_MAX;
int mmap_rnd_bits __read_mostly = CONFIG_ARCH_MMAP_RND_BITS;
#endif
#ifdef CONFIG_HAVE_ARCH_MMAP_RND_COMPAT_BITS
const int mmap_rnd_compat_bits_min = CONFIG_ARCH_MMAP_RND_COMPAT_BITS_MIN;
const int mmap_rnd_compat_bits_max = CONFIG_ARCH_MMAP_RND_COMPAT_BITS_MAX;
int mmap_rnd_compat_bits __read_mostly = CONFIG_ARCH_MMAP_RND_COMPAT_BITS;
#endif

static bool ignore_rlimit_data;
core_param(ignore_rlimit_data, ignore_rlimit_data, bool, 0644);

/* Update vma->vm_page_prot to reflect vma->vm_flags. */
void vma_set_page_prot(struct vm_area_struct *vma)
{
	unsigned long vm_flags = vma->vm_flags;
	pgprot_t vm_page_prot;

	vm_page_prot = vm_pgprot_modify(vma->vm_page_prot, vm_flags);
	if (vma_wants_writenotify(vma, vm_page_prot)) {
		vm_flags &= ~VM_SHARED;
		vm_page_prot = vm_pgprot_modify(vm_page_prot, vm_flags);
	}
	/* remove_protection_ptes reads vma->vm_page_prot without mmap_lock */
	WRITE_ONCE(vma->vm_page_prot, vm_page_prot);
}

/*
 * check_brk_limits() - Use platform specific check of range & verify mlock
 * limits.
 * @addr: The address to check
 * @len: The size of increase.
 *
 * Return: 0 on success.
 */
static int check_brk_limits(unsigned long addr, unsigned long len)
{
	unsigned long mapped_addr;

	mapped_addr = get_unmapped_area(NULL, addr, len, 0, MAP_FIXED);
	if (IS_ERR_VALUE(mapped_addr))
		return mapped_addr;

	return mlock_future_ok(current->mm, current->mm->def_flags, len)
		? 0 : -EAGAIN;
}
static int do_brk_flags(struct vma_iterator *vmi, struct vm_area_struct *brkvma,
		unsigned long addr, unsigned long request, unsigned long flags);
SYSCALL_DEFINE1(brk, unsigned long, brk)
{
	unsigned long newbrk, oldbrk, origbrk;
	struct mm_struct *mm = current->mm;
	struct vm_area_struct *brkvma, *next = NULL;
	unsigned long min_brk;
	bool populate = false;
	LIST_HEAD(uf);
	struct vma_iterator vmi;

	if (mmap_write_lock_killable(mm))
		return -EINTR;

	origbrk = mm->brk;

#ifdef CONFIG_COMPAT_BRK
	/*
	 * CONFIG_COMPAT_BRK can still be overridden by setting
	 * randomize_va_space to 2, which will still cause mm->start_brk
	 * to be arbitrarily shifted
	 */
	if (current->brk_randomized)
		min_brk = mm->start_brk;
	else
		min_brk = mm->end_data;
#else
	min_brk = mm->start_brk;
#endif
	if (brk < min_brk)
		goto out;

	/*
	 * Check against rlimit here. If this check is done later after the test
	 * of oldbrk with newbrk then it can escape the test and let the data
	 * segment grow beyond its set limit the in case where the limit is
	 * not page aligned -Ram Gupta
	 */
	if (check_data_rlimit(rlimit(RLIMIT_DATA), brk, mm->start_brk,
			      mm->end_data, mm->start_data))
		goto out;

	newbrk = PAGE_ALIGN(brk);
	oldbrk = PAGE_ALIGN(mm->brk);
	if (oldbrk == newbrk) {
		mm->brk = brk;
		goto success;
	}

	/* Always allow shrinking brk. */
	if (brk <= mm->brk) {
		/* Search one past newbrk */
		vma_iter_init(&vmi, mm, newbrk);
		brkvma = vma_find(&vmi, oldbrk);
		if (!brkvma || brkvma->vm_start >= oldbrk)
			goto out; /* mapping intersects with an existing non-brk vma. */
		/*
		 * mm->brk must be protected by write mmap_lock.
		 * do_vmi_align_munmap() will drop the lock on success,  so
		 * update it before calling do_vma_munmap().
		 */
		mm->brk = brk;
		if (do_vmi_align_munmap(&vmi, brkvma, mm, newbrk, oldbrk, &uf,
					/* unlock = */ true))
			goto out;

		goto success_unlocked;
	}

	if (check_brk_limits(oldbrk, newbrk - oldbrk))
		goto out;

	/*
	 * Only check if the next VMA is within the stack_guard_gap of the
	 * expansion area
	 */
	vma_iter_init(&vmi, mm, oldbrk);
	next = vma_find(&vmi, newbrk + PAGE_SIZE + stack_guard_gap);
	if (next && newbrk + PAGE_SIZE > vm_start_gap(next))
		goto out;

	brkvma = vma_prev_limit(&vmi, mm->start_brk);
	/* Ok, looks good - let it rip. */
	if (do_brk_flags(&vmi, brkvma, oldbrk, newbrk - oldbrk, 0) < 0)
		goto out;

	mm->brk = brk;
	if (mm->def_flags & VM_LOCKED)
		populate = true;

success:
	mmap_write_unlock(mm);
success_unlocked:
	userfaultfd_unmap_complete(mm, &uf);
	if (populate)
		mm_populate(oldbrk, newbrk - oldbrk);
	return brk;

out:
	mm->brk = origbrk;
	mmap_write_unlock(mm);
	return origbrk;
}

/*
 * If a hint addr is less than mmap_min_addr change hint to be as
 * low as possible but still greater than mmap_min_addr
 */
static inline unsigned long round_hint_to_min(unsigned long hint)
{
	hint &= PAGE_MASK;
	if (((void *)hint != NULL) &&
	    (hint < mmap_min_addr))
		return PAGE_ALIGN(mmap_min_addr);
	return hint;
}

bool mlock_future_ok(struct mm_struct *mm, unsigned long flags,
			unsigned long bytes)
{
	unsigned long locked_pages, limit_pages;

	if (!(flags & VM_LOCKED) || capable(CAP_IPC_LOCK))
		return true;

	locked_pages = bytes >> PAGE_SHIFT;
	locked_pages += mm->locked_vm;

	limit_pages = rlimit(RLIMIT_MEMLOCK);
	limit_pages >>= PAGE_SHIFT;

	return locked_pages <= limit_pages;
}

static inline u64 file_mmap_size_max(struct file *file, struct inode *inode)
{
	if (S_ISREG(inode->i_mode))
		return MAX_LFS_FILESIZE;

	if (S_ISBLK(inode->i_mode))
		return MAX_LFS_FILESIZE;

	if (S_ISSOCK(inode->i_mode))
		return MAX_LFS_FILESIZE;

	/* Special "we do even unsigned file positions" case */
	if (file->f_op->fop_flags & FOP_UNSIGNED_OFFSET)
		return 0;

	/* Yes, random drivers might want more. But I'm tired of buggy drivers */
	return ULONG_MAX;
}

static inline bool file_mmap_ok(struct file *file, struct inode *inode,
				unsigned long pgoff, unsigned long len)
{
	u64 maxsize = file_mmap_size_max(file, inode);

	if (maxsize && len > maxsize)
		return false;
	maxsize -= len;
	if (pgoff > maxsize >> PAGE_SHIFT)
		return false;
	return true;
}

/*
 * The caller must write-lock current->mm->mmap_lock.
 */
unsigned long do_mmap(struct file *file, unsigned long addr,
			unsigned long len, unsigned long prot,
			unsigned long flags, vm_flags_t vm_flags,
			unsigned long pgoff, unsigned long *populate,
			struct list_head *uf)
{
	struct mm_struct *mm = current->mm;
	int pkey = 0;

	*populate = 0;

	if (!len)
		return -EINVAL;

	/*
	 * Does the application expect PROT_READ to imply PROT_EXEC?
	 *
	 * (the exception is when the underlying filesystem is noexec
	 *  mounted, in which case we don't add PROT_EXEC.)
	 */
	if ((prot & PROT_READ) && (current->personality & READ_IMPLIES_EXEC))
		if (!(file && path_noexec(&file->f_path)))
			prot |= PROT_EXEC;

	/* force arch specific MAP_FIXED handling in get_unmapped_area */
	if (flags & MAP_FIXED_NOREPLACE)
		flags |= MAP_FIXED;

	if (!(flags & MAP_FIXED))
		addr = round_hint_to_min(addr);

	/* Careful about overflows.. */
	len = PAGE_ALIGN(len);
	if (!len)
		return -ENOMEM;

	/* offset overflow? */
	if ((pgoff + (len >> PAGE_SHIFT)) < pgoff)
		return -EOVERFLOW;

	/* Too many mappings? */
	if (mm->map_count > sysctl_max_map_count)
		return -ENOMEM;

	/*
	 * addr is returned from get_unmapped_area,
	 * There are two cases:
	 * 1> MAP_FIXED == false
	 *	unallocated memory, no need to check sealing.
	 * 1> MAP_FIXED == true
	 *	sealing is checked inside mmap_region when
	 *	do_vmi_munmap is called.
	 */

	if (prot == PROT_EXEC) {
		pkey = execute_only_pkey(mm);
		if (pkey < 0)
			pkey = 0;
	}

	/* Do simple checking here so the lower-level routines won't have
	 * to. we assume access permissions have been handled by the open
	 * of the memory object, so we don't do any here.
	 */
	vm_flags |= calc_vm_prot_bits(prot, pkey) | calc_vm_flag_bits(file, flags) |
			mm->def_flags | VM_MAYREAD | VM_MAYWRITE | VM_MAYEXEC;

	/* Obtain the address to map to. we verify (or select) it and ensure
	 * that it represents a valid section of the address space.
	 */
	addr = __get_unmapped_area(file, addr, len, pgoff, flags, vm_flags);
	if (IS_ERR_VALUE(addr))
		return addr;

	if (flags & MAP_FIXED_NOREPLACE) {
		if (find_vma_intersection(mm, addr, addr + len))
			return -EEXIST;
	}

	if (flags & MAP_LOCKED)
		if (!can_do_mlock())
			return -EPERM;

	if (!mlock_future_ok(mm, vm_flags, len))
		return -EAGAIN;

	if (file) {
		struct inode *inode = file_inode(file);
		unsigned long flags_mask;

		if (!file_mmap_ok(file, inode, pgoff, len))
			return -EOVERFLOW;

		flags_mask = LEGACY_MAP_MASK;
		if (file->f_op->fop_flags & FOP_MMAP_SYNC)
			flags_mask |= MAP_SYNC;

		switch (flags & MAP_TYPE) {
		case MAP_SHARED:
			/*
			 * Force use of MAP_SHARED_VALIDATE with non-legacy
			 * flags. E.g. MAP_SYNC is dangerous to use with
			 * MAP_SHARED as you don't know which consistency model
			 * you will get. We silently ignore unsupported flags
			 * with MAP_SHARED to preserve backward compatibility.
			 */
			flags &= LEGACY_MAP_MASK;
			fallthrough;
		case MAP_SHARED_VALIDATE:
			if (flags & ~flags_mask)
				return -EOPNOTSUPP;
			if (prot & PROT_WRITE) {
				if (!(file->f_mode & FMODE_WRITE))
					return -EACCES;
				if (IS_SWAPFILE(file->f_mapping->host))
					return -ETXTBSY;
			}

			/*
			 * Make sure we don't allow writing to an append-only
			 * file..
			 */
			if (IS_APPEND(inode) && (file->f_mode & FMODE_WRITE))
				return -EACCES;

			vm_flags |= VM_SHARED | VM_MAYSHARE;
			if (!(file->f_mode & FMODE_WRITE))
				vm_flags &= ~(VM_MAYWRITE | VM_SHARED);
			fallthrough;
		case MAP_PRIVATE:
			if (!(file->f_mode & FMODE_READ))
				return -EACCES;
			if (path_noexec(&file->f_path)) {
				if (vm_flags & VM_EXEC)
					return -EPERM;
				vm_flags &= ~VM_MAYEXEC;
			}

			if (!file->f_op->mmap)
				return -ENODEV;
			if (vm_flags & (VM_GROWSDOWN|VM_GROWSUP))
				return -EINVAL;
			break;

		default:
			return -EINVAL;
		}
	} else {
		switch (flags & MAP_TYPE) {
		case MAP_SHARED:
			if (vm_flags & (VM_GROWSDOWN|VM_GROWSUP))
				return -EINVAL;
			/*
			 * Ignore pgoff.
			 */
			pgoff = 0;
			vm_flags |= VM_SHARED | VM_MAYSHARE;
			break;
		case MAP_DROPPABLE:
			if (VM_DROPPABLE == VM_NONE)
				return -ENOTSUPP;
			/*
			 * A locked or stack area makes no sense to be droppable.
			 *
			 * Also, since droppable pages can just go away at any time
			 * it makes no sense to copy them on fork or dump them.
			 *
			 * And don't attempt to combine with hugetlb for now.
			 */
			if (flags & (MAP_LOCKED | MAP_HUGETLB))
			        return -EINVAL;
			if (vm_flags & (VM_GROWSDOWN | VM_GROWSUP))
			        return -EINVAL;

			vm_flags |= VM_DROPPABLE;

			/*
			 * If the pages can be dropped, then it doesn't make
			 * sense to reserve them.
			 */
			vm_flags |= VM_NORESERVE;

			/*
			 * Likewise, they're volatile enough that they
			 * shouldn't survive forks or coredumps.
			 */
			vm_flags |= VM_WIPEONFORK | VM_DONTDUMP;
			fallthrough;
		case MAP_PRIVATE:
			/*
			 * Set pgoff according to addr for anon_vma.
			 */
			pgoff = addr >> PAGE_SHIFT;
			break;
		default:
			return -EINVAL;
		}
	}

	/*
	 * Set 'VM_NORESERVE' if we should not account for the
	 * memory use of this mapping.
	 */
	if (flags & MAP_NORESERVE) {
		/* We honor MAP_NORESERVE if allowed to overcommit */
		if (sysctl_overcommit_memory != OVERCOMMIT_NEVER)
			vm_flags |= VM_NORESERVE;

		/* hugetlb applies strict overcommit unless MAP_NORESERVE */
		if (file && is_file_hugepages(file))
			vm_flags |= VM_NORESERVE;
	}

	addr = mmap_region(file, addr, len, vm_flags, pgoff, uf);
	if (!IS_ERR_VALUE(addr) &&
	    ((vm_flags & VM_LOCKED) ||
	     (flags & (MAP_POPULATE | MAP_NONBLOCK)) == MAP_POPULATE))
		*populate = len;
	return addr;
}

unsigned long ksys_mmap_pgoff(unsigned long addr, unsigned long len,
			      unsigned long prot, unsigned long flags,
			      unsigned long fd, unsigned long pgoff)
{
	struct file *file = NULL;
	unsigned long retval;

	if (!(flags & MAP_ANONYMOUS)) {
		audit_mmap_fd(fd, flags);
		file = fget(fd);
		if (!file)
			return -EBADF;
		if (is_file_hugepages(file)) {
			len = ALIGN(len, huge_page_size(hstate_file(file)));
		} else if (unlikely(flags & MAP_HUGETLB)) {
			retval = -EINVAL;
			goto out_fput;
		}
	} else if (flags & MAP_HUGETLB) {
		struct hstate *hs;

		hs = hstate_sizelog((flags >> MAP_HUGE_SHIFT) & MAP_HUGE_MASK);
		if (!hs)
			return -EINVAL;

		len = ALIGN(len, huge_page_size(hs));
		/*
		 * VM_NORESERVE is used because the reservations will be
		 * taken when vm_ops->mmap() is called
		 */
		file = hugetlb_file_setup(HUGETLB_ANON_FILE, len,
				VM_NORESERVE,
				HUGETLB_ANONHUGE_INODE,
				(flags >> MAP_HUGE_SHIFT) & MAP_HUGE_MASK);
		if (IS_ERR(file))
			return PTR_ERR(file);
	}

	retval = vm_mmap_pgoff(file, addr, len, prot, flags, pgoff);
out_fput:
	if (file)
		fput(file);
	return retval;
}

SYSCALL_DEFINE6(mmap_pgoff, unsigned long, addr, unsigned long, len,
		unsigned long, prot, unsigned long, flags,
		unsigned long, fd, unsigned long, pgoff)
{
	return ksys_mmap_pgoff(addr, len, prot, flags, fd, pgoff);
}

#ifdef __ARCH_WANT_SYS_OLD_MMAP
struct mmap_arg_struct {
	unsigned long addr;
	unsigned long len;
	unsigned long prot;
	unsigned long flags;
	unsigned long fd;
	unsigned long offset;
};

SYSCALL_DEFINE1(old_mmap, struct mmap_arg_struct __user *, arg)
{
	struct mmap_arg_struct a;

	if (copy_from_user(&a, arg, sizeof(a)))
		return -EFAULT;
	if (offset_in_page(a.offset))
		return -EINVAL;

	return ksys_mmap_pgoff(a.addr, a.len, a.prot, a.flags, a.fd,
			       a.offset >> PAGE_SHIFT);
}
#endif /* __ARCH_WANT_SYS_OLD_MMAP */

/*
 * We account for memory if it's a private writeable mapping,
 * not hugepages and VM_NORESERVE wasn't set.
 */
static inline bool accountable_mapping(struct file *file, vm_flags_t vm_flags)
{
	/*
	 * hugetlb has its own accounting separate from the core VM
	 * VM_HUGETLB may not be set yet so we cannot check for that flag.
	 */
	if (file && is_file_hugepages(file))
		return false;

	return (vm_flags & (VM_NORESERVE | VM_SHARED | VM_WRITE)) == VM_WRITE;
}

/**
 * unmapped_area() - Find an area between the low_limit and the high_limit with
 * the correct alignment and offset, all from @info. Note: current->mm is used
 * for the search.
 *
 * @info: The unmapped area information including the range [low_limit -
 * high_limit), the alignment offset and mask.
 *
 * Return: A memory address or -ENOMEM.
 */
static unsigned long unmapped_area(struct vm_unmapped_area_info *info)
{
	unsigned long length, gap;
	unsigned long low_limit, high_limit;
	struct vm_area_struct *tmp;
	VMA_ITERATOR(vmi, current->mm, 0);

	/* Adjust search length to account for worst case alignment overhead */
	length = info->length + info->align_mask + info->start_gap;
	if (length < info->length)
		return -ENOMEM;

	low_limit = info->low_limit;
	if (low_limit < mmap_min_addr)
		low_limit = mmap_min_addr;
	high_limit = info->high_limit;
retry:
	if (vma_iter_area_lowest(&vmi, low_limit, high_limit, length))
		return -ENOMEM;

	/*
	 * Adjust for the gap first so it doesn't interfere with the
	 * later alignment. The first step is the minimum needed to
	 * fulill the start gap, the next steps is the minimum to align
	 * that. It is the minimum needed to fulill both.
	 */
	gap = vma_iter_addr(&vmi) + info->start_gap;
	gap += (info->align_offset - gap) & info->align_mask;
	tmp = vma_next(&vmi);
	if (tmp && (tmp->vm_flags & VM_STARTGAP_FLAGS)) { /* Avoid prev check if possible */
		if (vm_start_gap(tmp) < gap + length - 1) {
			low_limit = tmp->vm_end;
			vma_iter_reset(&vmi);
			goto retry;
		}
	} else {
		tmp = vma_prev(&vmi);
		if (tmp && vm_end_gap(tmp) > gap) {
			low_limit = vm_end_gap(tmp);
			vma_iter_reset(&vmi);
			goto retry;
		}
	}

	return gap;
}

/**
 * unmapped_area_topdown() - Find an area between the low_limit and the
 * high_limit with the correct alignment and offset at the highest available
 * address, all from @info. Note: current->mm is used for the search.
 *
 * @info: The unmapped area information including the range [low_limit -
 * high_limit), the alignment offset and mask.
 *
 * Return: A memory address or -ENOMEM.
 */
static unsigned long unmapped_area_topdown(struct vm_unmapped_area_info *info)
{
	unsigned long length, gap, gap_end;
	unsigned long low_limit, high_limit;
	struct vm_area_struct *tmp;
	VMA_ITERATOR(vmi, current->mm, 0);

	/* Adjust search length to account for worst case alignment overhead */
	length = info->length + info->align_mask + info->start_gap;
	if (length < info->length)
		return -ENOMEM;

	low_limit = info->low_limit;
	if (low_limit < mmap_min_addr)
		low_limit = mmap_min_addr;
	high_limit = info->high_limit;
retry:
	if (vma_iter_area_highest(&vmi, low_limit, high_limit, length))
		return -ENOMEM;

	gap = vma_iter_end(&vmi) - info->length;
	gap -= (gap - info->align_offset) & info->align_mask;
	gap_end = vma_iter_end(&vmi);
	tmp = vma_next(&vmi);
	if (tmp && (tmp->vm_flags & VM_STARTGAP_FLAGS)) { /* Avoid prev check if possible */
		if (vm_start_gap(tmp) < gap_end) {
			high_limit = vm_start_gap(tmp);
			vma_iter_reset(&vmi);
			goto retry;
		}
	} else {
		tmp = vma_prev(&vmi);
		if (tmp && vm_end_gap(tmp) > gap) {
			high_limit = tmp->vm_start;
			vma_iter_reset(&vmi);
			goto retry;
		}
	}

	return gap;
}

/*
 * Determine if the allocation needs to ensure that there is no
 * existing mapping within it's guard gaps, for use as start_gap.
 */
static inline unsigned long stack_guard_placement(vm_flags_t vm_flags)
{
	if (vm_flags & VM_SHADOW_STACK)
		return PAGE_SIZE;

	return 0;
}

/*
 * Search for an unmapped address range.
 *
 * We are looking for a range that:
 * - does not intersect with any VMA;
 * - is contained within the [low_limit, high_limit) interval;
 * - is at least the desired size.
 * - satisfies (begin_addr & align_mask) == (align_offset & align_mask)
 */
unsigned long vm_unmapped_area(struct vm_unmapped_area_info *info)
{
	unsigned long addr;

	if (info->flags & VM_UNMAPPED_AREA_TOPDOWN)
		addr = unmapped_area_topdown(info);
	else
		addr = unmapped_area(info);

	trace_vm_unmapped_area(addr, info);
	return addr;
}

/* Get an address range which is currently unmapped.
 * For shmat() with addr=0.
 *
 * Ugly calling convention alert:
 * Return value with the low bits set means error value,
 * ie
 *	if (ret & ~PAGE_MASK)
 *		error = ret;
 *
 * This function "knows" that -ENOMEM has the bits set.
 */
unsigned long
generic_get_unmapped_area(struct file *filp, unsigned long addr,
			  unsigned long len, unsigned long pgoff,
			  unsigned long flags, vm_flags_t vm_flags)
{
	struct mm_struct *mm = current->mm;
	struct vm_area_struct *vma, *prev;
	struct vm_unmapped_area_info info = {};
	const unsigned long mmap_end = arch_get_mmap_end(addr, len, flags);

	if (len > mmap_end - mmap_min_addr)
		return -ENOMEM;

	if (flags & MAP_FIXED)
		return addr;

	if (addr) {
		addr = PAGE_ALIGN(addr);
		vma = find_vma_prev(mm, addr, &prev);
		if (mmap_end - len >= addr && addr >= mmap_min_addr &&
		    (!vma || addr + len <= vm_start_gap(vma)) &&
		    (!prev || addr >= vm_end_gap(prev)))
			return addr;
	}

	info.length = len;
	info.low_limit = mm->mmap_base;
	info.high_limit = mmap_end;
	info.start_gap = stack_guard_placement(vm_flags);
	return vm_unmapped_area(&info);
}

#ifndef HAVE_ARCH_UNMAPPED_AREA
unsigned long
arch_get_unmapped_area(struct file *filp, unsigned long addr,
		       unsigned long len, unsigned long pgoff,
		       unsigned long flags, vm_flags_t vm_flags)
{
	return generic_get_unmapped_area(filp, addr, len, pgoff, flags,
					 vm_flags);
}
#endif

/*
 * This mmap-allocator allocates new areas top-down from below the
 * stack's low limit (the base):
 */
unsigned long
generic_get_unmapped_area_topdown(struct file *filp, unsigned long addr,
				  unsigned long len, unsigned long pgoff,
				  unsigned long flags, vm_flags_t vm_flags)
{
	struct vm_area_struct *vma, *prev;
	struct mm_struct *mm = current->mm;
	struct vm_unmapped_area_info info = {};
	const unsigned long mmap_end = arch_get_mmap_end(addr, len, flags);

	/* requested length too big for entire address space */
	if (len > mmap_end - mmap_min_addr)
		return -ENOMEM;

	if (flags & MAP_FIXED)
		return addr;

	/* requesting a specific address */
	if (addr) {
		addr = PAGE_ALIGN(addr);
		vma = find_vma_prev(mm, addr, &prev);
		if (mmap_end - len >= addr && addr >= mmap_min_addr &&
				(!vma || addr + len <= vm_start_gap(vma)) &&
				(!prev || addr >= vm_end_gap(prev)))
			return addr;
	}

	info.flags = VM_UNMAPPED_AREA_TOPDOWN;
	info.length = len;
	info.low_limit = PAGE_SIZE;
	info.high_limit = arch_get_mmap_base(addr, mm->mmap_base);
	info.start_gap = stack_guard_placement(vm_flags);
	addr = vm_unmapped_area(&info);

	/*
	 * A failed mmap() very likely causes application failure,
	 * so fall back to the bottom-up function here. This scenario
	 * can happen with large stack limits and large mmap()
	 * allocations.
	 */
	if (offset_in_page(addr)) {
		VM_BUG_ON(addr != -ENOMEM);
		info.flags = 0;
		info.low_limit = TASK_UNMAPPED_BASE;
		info.high_limit = mmap_end;
		addr = vm_unmapped_area(&info);
	}

	return addr;
}

#ifndef HAVE_ARCH_UNMAPPED_AREA_TOPDOWN
unsigned long
arch_get_unmapped_area_topdown(struct file *filp, unsigned long addr,
			       unsigned long len, unsigned long pgoff,
			       unsigned long flags, vm_flags_t vm_flags)
{
	return generic_get_unmapped_area_topdown(filp, addr, len, pgoff, flags,
						 vm_flags);
}
#endif

unsigned long mm_get_unmapped_area_vmflags(struct mm_struct *mm, struct file *filp,
					   unsigned long addr, unsigned long len,
					   unsigned long pgoff, unsigned long flags,
					   vm_flags_t vm_flags)
{
	if (test_bit(MMF_TOPDOWN, &mm->flags))
		return arch_get_unmapped_area_topdown(filp, addr, len, pgoff,
						      flags, vm_flags);
	return arch_get_unmapped_area(filp, addr, len, pgoff, flags, vm_flags);
}

unsigned long
__get_unmapped_area(struct file *file, unsigned long addr, unsigned long len,
		unsigned long pgoff, unsigned long flags, vm_flags_t vm_flags)
{
	unsigned long (*get_area)(struct file *, unsigned long,
				  unsigned long, unsigned long, unsigned long)
				  = NULL;

	unsigned long error = arch_mmap_check(addr, len, flags);
	if (error)
		return error;

	/* Careful about overflows.. */
	if (len > TASK_SIZE)
		return -ENOMEM;

	if (file) {
		if (file->f_op->get_unmapped_area)
			get_area = file->f_op->get_unmapped_area;
	} else if (flags & MAP_SHARED) {
		/*
		 * mmap_region() will call shmem_zero_setup() to create a file,
		 * so use shmem's get_unmapped_area in case it can be huge.
		 */
		get_area = shmem_get_unmapped_area;
	}

	/* Always treat pgoff as zero for anonymous memory. */
	if (!file)
		pgoff = 0;

	if (get_area) {
		addr = get_area(file, addr, len, pgoff, flags);
	} else if (IS_ENABLED(CONFIG_TRANSPARENT_HUGEPAGE)
		   && IS_ALIGNED(len, PMD_SIZE)) {
		/* Ensures that larger anonymous mappings are THP aligned. */
		addr = thp_get_unmapped_area_vmflags(file, addr, len,
						     pgoff, flags, vm_flags);
	} else {
		addr = mm_get_unmapped_area_vmflags(current->mm, file, addr, len,
						    pgoff, flags, vm_flags);
	}
	if (IS_ERR_VALUE(addr))
		return addr;

	if (addr > TASK_SIZE - len)
		return -ENOMEM;
	if (offset_in_page(addr))
		return -EINVAL;

	error = security_mmap_addr(addr);
	return error ? error : addr;
}

unsigned long
mm_get_unmapped_area(struct mm_struct *mm, struct file *file,
		     unsigned long addr, unsigned long len,
		     unsigned long pgoff, unsigned long flags)
{
	if (test_bit(MMF_TOPDOWN, &mm->flags))
		return arch_get_unmapped_area_topdown(file, addr, len, pgoff, flags, 0);
	return arch_get_unmapped_area(file, addr, len, pgoff, flags, 0);
}
EXPORT_SYMBOL(mm_get_unmapped_area);

/**
 * find_vma_intersection() - Look up the first VMA which intersects the interval
 * @mm: The process address space.
 * @start_addr: The inclusive start user address.
 * @end_addr: The exclusive end user address.
 *
 * Returns: The first VMA within the provided range, %NULL otherwise.  Assumes
 * start_addr < end_addr.
 */
struct vm_area_struct *find_vma_intersection(struct mm_struct *mm,
					     unsigned long start_addr,
					     unsigned long end_addr)
{
	unsigned long index = start_addr;

	mmap_assert_locked(mm);
	return mt_find(&mm->mm_mt, &index, end_addr - 1);
}
EXPORT_SYMBOL(find_vma_intersection);

/**
 * find_vma() - Find the VMA for a given address, or the next VMA.
 * @mm: The mm_struct to check
 * @addr: The address
 *
 * Returns: The VMA associated with addr, or the next VMA.
 * May return %NULL in the case of no VMA at addr or above.
 */
struct vm_area_struct *find_vma(struct mm_struct *mm, unsigned long addr)
{
	unsigned long index = addr;

	mmap_assert_locked(mm);
	return mt_find(&mm->mm_mt, &index, ULONG_MAX);
}
EXPORT_SYMBOL(find_vma);

/**
 * find_vma_prev() - Find the VMA for a given address, or the next vma and
 * set %pprev to the previous VMA, if any.
 * @mm: The mm_struct to check
 * @addr: The address
 * @pprev: The pointer to set to the previous VMA
 *
 * Note that RCU lock is missing here since the external mmap_lock() is used
 * instead.
 *
 * Returns: The VMA associated with @addr, or the next vma.
 * May return %NULL in the case of no vma at addr or above.
 */
struct vm_area_struct *
find_vma_prev(struct mm_struct *mm, unsigned long addr,
			struct vm_area_struct **pprev)
{
	struct vm_area_struct *vma;
	VMA_ITERATOR(vmi, mm, addr);

	vma = vma_iter_load(&vmi);
	*pprev = vma_prev(&vmi);
	if (!vma)
		vma = vma_next(&vmi);
	return vma;
}

/*
 * Verify that the stack growth is acceptable and
 * update accounting. This is shared with both the
 * grow-up and grow-down cases.
 */
static int acct_stack_growth(struct vm_area_struct *vma,
			     unsigned long size, unsigned long grow)
{
	struct mm_struct *mm = vma->vm_mm;
	unsigned long new_start;

	/* address space limit tests */
	if (!may_expand_vm(mm, vma->vm_flags, grow))
		return -ENOMEM;

	/* Stack limit test */
	if (size > rlimit(RLIMIT_STACK))
		return -ENOMEM;

	/* mlock limit tests */
	if (!mlock_future_ok(mm, vma->vm_flags, grow << PAGE_SHIFT))
		return -ENOMEM;

	/* Check to ensure the stack will not grow into a hugetlb-only region */
	new_start = (vma->vm_flags & VM_GROWSUP) ? vma->vm_start :
			vma->vm_end - size;
	if (is_hugepage_only_range(vma->vm_mm, new_start, size))
		return -EFAULT;

	/*
	 * Overcommit..  This must be the final test, as it will
	 * update security statistics.
	 */
	if (security_vm_enough_memory_mm(mm, grow))
		return -ENOMEM;

	return 0;
}

#if defined(CONFIG_STACK_GROWSUP)
/*
 * PA-RISC uses this for its stack.
 * vma is the last one with address > vma->vm_end.  Have to extend vma.
 */
static int expand_upwards(struct vm_area_struct *vma, unsigned long address)
{
	struct mm_struct *mm = vma->vm_mm;
	struct vm_area_struct *next;
	unsigned long gap_addr;
	int error = 0;
	VMA_ITERATOR(vmi, mm, vma->vm_start);

	if (!(vma->vm_flags & VM_GROWSUP))
		return -EFAULT;

	/* Guard against exceeding limits of the address space. */
	address &= PAGE_MASK;
	if (address >= (TASK_SIZE & PAGE_MASK))
		return -ENOMEM;
	address += PAGE_SIZE;

	/* Enforce stack_guard_gap */
	gap_addr = address + stack_guard_gap;

	/* Guard against overflow */
	if (gap_addr < address || gap_addr > TASK_SIZE)
		gap_addr = TASK_SIZE;

	next = find_vma_intersection(mm, vma->vm_end, gap_addr);
	if (next && vma_is_accessible(next)) {
		if (!(next->vm_flags & VM_GROWSUP))
			return -ENOMEM;
		/* Check that both stack segments have the same anon_vma? */
	}

	if (next)
		vma_iter_prev_range_limit(&vmi, address);

	vma_iter_config(&vmi, vma->vm_start, address);
	if (vma_iter_prealloc(&vmi, vma))
		return -ENOMEM;

	/* We must make sure the anon_vma is allocated. */
	if (unlikely(anon_vma_prepare(vma))) {
		vma_iter_free(&vmi);
		return -ENOMEM;
	}

	/* Lock the VMA before expanding to prevent concurrent page faults */
	vma_start_write(vma);
	/*
	 * vma->vm_start/vm_end cannot change under us because the caller
	 * is required to hold the mmap_lock in read mode.  We need the
	 * anon_vma lock to serialize against concurrent expand_stacks.
	 */
	anon_vma_lock_write(vma->anon_vma);

	/* Somebody else might have raced and expanded it already */
	if (address > vma->vm_end) {
		unsigned long size, grow;

		size = address - vma->vm_start;
		grow = (address - vma->vm_end) >> PAGE_SHIFT;

		error = -ENOMEM;
		if (vma->vm_pgoff + (size >> PAGE_SHIFT) >= vma->vm_pgoff) {
			error = acct_stack_growth(vma, size, grow);
			if (!error) {
				/*
				 * We only hold a shared mmap_lock lock here, so
				 * we need to protect against concurrent vma
				 * expansions.  anon_vma_lock_write() doesn't
				 * help here, as we don't guarantee that all
				 * growable vmas in a mm share the same root
				 * anon vma.  So, we reuse mm->page_table_lock
				 * to guard against concurrent vma expansions.
				 */
				spin_lock(&mm->page_table_lock);
				if (vma->vm_flags & VM_LOCKED)
					mm->locked_vm += grow;
				vm_stat_account(mm, vma->vm_flags, grow);
				anon_vma_interval_tree_pre_update_vma(vma);
				vma->vm_end = address;
				/* Overwrite old entry in mtree. */
				vma_iter_store(&vmi, vma);
				anon_vma_interval_tree_post_update_vma(vma);
				spin_unlock(&mm->page_table_lock);

				perf_event_mmap(vma);
			}
		}
	}
	anon_vma_unlock_write(vma->anon_vma);
	vma_iter_free(&vmi);
	validate_mm(mm);
	return error;
}
#endif /* CONFIG_STACK_GROWSUP */

/*
 * vma is the first one with address < vma->vm_start.  Have to extend vma.
 * mmap_lock held for writing.
 */
int expand_downwards(struct vm_area_struct *vma, unsigned long address)
{
	struct mm_struct *mm = vma->vm_mm;
	struct vm_area_struct *prev;
	int error = 0;
	VMA_ITERATOR(vmi, mm, vma->vm_start);

	if (!(vma->vm_flags & VM_GROWSDOWN))
		return -EFAULT;

	address &= PAGE_MASK;
	if (address < mmap_min_addr || address < FIRST_USER_ADDRESS)
		return -EPERM;

	/* Enforce stack_guard_gap */
	prev = vma_prev(&vmi);
	/* Check that both stack segments have the same anon_vma? */
	if (prev) {
		if (!(prev->vm_flags & VM_GROWSDOWN) &&
		    vma_is_accessible(prev) &&
		    (address - prev->vm_end < stack_guard_gap))
			return -ENOMEM;
	}

	if (prev)
		vma_iter_next_range_limit(&vmi, vma->vm_start);

	vma_iter_config(&vmi, address, vma->vm_end);
	if (vma_iter_prealloc(&vmi, vma))
		return -ENOMEM;

	/* We must make sure the anon_vma is allocated. */
	if (unlikely(anon_vma_prepare(vma))) {
		vma_iter_free(&vmi);
		return -ENOMEM;
	}

	/* Lock the VMA before expanding to prevent concurrent page faults */
	vma_start_write(vma);
	/*
	 * vma->vm_start/vm_end cannot change under us because the caller
	 * is required to hold the mmap_lock in read mode.  We need the
	 * anon_vma lock to serialize against concurrent expand_stacks.
	 */
	anon_vma_lock_write(vma->anon_vma);

	/* Somebody else might have raced and expanded it already */
	if (address < vma->vm_start) {
		unsigned long size, grow;

		size = vma->vm_end - address;
		grow = (vma->vm_start - address) >> PAGE_SHIFT;

		error = -ENOMEM;
		if (grow <= vma->vm_pgoff) {
			error = acct_stack_growth(vma, size, grow);
			if (!error) {
				/*
				 * We only hold a shared mmap_lock lock here, so
				 * we need to protect against concurrent vma
				 * expansions.  anon_vma_lock_write() doesn't
				 * help here, as we don't guarantee that all
				 * growable vmas in a mm share the same root
				 * anon vma.  So, we reuse mm->page_table_lock
				 * to guard against concurrent vma expansions.
				 */
				spin_lock(&mm->page_table_lock);
				if (vma->vm_flags & VM_LOCKED)
					mm->locked_vm += grow;
				vm_stat_account(mm, vma->vm_flags, grow);
				anon_vma_interval_tree_pre_update_vma(vma);
				vma->vm_start = address;
				vma->vm_pgoff -= grow;
				/* Overwrite old entry in mtree. */
				vma_iter_store(&vmi, vma);
				anon_vma_interval_tree_post_update_vma(vma);
				spin_unlock(&mm->page_table_lock);

				perf_event_mmap(vma);
			}
		}
	}
	anon_vma_unlock_write(vma->anon_vma);
	vma_iter_free(&vmi);
	validate_mm(mm);
	return error;
}

/* enforced gap between the expanding stack and other mappings. */
unsigned long stack_guard_gap = 256UL<<PAGE_SHIFT;

static int __init cmdline_parse_stack_guard_gap(char *p)
{
	unsigned long val;
	char *endptr;

	val = simple_strtoul(p, &endptr, 10);
	if (!*endptr)
		stack_guard_gap = val << PAGE_SHIFT;

	return 1;
}
__setup("stack_guard_gap=", cmdline_parse_stack_guard_gap);

#ifdef CONFIG_STACK_GROWSUP
int expand_stack_locked(struct vm_area_struct *vma, unsigned long address)
{
	return expand_upwards(vma, address);
}

struct vm_area_struct *find_extend_vma_locked(struct mm_struct *mm, unsigned long addr)
{
	struct vm_area_struct *vma, *prev;

	addr &= PAGE_MASK;
	vma = find_vma_prev(mm, addr, &prev);
	if (vma && (vma->vm_start <= addr))
		return vma;
	if (!prev)
		return NULL;
	if (expand_stack_locked(prev, addr))
		return NULL;
	if (prev->vm_flags & VM_LOCKED)
		populate_vma_page_range(prev, addr, prev->vm_end, NULL);
	return prev;
}
#else
int expand_stack_locked(struct vm_area_struct *vma, unsigned long address)
{
	return expand_downwards(vma, address);
}

struct vm_area_struct *find_extend_vma_locked(struct mm_struct *mm, unsigned long addr)
{
	struct vm_area_struct *vma;
	unsigned long start;

	addr &= PAGE_MASK;
	vma = find_vma(mm, addr);
	if (!vma)
		return NULL;
	if (vma->vm_start <= addr)
		return vma;
	start = vma->vm_start;
	if (expand_stack_locked(vma, addr))
		return NULL;
	if (vma->vm_flags & VM_LOCKED)
		populate_vma_page_range(vma, addr, start, NULL);
	return vma;
}
#endif

#if defined(CONFIG_STACK_GROWSUP)

#define vma_expand_up(vma,addr) expand_upwards(vma, addr)
#define vma_expand_down(vma, addr) (-EFAULT)

#else

#define vma_expand_up(vma,addr) (-EFAULT)
#define vma_expand_down(vma, addr) expand_downwards(vma, addr)

#endif

/*
 * expand_stack(): legacy interface for page faulting. Don't use unless
 * you have to.
 *
 * This is called with the mm locked for reading, drops the lock, takes
 * the lock for writing, tries to look up a vma again, expands it if
 * necessary, and downgrades the lock to reading again.
 *
 * If no vma is found or it can't be expanded, it returns NULL and has
 * dropped the lock.
 */
struct vm_area_struct *expand_stack(struct mm_struct *mm, unsigned long addr)
{
	struct vm_area_struct *vma, *prev;

	mmap_read_unlock(mm);
	if (mmap_write_lock_killable(mm))
		return NULL;

	vma = find_vma_prev(mm, addr, &prev);
	if (vma && vma->vm_start <= addr)
		goto success;

	if (prev && !vma_expand_up(prev, addr)) {
		vma = prev;
		goto success;
	}

	if (vma && !vma_expand_down(vma, addr))
		goto success;

	mmap_write_unlock(mm);
	return NULL;

success:
	mmap_write_downgrade(mm);
	return vma;
}

/* do_munmap() - Wrapper function for non-maple tree aware do_munmap() calls.
 * @mm: The mm_struct
 * @start: The start address to munmap
 * @len: The length to be munmapped.
 * @uf: The userfaultfd list_head
 *
 * Return: 0 on success, error otherwise.
 */
int do_munmap(struct mm_struct *mm, unsigned long start, size_t len,
	      struct list_head *uf)
{
	VMA_ITERATOR(vmi, mm, start);

	return do_vmi_munmap(&vmi, mm, start, len, uf, false);
}

static unsigned long __mmap_region(struct file *file, unsigned long addr,
		unsigned long len, vm_flags_t vm_flags, unsigned long pgoff,
		struct list_head *uf)
{
	struct mm_struct *mm = current->mm;
	struct vm_area_struct *vma = NULL;
	pgoff_t pglen = PHYS_PFN(len);
	unsigned long charged = 0;
	struct vma_munmap_struct vms;
	struct ma_state mas_detach;
	struct maple_tree mt_detach;
	unsigned long end = addr + len;
	int error;
	VMA_ITERATOR(vmi, mm, addr);
	VMG_STATE(vmg, mm, &vmi, addr, end, vm_flags, pgoff);

	vmg.file = file;
	/* Find the first overlapping VMA */
	vma = vma_find(&vmi, end);
	init_vma_munmap(&vms, &vmi, vma, addr, end, uf, /* unlock = */ false);
	if (vma) {
		mt_init_flags(&mt_detach, vmi.mas.tree->ma_flags & MT_FLAGS_LOCK_MASK);
		mt_on_stack(mt_detach);
		mas_init(&mas_detach, &mt_detach, /* addr = */ 0);
		/* Prepare to unmap any existing mapping in the area */
		error = vms_gather_munmap_vmas(&vms, &mas_detach);
		if (error)
			goto gather_failed;

		vmg.next = vms.next;
		vmg.prev = vms.prev;
		vma = NULL;
	} else {
		vmg.next = vma_iter_next_rewind(&vmi, &vmg.prev);
	}

	/* Check against address space limit. */
	if (!may_expand_vm(mm, vm_flags, pglen - vms.nr_pages)) {
		error = -ENOMEM;
		goto abort_munmap;
	}

	/*
	 * Private writable mapping: check memory availability
	 */
	if (accountable_mapping(file, vm_flags)) {
		charged = pglen;
		charged -= vms.nr_accounted;
		if (charged) {
			error = security_vm_enough_memory_mm(mm, charged);
			if (error)
				goto abort_munmap;
		}

		vms.nr_accounted = 0;
		vm_flags |= VM_ACCOUNT;
		vmg.flags = vm_flags;
	}

	/*
	 * clear PTEs while the vma is still in the tree so that rmap
	 * cannot race with the freeing later in the truncate scenario.
<<<<<<< HEAD
	 * This is also needed for call_mmap(), which is why vm_ops
=======
	 * This is also needed for mmap_file(), which is why vm_ops
>>>>>>> 87143817
	 * close function is called.
	 */
	vms_clean_up_area(&vms, &mas_detach);
	vma = vma_merge_new_range(&vmg);
	if (vma)
		goto expanded;
	/*
	 * Determine the object being mapped and call the appropriate
	 * specific mapper. the address has already been validated, but
	 * not unmapped, but the maps are removed from the list.
	 */
	vma = vm_area_alloc(mm);
	if (!vma) {
		error = -ENOMEM;
		goto unacct_error;
	}

	vma_iter_config(&vmi, addr, end);
	vma_set_range(vma, addr, end, pgoff);
	vm_flags_init(vma, vm_flags);
	vma->vm_page_prot = vm_get_page_prot(vm_flags);

	if (vma_iter_prealloc(&vmi, vma)) {
		error = -ENOMEM;
		goto free_vma;
	}

	if (file) {
		vma->vm_file = get_file(file);
<<<<<<< HEAD
		error = call_mmap(file, vma);
=======
		error = mmap_file(file, vma);
>>>>>>> 87143817
		if (error)
			goto unmap_and_free_file_vma;

		/* Drivers cannot alter the address of the VMA. */
		WARN_ON_ONCE(addr != vma->vm_start);
		/*
		 * Drivers should not permit writability when previously it was
		 * disallowed.
		 */
		VM_WARN_ON_ONCE(vm_flags != vma->vm_flags &&
				!(vm_flags & VM_MAYWRITE) &&
				(vma->vm_flags & VM_MAYWRITE));

		vma_iter_config(&vmi, addr, end);
		/*
		 * If vm_flags changed after mmap_file(), we should try merge
		 * vma again as we may succeed this time.
		 */
		if (unlikely(vm_flags != vma->vm_flags && vmg.prev)) {
			struct vm_area_struct *merge;

			vmg.flags = vma->vm_flags;
			/* If this fails, state is reset ready for a reattempt. */
			merge = vma_merge_new_range(&vmg);

			if (merge) {
				/*
				 * ->mmap() can change vma->vm_file and fput
				 * the original file. So fput the vma->vm_file
				 * here or we would add an extra fput for file
				 * and cause general protection fault
				 * ultimately.
				 */
				fput(vma->vm_file);
				vm_area_free(vma);
				vma = merge;
				/* Update vm_flags to pick up the change. */
				vm_flags = vma->vm_flags;
				goto file_expanded;
			}
			vma_iter_config(&vmi, addr, end);
		}

		vm_flags = vma->vm_flags;
	} else if (vm_flags & VM_SHARED) {
		error = shmem_zero_setup(vma);
		if (error)
			goto free_iter_vma;
	} else {
		vma_set_anonymous(vma);
	}

#ifdef CONFIG_SPARC64
	/* TODO: Fix SPARC ADI! */
	WARN_ON_ONCE(!arch_validate_flags(vm_flags));
#endif

	/* Lock the VMA since it is modified after insertion into VMA tree */
	vma_start_write(vma);
	vma_iter_store(&vmi, vma);
	mm->map_count++;
	vma_link_file(vma);

	/*
	 * vma_merge_new_range() calls khugepaged_enter_vma() too, the below
	 * call covers the non-merge case.
	 */
	khugepaged_enter_vma(vma, vma->vm_flags);

file_expanded:
	file = vma->vm_file;
	ksm_add_vma(vma);
expanded:
	perf_event_mmap(vma);

	/* Unmap any existing mapping in the area */
	vms_complete_munmap_vmas(&vms, &mas_detach);

	vm_stat_account(mm, vm_flags, pglen);
	if (vm_flags & VM_LOCKED) {
		if ((vm_flags & VM_SPECIAL) || vma_is_dax(vma) ||
					is_vm_hugetlb_page(vma) ||
					vma == get_gate_vma(current->mm))
			vm_flags_clear(vma, VM_LOCKED_MASK);
		else
			mm->locked_vm += pglen;
	}

	if (file)
		uprobe_mmap(vma);

	/*
	 * New (or expanded) vma always get soft dirty status.
	 * Otherwise user-space soft-dirty page tracker won't
	 * be able to distinguish situation when vma area unmapped,
	 * then new mapped in-place (which must be aimed as
	 * a completely new data area).
	 */
	vm_flags_set(vma, VM_SOFTDIRTY);

	vma_set_page_prot(vma);

	return addr;

unmap_and_free_file_vma:
	fput(vma->vm_file);
	vma->vm_file = NULL;

	vma_iter_set(&vmi, vma->vm_end);
	/* Undo any partial mapping done by a device driver. */
	unmap_region(&vmi.mas, vma, vmg.prev, vmg.next);
free_iter_vma:
	vma_iter_free(&vmi);
free_vma:
	vm_area_free(vma);
unacct_error:
	if (charged)
		vm_unacct_memory(charged);

abort_munmap:
	vms_abort_munmap_vmas(&vms, &mas_detach);
gather_failed:
	return error;
}

unsigned long mmap_region(struct file *file, unsigned long addr,
			  unsigned long len, vm_flags_t vm_flags, unsigned long pgoff,
			  struct list_head *uf)
{
	unsigned long ret;
	bool writable_file_mapping = false;

	/* Check to see if MDWE is applicable. */
	if (map_deny_write_exec(vm_flags, vm_flags))
		return -EACCES;

	/* Allow architectures to sanity-check the vm_flags. */
	if (!arch_validate_flags(vm_flags))
		return -EINVAL;

	/* Map writable and ensure this isn't a sealed memfd. */
	if (file && is_shared_maywrite(vm_flags)) {
		int error = mapping_map_writable(file->f_mapping);

		if (error)
			return error;
		writable_file_mapping = true;
	}

	ret = __mmap_region(file, addr, len, vm_flags, pgoff, uf);

	/* Clear our write mapping regardless of error. */
	if (writable_file_mapping)
		mapping_unmap_writable(file->f_mapping);

	validate_mm(current->mm);
	return ret;
}

static int __vm_munmap(unsigned long start, size_t len, bool unlock)
{
	int ret;
	struct mm_struct *mm = current->mm;
	LIST_HEAD(uf);
	VMA_ITERATOR(vmi, mm, start);

	if (mmap_write_lock_killable(mm))
		return -EINTR;

	ret = do_vmi_munmap(&vmi, mm, start, len, &uf, unlock);
	if (ret || !unlock)
		mmap_write_unlock(mm);

	userfaultfd_unmap_complete(mm, &uf);
	return ret;
}

int vm_munmap(unsigned long start, size_t len)
{
	return __vm_munmap(start, len, false);
}
EXPORT_SYMBOL(vm_munmap);

SYSCALL_DEFINE2(munmap, unsigned long, addr, size_t, len)
{
	addr = untagged_addr(addr);
	return __vm_munmap(addr, len, true);
}


/*
 * Emulation of deprecated remap_file_pages() syscall.
 */
SYSCALL_DEFINE5(remap_file_pages, unsigned long, start, unsigned long, size,
		unsigned long, prot, unsigned long, pgoff, unsigned long, flags)
{

	struct mm_struct *mm = current->mm;
	struct vm_area_struct *vma;
	unsigned long populate = 0;
	unsigned long ret = -EINVAL;
	struct file *file;
	vm_flags_t vm_flags;

	pr_warn_once("%s (%d) uses deprecated remap_file_pages() syscall. See Documentation/mm/remap_file_pages.rst.\n",
		     current->comm, current->pid);

	if (prot)
		return ret;
	start = start & PAGE_MASK;
	size = size & PAGE_MASK;

	if (start + size <= start)
		return ret;

	/* Does pgoff wrap? */
	if (pgoff + (size >> PAGE_SHIFT) < pgoff)
		return ret;

	if (mmap_read_lock_killable(mm))
<<<<<<< HEAD
		return -EINTR;

	/*
	 * Look up VMA under read lock first so we can perform the security
	 * without holding locks (which can be problematic). We reacquire a
	 * write lock later and check nothing changed underneath us.
	 */
	vma = vma_lookup(mm, start);

	if (!vma || !(vma->vm_flags & VM_SHARED)) {
		mmap_read_unlock(mm);
		return -EINVAL;
	}

	prot |= vma->vm_flags & VM_READ ? PROT_READ : 0;
	prot |= vma->vm_flags & VM_WRITE ? PROT_WRITE : 0;
	prot |= vma->vm_flags & VM_EXEC ? PROT_EXEC : 0;

	flags &= MAP_NONBLOCK;
	flags |= MAP_SHARED | MAP_FIXED | MAP_POPULATE;
	if (vma->vm_flags & VM_LOCKED)
		flags |= MAP_LOCKED;

	/* Save vm_flags used to calculate prot and flags, and recheck later. */
	vm_flags = vma->vm_flags;
	file = get_file(vma->vm_file);

	mmap_read_unlock(mm);

	/* Call outside mmap_lock to be consistent with other callers. */
	ret = security_mmap_file(file, prot, flags);
	if (ret) {
		fput(file);
		return ret;
	}

	ret = -EINVAL;

	/* OK security check passed, take write lock + let it rip. */
	if (mmap_write_lock_killable(mm)) {
		fput(file);
=======
>>>>>>> 87143817
		return -EINTR;
	}

	/*
	 * Look up VMA under read lock first so we can perform the security
	 * without holding locks (which can be problematic). We reacquire a
	 * write lock later and check nothing changed underneath us.
	 */
	vma = vma_lookup(mm, start);

<<<<<<< HEAD
=======
	if (!vma || !(vma->vm_flags & VM_SHARED)) {
		mmap_read_unlock(mm);
		return -EINVAL;
	}

	prot |= vma->vm_flags & VM_READ ? PROT_READ : 0;
	prot |= vma->vm_flags & VM_WRITE ? PROT_WRITE : 0;
	prot |= vma->vm_flags & VM_EXEC ? PROT_EXEC : 0;

	flags &= MAP_NONBLOCK;
	flags |= MAP_SHARED | MAP_FIXED | MAP_POPULATE;
	if (vma->vm_flags & VM_LOCKED)
		flags |= MAP_LOCKED;

	/* Save vm_flags used to calculate prot and flags, and recheck later. */
	vm_flags = vma->vm_flags;
	file = get_file(vma->vm_file);

	mmap_read_unlock(mm);

	/* Call outside mmap_lock to be consistent with other callers. */
	ret = security_mmap_file(file, prot, flags);
	if (ret) {
		fput(file);
		return ret;
	}

	ret = -EINVAL;

	/* OK security check passed, take write lock + let it rip. */
	if (mmap_write_lock_killable(mm)) {
		fput(file);
		return -EINTR;
	}

	vma = vma_lookup(mm, start);

>>>>>>> 87143817
	if (!vma)
		goto out;

	/* Make sure things didn't change under us. */
	if (vma->vm_flags != vm_flags)
		goto out;
	if (vma->vm_file != file)
		goto out;

	if (start + size > vma->vm_end) {
		VMA_ITERATOR(vmi, mm, vma->vm_end);
		struct vm_area_struct *next, *prev = vma;

		for_each_vma_range(vmi, next, start + size) {
			/* hole between vmas ? */
			if (next->vm_start != prev->vm_end)
				goto out;

			if (next->vm_file != vma->vm_file)
				goto out;

			if (next->vm_flags != vma->vm_flags)
				goto out;

			if (start + size <= next->vm_end)
				break;

			prev = next;
		}

		if (!next)
			goto out;
	}

	ret = do_mmap(vma->vm_file, start, size,
			prot, flags, 0, pgoff, &populate, NULL);
out:
	mmap_write_unlock(mm);
	fput(file);
	if (populate)
		mm_populate(ret, populate);
	if (!IS_ERR_VALUE(ret))
		ret = 0;
	return ret;
}

/*
 * do_brk_flags() - Increase the brk vma if the flags match.
 * @vmi: The vma iterator
 * @addr: The start address
 * @len: The length of the increase
 * @vma: The vma,
 * @flags: The VMA Flags
 *
 * Extend the brk VMA from addr to addr + len.  If the VMA is NULL or the flags
 * do not match then create a new anonymous VMA.  Eventually we may be able to
 * do some brk-specific accounting here.
 */
static int do_brk_flags(struct vma_iterator *vmi, struct vm_area_struct *vma,
		unsigned long addr, unsigned long len, unsigned long flags)
{
	struct mm_struct *mm = current->mm;

	/*
	 * Check against address space limits by the changed size
	 * Note: This happens *after* clearing old mappings in some code paths.
	 */
	flags |= VM_DATA_DEFAULT_FLAGS | VM_ACCOUNT | mm->def_flags;
	if (!may_expand_vm(mm, flags, len >> PAGE_SHIFT))
		return -ENOMEM;

	if (mm->map_count > sysctl_max_map_count)
		return -ENOMEM;

	if (security_vm_enough_memory_mm(mm, len >> PAGE_SHIFT))
		return -ENOMEM;

	/*
	 * Expand the existing vma if possible; Note that singular lists do not
	 * occur after forking, so the expand will only happen on new VMAs.
	 */
	if (vma && vma->vm_end == addr) {
		VMG_STATE(vmg, mm, vmi, addr, addr + len, flags, PHYS_PFN(addr));

		vmg.prev = vma;
		/* vmi is positioned at prev, which this mode expects. */
		vmg.merge_flags = VMG_FLAG_JUST_EXPAND;

		if (vma_merge_new_range(&vmg))
			goto out;
		else if (vmg_nomem(&vmg))
			goto unacct_fail;
	}

	if (vma)
		vma_iter_next_range(vmi);
	/* create a vma struct for an anonymous mapping */
	vma = vm_area_alloc(mm);
	if (!vma)
		goto unacct_fail;

	vma_set_anonymous(vma);
	vma_set_range(vma, addr, addr + len, addr >> PAGE_SHIFT);
	vm_flags_init(vma, flags);
	vma->vm_page_prot = vm_get_page_prot(flags);
	vma_start_write(vma);
	if (vma_iter_store_gfp(vmi, vma, GFP_KERNEL))
		goto mas_store_fail;

	mm->map_count++;
	validate_mm(mm);
	ksm_add_vma(vma);
out:
	perf_event_mmap(vma);
	mm->total_vm += len >> PAGE_SHIFT;
	mm->data_vm += len >> PAGE_SHIFT;
	if (flags & VM_LOCKED)
		mm->locked_vm += (len >> PAGE_SHIFT);
	vm_flags_set(vma, VM_SOFTDIRTY);
	return 0;

mas_store_fail:
	vm_area_free(vma);
unacct_fail:
	vm_unacct_memory(len >> PAGE_SHIFT);
	return -ENOMEM;
}

int vm_brk_flags(unsigned long addr, unsigned long request, unsigned long flags)
{
	struct mm_struct *mm = current->mm;
	struct vm_area_struct *vma = NULL;
	unsigned long len;
	int ret;
	bool populate;
	LIST_HEAD(uf);
	VMA_ITERATOR(vmi, mm, addr);

	len = PAGE_ALIGN(request);
	if (len < request)
		return -ENOMEM;
	if (!len)
		return 0;

	/* Until we need other flags, refuse anything except VM_EXEC. */
	if ((flags & (~VM_EXEC)) != 0)
		return -EINVAL;

	if (mmap_write_lock_killable(mm))
		return -EINTR;

	ret = check_brk_limits(addr, len);
	if (ret)
		goto limits_failed;

	ret = do_vmi_munmap(&vmi, mm, addr, len, &uf, 0);
	if (ret)
		goto munmap_failed;

	vma = vma_prev(&vmi);
	ret = do_brk_flags(&vmi, vma, addr, len, flags);
	populate = ((mm->def_flags & VM_LOCKED) != 0);
	mmap_write_unlock(mm);
	userfaultfd_unmap_complete(mm, &uf);
	if (populate && !ret)
		mm_populate(addr, len);
	return ret;

munmap_failed:
limits_failed:
	mmap_write_unlock(mm);
	return ret;
}
EXPORT_SYMBOL(vm_brk_flags);

/* Release all mmaps. */
void exit_mmap(struct mm_struct *mm)
{
	struct mmu_gather tlb;
	struct vm_area_struct *vma;
	unsigned long nr_accounted = 0;
	VMA_ITERATOR(vmi, mm, 0);
	int count = 0;

	/* mm's last user has gone, and its about to be pulled down */
	mmu_notifier_release(mm);

	mmap_read_lock(mm);
	arch_exit_mmap(mm);

	vma = vma_next(&vmi);
	if (!vma || unlikely(xa_is_zero(vma))) {
		/* Can happen if dup_mmap() received an OOM */
		mmap_read_unlock(mm);
		mmap_write_lock(mm);
		goto destroy;
	}

	lru_add_drain();
	flush_cache_mm(mm);
	tlb_gather_mmu_fullmm(&tlb, mm);
	/* update_hiwater_rss(mm) here? but nobody should be looking */
	/* Use ULONG_MAX here to ensure all VMAs in the mm are unmapped */
	unmap_vmas(&tlb, &vmi.mas, vma, 0, ULONG_MAX, ULONG_MAX, false);
	mmap_read_unlock(mm);

	/*
	 * Set MMF_OOM_SKIP to hide this task from the oom killer/reaper
	 * because the memory has been already freed.
	 */
	set_bit(MMF_OOM_SKIP, &mm->flags);
	mmap_write_lock(mm);
	mt_clear_in_rcu(&mm->mm_mt);
	vma_iter_set(&vmi, vma->vm_end);
	free_pgtables(&tlb, &vmi.mas, vma, FIRST_USER_ADDRESS,
		      USER_PGTABLES_CEILING, true);
	tlb_finish_mmu(&tlb);

	/*
	 * Walk the list again, actually closing and freeing it, with preemption
	 * enabled, without holding any MM locks besides the unreachable
	 * mmap_write_lock.
	 */
	vma_iter_set(&vmi, vma->vm_end);
	do {
		if (vma->vm_flags & VM_ACCOUNT)
			nr_accounted += vma_pages(vma);
		remove_vma(vma, /* unreachable = */ true);
		count++;
		cond_resched();
		vma = vma_next(&vmi);
	} while (vma && likely(!xa_is_zero(vma)));

	BUG_ON(count != mm->map_count);

	trace_exit_mmap(mm);
destroy:
	__mt_destroy(&mm->mm_mt);
	mmap_write_unlock(mm);
	vm_unacct_memory(nr_accounted);
}

/* Insert vm structure into process list sorted by address
 * and into the inode's i_mmap tree.  If vm_file is non-NULL
 * then i_mmap_rwsem is taken here.
 */
int insert_vm_struct(struct mm_struct *mm, struct vm_area_struct *vma)
{
	unsigned long charged = vma_pages(vma);


	if (find_vma_intersection(mm, vma->vm_start, vma->vm_end))
		return -ENOMEM;

	if ((vma->vm_flags & VM_ACCOUNT) &&
	     security_vm_enough_memory_mm(mm, charged))
		return -ENOMEM;

	/*
	 * The vm_pgoff of a purely anonymous vma should be irrelevant
	 * until its first write fault, when page's anon_vma and index
	 * are set.  But now set the vm_pgoff it will almost certainly
	 * end up with (unless mremap moves it elsewhere before that
	 * first wfault), so /proc/pid/maps tells a consistent story.
	 *
	 * By setting it to reflect the virtual start address of the
	 * vma, merges and splits can happen in a seamless way, just
	 * using the existing file pgoff checks and manipulations.
	 * Similarly in do_mmap and in do_brk_flags.
	 */
	if (vma_is_anonymous(vma)) {
		BUG_ON(vma->anon_vma);
		vma->vm_pgoff = vma->vm_start >> PAGE_SHIFT;
	}

	if (vma_link(mm, vma)) {
		if (vma->vm_flags & VM_ACCOUNT)
			vm_unacct_memory(charged);
		return -ENOMEM;
	}

	return 0;
}

/*
 * Return true if the calling process may expand its vm space by the passed
 * number of pages
 */
bool may_expand_vm(struct mm_struct *mm, vm_flags_t flags, unsigned long npages)
{
	if (mm->total_vm + npages > rlimit(RLIMIT_AS) >> PAGE_SHIFT)
		return false;

	if (is_data_mapping(flags) &&
	    mm->data_vm + npages > rlimit(RLIMIT_DATA) >> PAGE_SHIFT) {
		/* Workaround for Valgrind */
		if (rlimit(RLIMIT_DATA) == 0 &&
		    mm->data_vm + npages <= rlimit_max(RLIMIT_DATA) >> PAGE_SHIFT)
			return true;

		pr_warn_once("%s (%d): VmData %lu exceed data ulimit %lu. Update limits%s.\n",
			     current->comm, current->pid,
			     (mm->data_vm + npages) << PAGE_SHIFT,
			     rlimit(RLIMIT_DATA),
			     ignore_rlimit_data ? "" : " or use boot option ignore_rlimit_data");

		if (!ignore_rlimit_data)
			return false;
	}

	return true;
}

void vm_stat_account(struct mm_struct *mm, vm_flags_t flags, long npages)
{
	WRITE_ONCE(mm->total_vm, READ_ONCE(mm->total_vm)+npages);

	if (is_exec_mapping(flags))
		mm->exec_vm += npages;
	else if (is_stack_mapping(flags))
		mm->stack_vm += npages;
	else if (is_data_mapping(flags))
		mm->data_vm += npages;
}

static vm_fault_t special_mapping_fault(struct vm_fault *vmf);

/*
 * Close hook, called for unmap() and on the old vma for mremap().
 *
 * Having a close hook prevents vma merging regardless of flags.
 */
static void special_mapping_close(struct vm_area_struct *vma)
{
	const struct vm_special_mapping *sm = vma->vm_private_data;

	if (sm->close)
		sm->close(sm, vma);
}

static const char *special_mapping_name(struct vm_area_struct *vma)
{
	return ((struct vm_special_mapping *)vma->vm_private_data)->name;
}

static int special_mapping_mremap(struct vm_area_struct *new_vma)
{
	struct vm_special_mapping *sm = new_vma->vm_private_data;

	if (WARN_ON_ONCE(current->mm != new_vma->vm_mm))
		return -EFAULT;

	if (sm->mremap)
		return sm->mremap(sm, new_vma);

	return 0;
}

static int special_mapping_split(struct vm_area_struct *vma, unsigned long addr)
{
	/*
	 * Forbid splitting special mappings - kernel has expectations over
	 * the number of pages in mapping. Together with VM_DONTEXPAND
	 * the size of vma should stay the same over the special mapping's
	 * lifetime.
	 */
	return -EINVAL;
}

static const struct vm_operations_struct special_mapping_vmops = {
	.close = special_mapping_close,
	.fault = special_mapping_fault,
	.mremap = special_mapping_mremap,
	.name = special_mapping_name,
	/* vDSO code relies that VVAR can't be accessed remotely */
	.access = NULL,
	.may_split = special_mapping_split,
};

static vm_fault_t special_mapping_fault(struct vm_fault *vmf)
{
	struct vm_area_struct *vma = vmf->vma;
	pgoff_t pgoff;
	struct page **pages;
	struct vm_special_mapping *sm = vma->vm_private_data;

	if (sm->fault)
		return sm->fault(sm, vmf->vma, vmf);

	pages = sm->pages;

	for (pgoff = vmf->pgoff; pgoff && *pages; ++pages)
		pgoff--;

	if (*pages) {
		struct page *page = *pages;
		get_page(page);
		vmf->page = page;
		return 0;
	}

	return VM_FAULT_SIGBUS;
}

static struct vm_area_struct *__install_special_mapping(
	struct mm_struct *mm,
	unsigned long addr, unsigned long len,
	unsigned long vm_flags, void *priv,
	const struct vm_operations_struct *ops)
{
	int ret;
	struct vm_area_struct *vma;

	vma = vm_area_alloc(mm);
	if (unlikely(vma == NULL))
		return ERR_PTR(-ENOMEM);

	vma_set_range(vma, addr, addr + len, 0);
	vm_flags_init(vma, (vm_flags | mm->def_flags |
		      VM_DONTEXPAND | VM_SOFTDIRTY) & ~VM_LOCKED_MASK);
	vma->vm_page_prot = vm_get_page_prot(vma->vm_flags);

	vma->vm_ops = ops;
	vma->vm_private_data = priv;

	ret = insert_vm_struct(mm, vma);
	if (ret)
		goto out;

	vm_stat_account(mm, vma->vm_flags, len >> PAGE_SHIFT);

	perf_event_mmap(vma);

	return vma;

out:
	vm_area_free(vma);
	return ERR_PTR(ret);
}

bool vma_is_special_mapping(const struct vm_area_struct *vma,
	const struct vm_special_mapping *sm)
{
	return vma->vm_private_data == sm &&
		vma->vm_ops == &special_mapping_vmops;
}

/*
 * Called with mm->mmap_lock held for writing.
 * Insert a new vma covering the given region, with the given flags.
 * Its pages are supplied by the given array of struct page *.
 * The array can be shorter than len >> PAGE_SHIFT if it's null-terminated.
 * The region past the last page supplied will always produce SIGBUS.
 * The array pointer and the pages it points to are assumed to stay alive
 * for as long as this mapping might exist.
 */
struct vm_area_struct *_install_special_mapping(
	struct mm_struct *mm,
	unsigned long addr, unsigned long len,
	unsigned long vm_flags, const struct vm_special_mapping *spec)
{
	return __install_special_mapping(mm, addr, len, vm_flags, (void *)spec,
					&special_mapping_vmops);
}

/*
 * initialise the percpu counter for VM
 */
void __init mmap_init(void)
{
	int ret;

	ret = percpu_counter_init(&vm_committed_as, 0, GFP_KERNEL);
	VM_BUG_ON(ret);
}

/*
 * Initialise sysctl_user_reserve_kbytes.
 *
 * This is intended to prevent a user from starting a single memory hogging
 * process, such that they cannot recover (kill the hog) in OVERCOMMIT_NEVER
 * mode.
 *
 * The default value is min(3% of free memory, 128MB)
 * 128MB is enough to recover with sshd/login, bash, and top/kill.
 */
static int init_user_reserve(void)
{
	unsigned long free_kbytes;

	free_kbytes = K(global_zone_page_state(NR_FREE_PAGES));

	sysctl_user_reserve_kbytes = min(free_kbytes / 32, SZ_128K);
	return 0;
}
subsys_initcall(init_user_reserve);

/*
 * Initialise sysctl_admin_reserve_kbytes.
 *
 * The purpose of sysctl_admin_reserve_kbytes is to allow the sys admin
 * to log in and kill a memory hogging process.
 *
 * Systems with more than 256MB will reserve 8MB, enough to recover
 * with sshd, bash, and top in OVERCOMMIT_GUESS. Smaller systems will
 * only reserve 3% of free pages by default.
 */
static int init_admin_reserve(void)
{
	unsigned long free_kbytes;

	free_kbytes = K(global_zone_page_state(NR_FREE_PAGES));

	sysctl_admin_reserve_kbytes = min(free_kbytes / 32, SZ_8K);
	return 0;
}
subsys_initcall(init_admin_reserve);

/*
 * Reinititalise user and admin reserves if memory is added or removed.
 *
 * The default user reserve max is 128MB, and the default max for the
 * admin reserve is 8MB. These are usually, but not always, enough to
 * enable recovery from a memory hogging process using login/sshd, a shell,
 * and tools like top. It may make sense to increase or even disable the
 * reserve depending on the existence of swap or variations in the recovery
 * tools. So, the admin may have changed them.
 *
 * If memory is added and the reserves have been eliminated or increased above
 * the default max, then we'll trust the admin.
 *
 * If memory is removed and there isn't enough free memory, then we
 * need to reset the reserves.
 *
 * Otherwise keep the reserve set by the admin.
 */
static int reserve_mem_notifier(struct notifier_block *nb,
			     unsigned long action, void *data)
{
	unsigned long tmp, free_kbytes;

	switch (action) {
	case MEM_ONLINE:
		/* Default max is 128MB. Leave alone if modified by operator. */
		tmp = sysctl_user_reserve_kbytes;
		if (tmp > 0 && tmp < SZ_128K)
			init_user_reserve();

		/* Default max is 8MB.  Leave alone if modified by operator. */
		tmp = sysctl_admin_reserve_kbytes;
		if (tmp > 0 && tmp < SZ_8K)
			init_admin_reserve();

		break;
	case MEM_OFFLINE:
		free_kbytes = K(global_zone_page_state(NR_FREE_PAGES));

		if (sysctl_user_reserve_kbytes > free_kbytes) {
			init_user_reserve();
			pr_info("vm.user_reserve_kbytes reset to %lu\n",
				sysctl_user_reserve_kbytes);
		}

		if (sysctl_admin_reserve_kbytes > free_kbytes) {
			init_admin_reserve();
			pr_info("vm.admin_reserve_kbytes reset to %lu\n",
				sysctl_admin_reserve_kbytes);
		}
		break;
	default:
		break;
	}
	return NOTIFY_OK;
}

static int __meminit init_reserve_notifier(void)
{
	if (hotplug_memory_notifier(reserve_mem_notifier, DEFAULT_CALLBACK_PRI))
		pr_err("Failed registering memory add/remove notifier for admin reserve\n");

	return 0;
}
subsys_initcall(init_reserve_notifier);

/*
 * Relocate a VMA downwards by shift bytes. There cannot be any VMAs between
 * this VMA and its relocated range, which will now reside at [vma->vm_start -
 * shift, vma->vm_end - shift).
 *
 * This function is almost certainly NOT what you want for anything other than
 * early executable temporary stack relocation.
 */
int relocate_vma_down(struct vm_area_struct *vma, unsigned long shift)
{
	/*
	 * The process proceeds as follows:
	 *
	 * 1) Use shift to calculate the new vma endpoints.
	 * 2) Extend vma to cover both the old and new ranges.  This ensures the
	 *    arguments passed to subsequent functions are consistent.
	 * 3) Move vma's page tables to the new range.
	 * 4) Free up any cleared pgd range.
	 * 5) Shrink the vma to cover only the new range.
	 */

	struct mm_struct *mm = vma->vm_mm;
	unsigned long old_start = vma->vm_start;
	unsigned long old_end = vma->vm_end;
	unsigned long length = old_end - old_start;
	unsigned long new_start = old_start - shift;
	unsigned long new_end = old_end - shift;
	VMA_ITERATOR(vmi, mm, new_start);
	VMG_STATE(vmg, mm, &vmi, new_start, old_end, 0, vma->vm_pgoff);
	struct vm_area_struct *next;
	struct mmu_gather tlb;

	BUG_ON(new_start > new_end);

	/*
	 * ensure there are no vmas between where we want to go
	 * and where we are
	 */
	if (vma != vma_next(&vmi))
		return -EFAULT;

	vma_iter_prev_range(&vmi);
	/*
	 * cover the whole range: [new_start, old_end)
	 */
	vmg.vma = vma;
	if (vma_expand(&vmg))
		return -ENOMEM;

	/*
	 * move the page tables downwards, on failure we rely on
	 * process cleanup to remove whatever mess we made.
	 */
	if (length != move_page_tables(vma, old_start,
				       vma, new_start, length, false, true))
		return -ENOMEM;

	lru_add_drain();
	tlb_gather_mmu(&tlb, mm);
	next = vma_next(&vmi);
	if (new_end > old_start) {
		/*
		 * when the old and new regions overlap clear from new_end.
		 */
		free_pgd_range(&tlb, new_end, old_end, new_end,
			next ? next->vm_start : USER_PGTABLES_CEILING);
	} else {
		/*
		 * otherwise, clean from old_start; this is done to not touch
		 * the address space in [new_end, old_start) some architectures
		 * have constraints on va-space that make this illegal (IA64) -
		 * for the others its just a little faster.
		 */
		free_pgd_range(&tlb, old_start, old_end, new_end,
			next ? next->vm_start : USER_PGTABLES_CEILING);
	}
	tlb_finish_mmu(&tlb);

	vma_prev(&vmi);
	/* Shrink the vma to just the new range */
	return vma_shrink(&vmi, vma, new_start, new_end, vma->vm_pgoff);
}<|MERGE_RESOLUTION|>--- conflicted
+++ resolved
@@ -1420,11 +1420,7 @@
 	/*
 	 * clear PTEs while the vma is still in the tree so that rmap
 	 * cannot race with the freeing later in the truncate scenario.
-<<<<<<< HEAD
-	 * This is also needed for call_mmap(), which is why vm_ops
-=======
 	 * This is also needed for mmap_file(), which is why vm_ops
->>>>>>> 87143817
 	 * close function is called.
 	 */
 	vms_clean_up_area(&vms, &mas_detach);
@@ -1454,11 +1450,7 @@
 
 	if (file) {
 		vma->vm_file = get_file(file);
-<<<<<<< HEAD
-		error = call_mmap(file, vma);
-=======
 		error = mmap_file(file, vma);
->>>>>>> 87143817
 		if (error)
 			goto unmap_and_free_file_vma;
 
@@ -1679,7 +1671,6 @@
 		return ret;
 
 	if (mmap_read_lock_killable(mm))
-<<<<<<< HEAD
 		return -EINTR;
 
 	/*
@@ -1721,58 +1712,11 @@
 	/* OK security check passed, take write lock + let it rip. */
 	if (mmap_write_lock_killable(mm)) {
 		fput(file);
-=======
->>>>>>> 87143817
 		return -EINTR;
 	}
 
-	/*
-	 * Look up VMA under read lock first so we can perform the security
-	 * without holding locks (which can be problematic). We reacquire a
-	 * write lock later and check nothing changed underneath us.
-	 */
 	vma = vma_lookup(mm, start);
 
-<<<<<<< HEAD
-=======
-	if (!vma || !(vma->vm_flags & VM_SHARED)) {
-		mmap_read_unlock(mm);
-		return -EINVAL;
-	}
-
-	prot |= vma->vm_flags & VM_READ ? PROT_READ : 0;
-	prot |= vma->vm_flags & VM_WRITE ? PROT_WRITE : 0;
-	prot |= vma->vm_flags & VM_EXEC ? PROT_EXEC : 0;
-
-	flags &= MAP_NONBLOCK;
-	flags |= MAP_SHARED | MAP_FIXED | MAP_POPULATE;
-	if (vma->vm_flags & VM_LOCKED)
-		flags |= MAP_LOCKED;
-
-	/* Save vm_flags used to calculate prot and flags, and recheck later. */
-	vm_flags = vma->vm_flags;
-	file = get_file(vma->vm_file);
-
-	mmap_read_unlock(mm);
-
-	/* Call outside mmap_lock to be consistent with other callers. */
-	ret = security_mmap_file(file, prot, flags);
-	if (ret) {
-		fput(file);
-		return ret;
-	}
-
-	ret = -EINVAL;
-
-	/* OK security check passed, take write lock + let it rip. */
-	if (mmap_write_lock_killable(mm)) {
-		fput(file);
-		return -EINTR;
-	}
-
-	vma = vma_lookup(mm, start);
-
->>>>>>> 87143817
 	if (!vma)
 		goto out;
 
