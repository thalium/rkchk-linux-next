--- conflicted
+++ resolved
@@ -29,8 +29,6 @@
 	unsigned int page_mask;
 };
 
-<<<<<<< HEAD
-=======
 static inline void sanity_check_pinned_pages(struct page **pages,
 					     unsigned long npages)
 {
@@ -64,7 +62,6 @@
 	}
 }
 
->>>>>>> 88084a3d
 /*
  * Return the folio with ref appropriately incremented,
  * or NULL if that failed.
@@ -240,10 +237,7 @@
  */
 void unpin_user_page(struct page *page)
 {
-<<<<<<< HEAD
-=======
 	sanity_check_pinned_pages(&page, 1);
->>>>>>> 88084a3d
 	gup_put_folio(page_folio(page), 1, FOLL_PIN);
 }
 EXPORT_SYMBOL(unpin_user_page);
@@ -312,10 +306,7 @@
 		return;
 	}
 
-<<<<<<< HEAD
-=======
 	sanity_check_pinned_pages(pages, npages);
->>>>>>> 88084a3d
 	for (i = 0; i < npages; i += nr) {
 		folio = gup_folio_next(pages, npages, i, &nr);
 		/*
@@ -428,10 +419,7 @@
 	if (WARN_ON(IS_ERR_VALUE(npages)))
 		return;
 
-<<<<<<< HEAD
-=======
 	sanity_check_pinned_pages(pages, npages);
->>>>>>> 88084a3d
 	for (i = 0; i < npages; i += nr) {
 		folio = gup_folio_next(pages, npages, i, &nr);
 		gup_put_folio(folio, nr, FOLL_PIN);
@@ -1919,21 +1907,12 @@
 		if (!folio_test_lru(folio) && drain_allow) {
 			lru_add_drain_all();
 			drain_allow = false;
-<<<<<<< HEAD
 		}
 
 		if (folio_isolate_lru(folio)) {
 			isolation_error_count++;
 			continue;
 		}
-=======
-		}
-
-		if (folio_isolate_lru(folio)) {
-			isolation_error_count++;
-			continue;
-		}
->>>>>>> 88084a3d
 		list_add_tail(&folio->lru, &movable_page_list);
 		node_stat_mod_folio(folio,
 				    NR_ISOLATED_ANON + folio_is_file_lru(folio),
@@ -2324,14 +2303,11 @@
 			goto pte_unmap;
 		}
 
-<<<<<<< HEAD
-=======
 		if (!pte_write(pte) && gup_must_unshare(flags, page)) {
 			gup_put_folio(folio, 1, flags);
 			goto pte_unmap;
 		}
 
->>>>>>> 88084a3d
 		/*
 		 * We need to make the page accessible if and only if we are
 		 * going to access its content (the FOLL_PIN case).  Please
@@ -2509,14 +2485,11 @@
 
 	if (unlikely(pte_val(pte) != pte_val(*ptep))) {
 		gup_put_folio(folio, refs, flags);
-<<<<<<< HEAD
-=======
 		return 0;
 	}
 
 	if (!pte_write(pte) && gup_must_unshare(flags, &folio->page)) {
 		gup_put_folio(folio, refs, flags);
->>>>>>> 88084a3d
 		return 0;
 	}
 
@@ -2578,14 +2551,11 @@
 
 	if (unlikely(pmd_val(orig) != pmd_val(*pmdp))) {
 		gup_put_folio(folio, refs, flags);
-<<<<<<< HEAD
-=======
 		return 0;
 	}
 
 	if (!pmd_write(orig) && gup_must_unshare(flags, &folio->page)) {
 		gup_put_folio(folio, refs, flags);
->>>>>>> 88084a3d
 		return 0;
 	}
 
@@ -2621,14 +2591,11 @@
 
 	if (unlikely(pud_val(orig) != pud_val(*pudp))) {
 		gup_put_folio(folio, refs, flags);
-<<<<<<< HEAD
-=======
 		return 0;
 	}
 
 	if (!pud_write(orig) && gup_must_unshare(flags, &folio->page)) {
 		gup_put_folio(folio, refs, flags);
->>>>>>> 88084a3d
 		return 0;
 	}
 
@@ -3164,12 +3131,9 @@
 	if (WARN_ON_ONCE(gup_flags & FOLL_GET))
 		return -EINVAL;
 
-<<<<<<< HEAD
-=======
 	if (WARN_ON_ONCE(!pages))
 		return -EINVAL;
 
->>>>>>> 88084a3d
 	gup_flags |= FOLL_PIN;
 	return get_user_pages_unlocked(start, nr_pages, pages, gup_flags);
 }
