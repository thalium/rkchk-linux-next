// SPDX-License-Identifier: GPL-2.0-only
#include <linux/kernel.h>
#include <linux/errno.h>
#include <linux/err.h>
#include <linux/spinlock.h>

#include <linux/mm.h>
#include <linux/memremap.h>
#include <linux/pagemap.h>
#include <linux/rmap.h>
#include <linux/swap.h>
#include <linux/swapops.h>
#include <linux/secretmem.h>

#include <linux/sched/signal.h>
#include <linux/rwsem.h>
#include <linux/hugetlb.h>
#include <linux/migrate.h>
#include <linux/mm_inline.h>
#include <linux/sched/mm.h>
#include <linux/shmem_fs.h>

#include <asm/mmu_context.h>
#include <asm/tlbflush.h>

#include "internal.h"

struct follow_page_context {
	struct dev_pagemap *pgmap;
	unsigned int page_mask;
};

static inline void sanity_check_pinned_pages(struct page **pages,
					     unsigned long npages)
{
	if (!IS_ENABLED(CONFIG_DEBUG_VM))
		return;

	/*
	 * We only pin anonymous pages if they are exclusive. Once pinned, we
	 * can no longer turn them possibly shared and PageAnonExclusive() will
	 * stick around until the page is freed.
	 *
	 * We'd like to verify that our pinned anonymous pages are still mapped
	 * exclusively. The issue with anon THP is that we don't know how
	 * they are/were mapped when pinning them. However, for anon
	 * THP we can assume that either the given page (PTE-mapped THP) or
	 * the head page (PMD-mapped THP) should be PageAnonExclusive(). If
	 * neither is the case, there is certainly something wrong.
	 */
	for (; npages; npages--, pages++) {
		struct page *page = *pages;
		struct folio *folio = page_folio(page);

		if (is_zero_page(page) ||
		    !folio_test_anon(folio))
			continue;
		if (!folio_test_large(folio) || folio_test_hugetlb(folio))
			VM_BUG_ON_PAGE(!PageAnonExclusive(&folio->page), page);
		else
			/* Either a PTE-mapped or a PMD-mapped THP. */
			VM_BUG_ON_PAGE(!PageAnonExclusive(&folio->page) &&
				       !PageAnonExclusive(page), page);
	}
}

/*
 * Return the folio with ref appropriately incremented,
 * or NULL if that failed.
 */
static inline struct folio *try_get_folio(struct page *page, int refs)
{
	struct folio *folio;

retry:
	folio = page_folio(page);
	if (WARN_ON_ONCE(folio_ref_count(folio) < 0))
		return NULL;
	if (unlikely(!folio_ref_try_add(folio, refs)))
		return NULL;

	/*
	 * At this point we have a stable reference to the folio; but it
	 * could be that between calling page_folio() and the refcount
	 * increment, the folio was split, in which case we'd end up
	 * holding a reference on a folio that has nothing to do with the page
	 * we were given anymore.
	 * So now that the folio is stable, recheck that the page still
	 * belongs to this folio.
	 */
	if (unlikely(page_folio(page) != folio)) {
		if (!put_devmap_managed_folio_refs(folio, refs))
			folio_put_refs(folio, refs);
		goto retry;
	}

	return folio;
}

<<<<<<< HEAD
/**
 * try_grab_folio() - Attempt to get or pin a folio.
 * @page:  pointer to page to be grabbed
 * @refs:  the value to (effectively) add to the folio's refcount
 * @flags: gup flags: these are the FOLL_* flag values.
 *
 * "grab" names in this file mean, "look at flags to decide whether to use
 * FOLL_PIN or FOLL_GET behavior, when incrementing the folio's refcount.
 *
 * Either FOLL_PIN or FOLL_GET (or neither) must be set, but not both at the
 * same time. (That's true throughout the get_user_pages*() and
 * pin_user_pages*() APIs.) Cases:
 *
 *    FOLL_GET: folio's refcount will be incremented by @refs.
 *
 *    FOLL_PIN on large folios: folio's refcount will be incremented by
 *    @refs, and its pincount will be incremented by @refs.
 *
 *    FOLL_PIN on single-page folios: folio's refcount will be incremented by
 *    @refs * GUP_PIN_COUNTING_BIAS.
 *
 * Return: The folio containing @page (with refcount appropriately
 * incremented) for success, or NULL upon failure. If neither FOLL_GET
 * nor FOLL_PIN was set, that's considered failure, and furthermore,
 * a likely bug in the caller, so a warning is also emitted.
 */
struct folio *try_grab_folio(struct page *page, int refs, unsigned int flags)
{
	struct folio *folio;

	if (WARN_ON_ONCE((flags & (FOLL_GET | FOLL_PIN)) == 0))
		return NULL;

	if (unlikely(!(flags & FOLL_PCI_P2PDMA) && is_pci_p2pdma_page(page)))
		return NULL;

	if (flags & FOLL_GET)
		return try_get_folio(page, refs);

	/* FOLL_PIN is set */

	/*
	 * Don't take a pin on the zero page - it's not going anywhere
	 * and it is used in a *lot* of places.
	 */
	if (is_zero_page(page))
		return page_folio(page);

	folio = try_get_folio(page, refs);
	if (!folio)
		return NULL;

	/*
	 * Can't do FOLL_LONGTERM + FOLL_PIN gup fast path if not in a
	 * right zone, so fail and let the caller fall back to the slow
	 * path.
	 */
	if (unlikely((flags & FOLL_LONGTERM) &&
		     !folio_is_longterm_pinnable(folio))) {
		if (!put_devmap_managed_page_refs(&folio->page, refs))
			folio_put_refs(folio, refs);
		return NULL;
	}

	/*
	 * When pinning a large folio, use an exact count to track it.
	 *
	 * However, be sure to *also* increment the normal folio
	 * refcount field at least once, so that the folio really
	 * is pinned.  That's why the refcount from the earlier
	 * try_get_folio() is left intact.
	 */
	if (folio_test_large(folio))
		atomic_add(refs, &folio->_pincount);
	else
		folio_ref_add(folio,
				refs * (GUP_PIN_COUNTING_BIAS - 1));
	/*
	 * Adjust the pincount before re-checking the PTE for changes.
	 * This is essentially a smp_mb() and is paired with a memory
	 * barrier in folio_try_share_anon_rmap_*().
	 */
	smp_mb__after_atomic();

	node_stat_mod_folio(folio, NR_FOLL_PIN_ACQUIRED, refs);

	return folio;
}

=======
>>>>>>> 0c383648
static void gup_put_folio(struct folio *folio, int refs, unsigned int flags)
{
	if (flags & FOLL_PIN) {
		if (is_zero_folio(folio))
			return;
		node_stat_mod_folio(folio, NR_FOLL_PIN_RELEASED, refs);
		if (folio_test_large(folio))
			atomic_sub(refs, &folio->_pincount);
		else
			refs *= GUP_PIN_COUNTING_BIAS;
	}

	if (!put_devmap_managed_folio_refs(folio, refs))
		folio_put_refs(folio, refs);
}

/**
 * try_grab_folio() - add a folio's refcount by a flag-dependent amount
 * @folio:    pointer to folio to be grabbed
 * @refs:     the value to (effectively) add to the folio's refcount
 * @flags:    gup flags: these are the FOLL_* flag values
 *
 * This might not do anything at all, depending on the flags argument.
 *
 * "grab" names in this file mean, "look at flags to decide whether to use
 * FOLL_PIN or FOLL_GET behavior, when incrementing the folio's refcount.
 *
 * Either FOLL_PIN or FOLL_GET (or neither) may be set, but not both at the same
 * time.
 *
 * Return: 0 for success, or if no action was required (if neither FOLL_PIN
 * nor FOLL_GET was set, nothing is done). A negative error code for failure:
 *
 *   -ENOMEM		FOLL_GET or FOLL_PIN was set, but the folio could not
 *			be grabbed.
 *
 * It is called when we have a stable reference for the folio, typically in
 * GUP slow path.
 */
int __must_check try_grab_folio(struct folio *folio, int refs,
				unsigned int flags)
{
	if (WARN_ON_ONCE(folio_ref_count(folio) <= 0))
		return -ENOMEM;

	if (unlikely(!(flags & FOLL_PCI_P2PDMA) && is_pci_p2pdma_page(&folio->page)))
		return -EREMOTEIO;

	if (flags & FOLL_GET)
		folio_ref_add(folio, refs);
	else if (flags & FOLL_PIN) {
		/*
		 * Don't take a pin on the zero page - it's not going anywhere
		 * and it is used in a *lot* of places.
		 */
		if (is_zero_folio(folio))
			return 0;

		/*
		 * Increment the normal page refcount field at least once,
		 * so that the page really is pinned.
		 */
		if (folio_test_large(folio)) {
			folio_ref_add(folio, refs);
			atomic_add(refs, &folio->_pincount);
		} else {
			folio_ref_add(folio, refs * GUP_PIN_COUNTING_BIAS);
		}

		node_stat_mod_folio(folio, NR_FOLL_PIN_ACQUIRED, refs);
	}

	return 0;
}

/**
 * unpin_user_page() - release a dma-pinned page
 * @page:            pointer to page to be released
 *
 * Pages that were pinned via pin_user_pages*() must be released via either
 * unpin_user_page(), or one of the unpin_user_pages*() routines. This is so
 * that such pages can be separately tracked and uniquely handled. In
 * particular, interactions with RDMA and filesystems need special handling.
 */
void unpin_user_page(struct page *page)
{
	sanity_check_pinned_pages(&page, 1);
	gup_put_folio(page_folio(page), 1, FOLL_PIN);
}
EXPORT_SYMBOL(unpin_user_page);

/**
 * folio_add_pin - Try to get an additional pin on a pinned folio
 * @folio: The folio to be pinned
 *
 * Get an additional pin on a folio we already have a pin on.  Makes no change
 * if the folio is a zero_page.
 */
void folio_add_pin(struct folio *folio)
{
	if (is_zero_folio(folio))
		return;

	/*
	 * Similar to try_grab_folio(): be sure to *also* increment the normal
	 * page refcount field at least once, so that the page really is
	 * pinned.
	 */
	if (folio_test_large(folio)) {
		WARN_ON_ONCE(atomic_read(&folio->_pincount) < 1);
		folio_ref_inc(folio);
		atomic_inc(&folio->_pincount);
	} else {
		WARN_ON_ONCE(folio_ref_count(folio) < GUP_PIN_COUNTING_BIAS);
		folio_ref_add(folio, GUP_PIN_COUNTING_BIAS);
	}
}

static inline struct folio *gup_folio_range_next(struct page *start,
		unsigned long npages, unsigned long i, unsigned int *ntails)
{
	struct page *next = nth_page(start, i);
	struct folio *folio = page_folio(next);
	unsigned int nr = 1;

	if (folio_test_large(folio))
		nr = min_t(unsigned int, npages - i,
			   folio_nr_pages(folio) - folio_page_idx(folio, next));

	*ntails = nr;
	return folio;
}

static inline struct folio *gup_folio_next(struct page **list,
		unsigned long npages, unsigned long i, unsigned int *ntails)
{
	struct folio *folio = page_folio(list[i]);
	unsigned int nr;

	for (nr = i + 1; nr < npages; nr++) {
		if (page_folio(list[nr]) != folio)
			break;
	}

	*ntails = nr - i;
	return folio;
}

/**
 * unpin_user_pages_dirty_lock() - release and optionally dirty gup-pinned pages
 * @pages:  array of pages to be maybe marked dirty, and definitely released.
 * @npages: number of pages in the @pages array.
 * @make_dirty: whether to mark the pages dirty
 *
 * "gup-pinned page" refers to a page that has had one of the get_user_pages()
 * variants called on that page.
 *
 * For each page in the @pages array, make that page (or its head page, if a
 * compound page) dirty, if @make_dirty is true, and if the page was previously
 * listed as clean. In any case, releases all pages using unpin_user_page(),
 * possibly via unpin_user_pages(), for the non-dirty case.
 *
 * Please see the unpin_user_page() documentation for details.
 *
 * set_page_dirty_lock() is used internally. If instead, set_page_dirty() is
 * required, then the caller should a) verify that this is really correct,
 * because _lock() is usually required, and b) hand code it:
 * set_page_dirty_lock(), unpin_user_page().
 *
 */
void unpin_user_pages_dirty_lock(struct page **pages, unsigned long npages,
				 bool make_dirty)
{
	unsigned long i;
	struct folio *folio;
	unsigned int nr;

	if (!make_dirty) {
		unpin_user_pages(pages, npages);
		return;
	}

	sanity_check_pinned_pages(pages, npages);
	for (i = 0; i < npages; i += nr) {
		folio = gup_folio_next(pages, npages, i, &nr);
		/*
		 * Checking PageDirty at this point may race with
		 * clear_page_dirty_for_io(), but that's OK. Two key
		 * cases:
		 *
		 * 1) This code sees the page as already dirty, so it
		 * skips the call to set_page_dirty(). That could happen
		 * because clear_page_dirty_for_io() called
		 * page_mkclean(), followed by set_page_dirty().
		 * However, now the page is going to get written back,
		 * which meets the original intention of setting it
		 * dirty, so all is well: clear_page_dirty_for_io() goes
		 * on to call TestClearPageDirty(), and write the page
		 * back.
		 *
		 * 2) This code sees the page as clean, so it calls
		 * set_page_dirty(). The page stays dirty, despite being
		 * written back, so it gets written back again in the
		 * next writeback cycle. This is harmless.
		 */
		if (!folio_test_dirty(folio)) {
			folio_lock(folio);
			folio_mark_dirty(folio);
			folio_unlock(folio);
		}
		gup_put_folio(folio, nr, FOLL_PIN);
	}
}
EXPORT_SYMBOL(unpin_user_pages_dirty_lock);

/**
 * unpin_user_page_range_dirty_lock() - release and optionally dirty
 * gup-pinned page range
 *
 * @page:  the starting page of a range maybe marked dirty, and definitely released.
 * @npages: number of consecutive pages to release.
 * @make_dirty: whether to mark the pages dirty
 *
 * "gup-pinned page range" refers to a range of pages that has had one of the
 * pin_user_pages() variants called on that page.
 *
 * For the page ranges defined by [page .. page+npages], make that range (or
 * its head pages, if a compound page) dirty, if @make_dirty is true, and if the
 * page range was previously listed as clean.
 *
 * set_page_dirty_lock() is used internally. If instead, set_page_dirty() is
 * required, then the caller should a) verify that this is really correct,
 * because _lock() is usually required, and b) hand code it:
 * set_page_dirty_lock(), unpin_user_page().
 *
 */
void unpin_user_page_range_dirty_lock(struct page *page, unsigned long npages,
				      bool make_dirty)
{
	unsigned long i;
	struct folio *folio;
	unsigned int nr;

	for (i = 0; i < npages; i += nr) {
		folio = gup_folio_range_next(page, npages, i, &nr);
		if (make_dirty && !folio_test_dirty(folio)) {
			folio_lock(folio);
			folio_mark_dirty(folio);
			folio_unlock(folio);
		}
		gup_put_folio(folio, nr, FOLL_PIN);
	}
}
EXPORT_SYMBOL(unpin_user_page_range_dirty_lock);

static void gup_fast_unpin_user_pages(struct page **pages, unsigned long npages)
{
	unsigned long i;
	struct folio *folio;
	unsigned int nr;

	/*
	 * Don't perform any sanity checks because we might have raced with
	 * fork() and some anonymous pages might now actually be shared --
	 * which is why we're unpinning after all.
	 */
	for (i = 0; i < npages; i += nr) {
		folio = gup_folio_next(pages, npages, i, &nr);
		gup_put_folio(folio, nr, FOLL_PIN);
	}
}

/**
 * unpin_user_pages() - release an array of gup-pinned pages.
 * @pages:  array of pages to be marked dirty and released.
 * @npages: number of pages in the @pages array.
 *
 * For each page in the @pages array, release the page using unpin_user_page().
 *
 * Please see the unpin_user_page() documentation for details.
 */
void unpin_user_pages(struct page **pages, unsigned long npages)
{
	unsigned long i;
	struct folio *folio;
	unsigned int nr;

	/*
	 * If this WARN_ON() fires, then the system *might* be leaking pages (by
	 * leaving them pinned), but probably not. More likely, gup/pup returned
	 * a hard -ERRNO error to the caller, who erroneously passed it here.
	 */
	if (WARN_ON(IS_ERR_VALUE(npages)))
		return;

	sanity_check_pinned_pages(pages, npages);
	for (i = 0; i < npages; i += nr) {
		folio = gup_folio_next(pages, npages, i, &nr);
		gup_put_folio(folio, nr, FOLL_PIN);
	}
}
EXPORT_SYMBOL(unpin_user_pages);

/*
 * Set the MMF_HAS_PINNED if not set yet; after set it'll be there for the mm's
 * lifecycle.  Avoid setting the bit unless necessary, or it might cause write
 * cache bouncing on large SMP machines for concurrent pinned gups.
 */
static inline void mm_set_has_pinned_flag(unsigned long *mm_flags)
{
	if (!test_bit(MMF_HAS_PINNED, mm_flags))
		set_bit(MMF_HAS_PINNED, mm_flags);
}

#ifdef CONFIG_MMU

#if defined(CONFIG_ARCH_HAS_HUGEPD) || defined(CONFIG_HAVE_GUP_FAST)
static int record_subpages(struct page *page, unsigned long sz,
			   unsigned long addr, unsigned long end,
			   struct page **pages)
{
	struct page *start_page;
	int nr;

	start_page = nth_page(page, (addr & (sz - 1)) >> PAGE_SHIFT);
	for (nr = 0; addr != end; nr++, addr += PAGE_SIZE)
		pages[nr] = nth_page(start_page, nr);

	return nr;
}

/**
 * try_grab_folio_fast() - Attempt to get or pin a folio in fast path.
 * @page:  pointer to page to be grabbed
 * @refs:  the value to (effectively) add to the folio's refcount
 * @flags: gup flags: these are the FOLL_* flag values.
 *
 * "grab" names in this file mean, "look at flags to decide whether to use
 * FOLL_PIN or FOLL_GET behavior, when incrementing the folio's refcount.
 *
 * Either FOLL_PIN or FOLL_GET (or neither) must be set, but not both at the
 * same time. (That's true throughout the get_user_pages*() and
 * pin_user_pages*() APIs.) Cases:
 *
 *    FOLL_GET: folio's refcount will be incremented by @refs.
 *
 *    FOLL_PIN on large folios: folio's refcount will be incremented by
 *    @refs, and its pincount will be incremented by @refs.
 *
 *    FOLL_PIN on single-page folios: folio's refcount will be incremented by
 *    @refs * GUP_PIN_COUNTING_BIAS.
 *
 * Return: The folio containing @page (with refcount appropriately
 * incremented) for success, or NULL upon failure. If neither FOLL_GET
 * nor FOLL_PIN was set, that's considered failure, and furthermore,
 * a likely bug in the caller, so a warning is also emitted.
 *
 * It uses add ref unless zero to elevate the folio refcount and must be called
 * in fast path only.
 */
static struct folio *try_grab_folio_fast(struct page *page, int refs,
					 unsigned int flags)
{
	struct folio *folio;

	/* Raise warn if it is not called in fast GUP */
	VM_WARN_ON_ONCE(!irqs_disabled());

	if (WARN_ON_ONCE((flags & (FOLL_GET | FOLL_PIN)) == 0))
		return NULL;

	if (unlikely(!(flags & FOLL_PCI_P2PDMA) && is_pci_p2pdma_page(page)))
		return NULL;

	if (flags & FOLL_GET)
		return try_get_folio(page, refs);

	/* FOLL_PIN is set */

	/*
	 * Don't take a pin on the zero page - it's not going anywhere
	 * and it is used in a *lot* of places.
	 */
	if (is_zero_page(page))
		return page_folio(page);

	folio = try_get_folio(page, refs);
	if (!folio)
		return NULL;

	/*
	 * Can't do FOLL_LONGTERM + FOLL_PIN gup fast path if not in a
	 * right zone, so fail and let the caller fall back to the slow
	 * path.
	 */
	if (unlikely((flags & FOLL_LONGTERM) &&
		     !folio_is_longterm_pinnable(folio))) {
		if (!put_devmap_managed_folio_refs(folio, refs))
			folio_put_refs(folio, refs);
		return NULL;
	}

	/*
	 * When pinning a large folio, use an exact count to track it.
	 *
	 * However, be sure to *also* increment the normal folio
	 * refcount field at least once, so that the folio really
	 * is pinned.  That's why the refcount from the earlier
	 * try_get_folio() is left intact.
	 */
	if (folio_test_large(folio))
		atomic_add(refs, &folio->_pincount);
	else
		folio_ref_add(folio,
				refs * (GUP_PIN_COUNTING_BIAS - 1));
	/*
	 * Adjust the pincount before re-checking the PTE for changes.
	 * This is essentially a smp_mb() and is paired with a memory
	 * barrier in folio_try_share_anon_rmap_*().
	 */
	smp_mb__after_atomic();

	node_stat_mod_folio(folio, NR_FOLL_PIN_ACQUIRED, refs);

	return folio;
}
#endif	/* CONFIG_ARCH_HAS_HUGEPD || CONFIG_HAVE_GUP_FAST */

#ifdef CONFIG_ARCH_HAS_HUGEPD
static unsigned long hugepte_addr_end(unsigned long addr, unsigned long end,
				      unsigned long sz)
{
	unsigned long __boundary = (addr + sz) & ~(sz-1);
	return (__boundary - 1 < end - 1) ? __boundary : end;
}

/*
 * Returns 1 if succeeded, 0 if failed, -EMLINK if unshare needed.
 *
 * NOTE: for the same entry, gup-fast and gup-slow can return different
 * results (0 v.s. -EMLINK) depending on whether vma is available.  This is
 * the expected behavior, where we simply want gup-fast to fallback to
 * gup-slow to take the vma reference first.
 */
static int gup_hugepte(struct vm_area_struct *vma, pte_t *ptep, unsigned long sz,
		       unsigned long addr, unsigned long end, unsigned int flags,
		       struct page **pages, int *nr, bool fast)
{
	unsigned long pte_end;
	struct page *page;
	struct folio *folio;
	pte_t pte;
	int refs;

	pte_end = (addr + sz) & ~(sz-1);
	if (pte_end < end)
		end = pte_end;

	pte = huge_ptep_get(ptep);

	if (!pte_access_permitted(pte, flags & FOLL_WRITE))
		return 0;

	/* hugepages are never "special" */
	VM_BUG_ON(!pfn_valid(pte_pfn(pte)));

	page = pte_page(pte);
	refs = record_subpages(page, sz, addr, end, pages + *nr);

	if (fast) {
		folio = try_grab_folio_fast(page, refs, flags);
		if (!folio)
			return 0;
	} else {
		folio = page_folio(page);
		if (try_grab_folio(folio, refs, flags))
			return 0;
	}

	if (unlikely(pte_val(pte) != pte_val(ptep_get(ptep)))) {
		gup_put_folio(folio, refs, flags);
		return 0;
	}

	if (!pte_write(pte) && gup_must_unshare(vma, flags, &folio->page)) {
		gup_put_folio(folio, refs, flags);
		return -EMLINK;
	}

	*nr += refs;
	folio_set_referenced(folio);
	return 1;
}

/*
 * NOTE: currently GUP for a hugepd is only possible on hugetlbfs file
 * systems on Power, which does not have issue with folio writeback against
 * GUP updates.  When hugepd will be extended to support non-hugetlbfs or
 * even anonymous memory, we need to do extra check as what we do with most
 * of the other folios. See writable_file_mapping_allowed() and
 * gup_fast_folio_allowed() for more information.
 */
static int gup_hugepd(struct vm_area_struct *vma, hugepd_t hugepd,
		      unsigned long addr, unsigned int pdshift,
		      unsigned long end, unsigned int flags,
		      struct page **pages, int *nr, bool fast)
{
	pte_t *ptep;
	unsigned long sz = 1UL << hugepd_shift(hugepd);
	unsigned long next;
	int ret;

	ptep = hugepte_offset(hugepd, addr, pdshift);
	do {
		next = hugepte_addr_end(addr, end, sz);
		ret = gup_hugepte(vma, ptep, sz, addr, end, flags, pages, nr,
				  fast);
		if (ret != 1)
			return ret;
	} while (ptep++, addr = next, addr != end);

	return 1;
}

static struct page *follow_hugepd(struct vm_area_struct *vma, hugepd_t hugepd,
				  unsigned long addr, unsigned int pdshift,
				  unsigned int flags,
				  struct follow_page_context *ctx)
{
	struct page *page;
	struct hstate *h;
	spinlock_t *ptl;
	int nr = 0, ret;
	pte_t *ptep;

	/* Only hugetlb supports hugepd */
	if (WARN_ON_ONCE(!is_vm_hugetlb_page(vma)))
		return ERR_PTR(-EFAULT);

	h = hstate_vma(vma);
	ptep = hugepte_offset(hugepd, addr, pdshift);
	ptl = huge_pte_lock(h, vma->vm_mm, ptep);
	ret = gup_hugepd(vma, hugepd, addr, pdshift, addr + PAGE_SIZE,
			 flags, &page, &nr, false);
	spin_unlock(ptl);

	if (ret == 1) {
		/* GUP succeeded */
		WARN_ON_ONCE(nr != 1);
		ctx->page_mask = (1U << huge_page_order(h)) - 1;
		return page;
	}

	/* ret can be either 0 (translates to NULL) or negative */
	return ERR_PTR(ret);
}
#else /* CONFIG_ARCH_HAS_HUGEPD */
static inline int gup_hugepd(struct vm_area_struct *vma, hugepd_t hugepd,
			     unsigned long addr, unsigned int pdshift,
			     unsigned long end, unsigned int flags,
			     struct page **pages, int *nr, bool fast)
{
	return 0;
}

static struct page *follow_hugepd(struct vm_area_struct *vma, hugepd_t hugepd,
				  unsigned long addr, unsigned int pdshift,
				  unsigned int flags,
				  struct follow_page_context *ctx)
{
	return NULL;
}
#endif /* CONFIG_ARCH_HAS_HUGEPD */


static struct page *no_page_table(struct vm_area_struct *vma,
				  unsigned int flags, unsigned long address)
{
	if (!(flags & FOLL_DUMP))
		return NULL;

	/*
	 * When core dumping, we don't want to allocate unnecessary pages or
	 * page tables.  Return error instead of NULL to skip handle_mm_fault,
	 * then get_dump_page() will return NULL to leave a hole in the dump.
	 * But we can only make this optimization where a hole would surely
	 * be zero-filled if handle_mm_fault() actually did handle it.
	 */
	if (is_vm_hugetlb_page(vma)) {
		struct hstate *h = hstate_vma(vma);

		if (!hugetlbfs_pagecache_present(h, vma, address))
			return ERR_PTR(-EFAULT);
	} else if ((vma_is_anonymous(vma) || !vma->vm_ops->fault)) {
		return ERR_PTR(-EFAULT);
	}

	return NULL;
}

#ifdef CONFIG_PGTABLE_HAS_HUGE_LEAVES
static struct page *follow_huge_pud(struct vm_area_struct *vma,
				    unsigned long addr, pud_t *pudp,
				    int flags, struct follow_page_context *ctx)
{
	struct mm_struct *mm = vma->vm_mm;
	struct page *page;
	pud_t pud = *pudp;
	unsigned long pfn = pud_pfn(pud);
	int ret;

	assert_spin_locked(pud_lockptr(mm, pudp));

	if ((flags & FOLL_WRITE) && !pud_write(pud))
		return NULL;

	if (!pud_present(pud))
		return NULL;

	pfn += (addr & ~PUD_MASK) >> PAGE_SHIFT;

	if (IS_ENABLED(CONFIG_HAVE_ARCH_TRANSPARENT_HUGEPAGE_PUD) &&
	    pud_devmap(pud)) {
		/*
		 * device mapped pages can only be returned if the caller
		 * will manage the page reference count.
		 *
		 * At least one of FOLL_GET | FOLL_PIN must be set, so
		 * assert that here:
		 */
		if (!(flags & (FOLL_GET | FOLL_PIN)))
			return ERR_PTR(-EEXIST);

		if (flags & FOLL_TOUCH)
			touch_pud(vma, addr, pudp, flags & FOLL_WRITE);

		ctx->pgmap = get_dev_pagemap(pfn, ctx->pgmap);
		if (!ctx->pgmap)
			return ERR_PTR(-EFAULT);
	}

	page = pfn_to_page(pfn);

	if (!pud_devmap(pud) && !pud_write(pud) &&
	    gup_must_unshare(vma, flags, page))
		return ERR_PTR(-EMLINK);

	ret = try_grab_folio(page_folio(page), 1, flags);
	if (ret)
		page = ERR_PTR(ret);
	else
		ctx->page_mask = HPAGE_PUD_NR - 1;

	return page;
}

/* FOLL_FORCE can write to even unwritable PMDs in COW mappings. */
static inline bool can_follow_write_pmd(pmd_t pmd, struct page *page,
					struct vm_area_struct *vma,
					unsigned int flags)
{
	/* If the pmd is writable, we can write to the page. */
	if (pmd_write(pmd))
		return true;

	/* Maybe FOLL_FORCE is set to override it? */
	if (!(flags & FOLL_FORCE))
		return false;

	/* But FOLL_FORCE has no effect on shared mappings */
	if (vma->vm_flags & (VM_MAYSHARE | VM_SHARED))
		return false;

	/* ... or read-only private ones */
	if (!(vma->vm_flags & VM_MAYWRITE))
		return false;

	/* ... or already writable ones that just need to take a write fault */
	if (vma->vm_flags & VM_WRITE)
		return false;

	/*
	 * See can_change_pte_writable(): we broke COW and could map the page
	 * writable if we have an exclusive anonymous page ...
	 */
	if (!page || !PageAnon(page) || !PageAnonExclusive(page))
		return false;

	/* ... and a write-fault isn't required for other reasons. */
	if (vma_soft_dirty_enabled(vma) && !pmd_soft_dirty(pmd))
		return false;
	return !userfaultfd_huge_pmd_wp(vma, pmd);
}

static struct page *follow_huge_pmd(struct vm_area_struct *vma,
				    unsigned long addr, pmd_t *pmd,
				    unsigned int flags,
				    struct follow_page_context *ctx)
{
	struct mm_struct *mm = vma->vm_mm;
	pmd_t pmdval = *pmd;
	struct page *page;
	int ret;

	assert_spin_locked(pmd_lockptr(mm, pmd));

	page = pmd_page(pmdval);
	if ((flags & FOLL_WRITE) &&
	    !can_follow_write_pmd(pmdval, page, vma, flags))
		return NULL;

	/* Avoid dumping huge zero page */
	if ((flags & FOLL_DUMP) && is_huge_zero_pmd(pmdval))
		return ERR_PTR(-EFAULT);

	if (pmd_protnone(*pmd) && !gup_can_follow_protnone(vma, flags))
		return NULL;

	if (!pmd_write(pmdval) && gup_must_unshare(vma, flags, page))
		return ERR_PTR(-EMLINK);

	VM_BUG_ON_PAGE((flags & FOLL_PIN) && PageAnon(page) &&
			!PageAnonExclusive(page), page);

	ret = try_grab_folio(page_folio(page), 1, flags);
	if (ret)
		return ERR_PTR(ret);

#ifdef CONFIG_TRANSPARENT_HUGEPAGE
	if (pmd_trans_huge(pmdval) && (flags & FOLL_TOUCH))
		touch_pmd(vma, addr, pmd, flags & FOLL_WRITE);
#endif	/* CONFIG_TRANSPARENT_HUGEPAGE */

	page += (addr & ~HPAGE_PMD_MASK) >> PAGE_SHIFT;
	ctx->page_mask = HPAGE_PMD_NR - 1;

	return page;
}

#else  /* CONFIG_PGTABLE_HAS_HUGE_LEAVES */
static struct page *follow_huge_pud(struct vm_area_struct *vma,
				    unsigned long addr, pud_t *pudp,
				    int flags, struct follow_page_context *ctx)
{
	return NULL;
}

static struct page *follow_huge_pmd(struct vm_area_struct *vma,
				    unsigned long addr, pmd_t *pmd,
				    unsigned int flags,
				    struct follow_page_context *ctx)
{
	return NULL;
}
#endif	/* CONFIG_PGTABLE_HAS_HUGE_LEAVES */

static int follow_pfn_pte(struct vm_area_struct *vma, unsigned long address,
		pte_t *pte, unsigned int flags)
{
	if (flags & FOLL_TOUCH) {
		pte_t orig_entry = ptep_get(pte);
		pte_t entry = orig_entry;

		if (flags & FOLL_WRITE)
			entry = pte_mkdirty(entry);
		entry = pte_mkyoung(entry);

		if (!pte_same(orig_entry, entry)) {
			set_pte_at(vma->vm_mm, address, pte, entry);
			update_mmu_cache(vma, address, pte);
		}
	}

	/* Proper page table entry exists, but no corresponding struct page */
	return -EEXIST;
}

/* FOLL_FORCE can write to even unwritable PTEs in COW mappings. */
static inline bool can_follow_write_pte(pte_t pte, struct page *page,
					struct vm_area_struct *vma,
					unsigned int flags)
{
	/* If the pte is writable, we can write to the page. */
	if (pte_write(pte))
		return true;

	/* Maybe FOLL_FORCE is set to override it? */
	if (!(flags & FOLL_FORCE))
		return false;

	/* But FOLL_FORCE has no effect on shared mappings */
	if (vma->vm_flags & (VM_MAYSHARE | VM_SHARED))
		return false;

	/* ... or read-only private ones */
	if (!(vma->vm_flags & VM_MAYWRITE))
		return false;

	/* ... or already writable ones that just need to take a write fault */
	if (vma->vm_flags & VM_WRITE)
		return false;

	/*
	 * See can_change_pte_writable(): we broke COW and could map the page
	 * writable if we have an exclusive anonymous page ...
	 */
	if (!page || !PageAnon(page) || !PageAnonExclusive(page))
		return false;

	/* ... and a write-fault isn't required for other reasons. */
	if (vma_soft_dirty_enabled(vma) && !pte_soft_dirty(pte))
		return false;
	return !userfaultfd_pte_wp(vma, pte);
}

static struct page *follow_page_pte(struct vm_area_struct *vma,
		unsigned long address, pmd_t *pmd, unsigned int flags,
		struct dev_pagemap **pgmap)
{
	struct mm_struct *mm = vma->vm_mm;
	struct page *page;
	spinlock_t *ptl;
	pte_t *ptep, pte;
	int ret;

	/* FOLL_GET and FOLL_PIN are mutually exclusive. */
	if (WARN_ON_ONCE((flags & (FOLL_PIN | FOLL_GET)) ==
			 (FOLL_PIN | FOLL_GET)))
		return ERR_PTR(-EINVAL);

	ptep = pte_offset_map_lock(mm, pmd, address, &ptl);
	if (!ptep)
		return no_page_table(vma, flags, address);
	pte = ptep_get(ptep);
	if (!pte_present(pte))
		goto no_page;
	if (pte_protnone(pte) && !gup_can_follow_protnone(vma, flags))
		goto no_page;

	page = vm_normal_page(vma, address, pte);

	/*
	 * We only care about anon pages in can_follow_write_pte() and don't
	 * have to worry about pte_devmap() because they are never anon.
	 */
	if ((flags & FOLL_WRITE) &&
	    !can_follow_write_pte(pte, page, vma, flags)) {
		page = NULL;
		goto out;
	}

	if (!page && pte_devmap(pte) && (flags & (FOLL_GET | FOLL_PIN))) {
		/*
		 * Only return device mapping pages in the FOLL_GET or FOLL_PIN
		 * case since they are only valid while holding the pgmap
		 * reference.
		 */
		*pgmap = get_dev_pagemap(pte_pfn(pte), *pgmap);
		if (*pgmap)
			page = pte_page(pte);
		else
			goto no_page;
	} else if (unlikely(!page)) {
		if (flags & FOLL_DUMP) {
			/* Avoid special (like zero) pages in core dumps */
			page = ERR_PTR(-EFAULT);
			goto out;
		}

		if (is_zero_pfn(pte_pfn(pte))) {
			page = pte_page(pte);
		} else {
			ret = follow_pfn_pte(vma, address, ptep, flags);
			page = ERR_PTR(ret);
			goto out;
		}
	}

	if (!pte_write(pte) && gup_must_unshare(vma, flags, page)) {
		page = ERR_PTR(-EMLINK);
		goto out;
	}

	VM_BUG_ON_PAGE((flags & FOLL_PIN) && PageAnon(page) &&
		       !PageAnonExclusive(page), page);

	/* try_grab_folio() does nothing unless FOLL_GET or FOLL_PIN is set. */
	ret = try_grab_folio(page_folio(page), 1, flags);
	if (unlikely(ret)) {
		page = ERR_PTR(ret);
		goto out;
	}

	/*
	 * We need to make the page accessible if and only if we are going
	 * to access its content (the FOLL_PIN case).  Please see
	 * Documentation/core-api/pin_user_pages.rst for details.
	 */
	if (flags & FOLL_PIN) {
		ret = arch_make_page_accessible(page);
		if (ret) {
			unpin_user_page(page);
			page = ERR_PTR(ret);
			goto out;
		}
	}
	if (flags & FOLL_TOUCH) {
		if ((flags & FOLL_WRITE) &&
		    !pte_dirty(pte) && !PageDirty(page))
			set_page_dirty(page);
		/*
		 * pte_mkyoung() would be more correct here, but atomic care
		 * is needed to avoid losing the dirty bit: it is easier to use
		 * mark_page_accessed().
		 */
		mark_page_accessed(page);
	}
out:
	pte_unmap_unlock(ptep, ptl);
	return page;
no_page:
	pte_unmap_unlock(ptep, ptl);
	if (!pte_none(pte))
		return NULL;
	return no_page_table(vma, flags, address);
}

static struct page *follow_pmd_mask(struct vm_area_struct *vma,
				    unsigned long address, pud_t *pudp,
				    unsigned int flags,
				    struct follow_page_context *ctx)
{
	pmd_t *pmd, pmdval;
	spinlock_t *ptl;
	struct page *page;
	struct mm_struct *mm = vma->vm_mm;

	pmd = pmd_offset(pudp, address);
	pmdval = pmdp_get_lockless(pmd);
	if (pmd_none(pmdval))
		return no_page_table(vma, flags, address);
	if (!pmd_present(pmdval))
		return no_page_table(vma, flags, address);
	if (unlikely(is_hugepd(__hugepd(pmd_val(pmdval)))))
		return follow_hugepd(vma, __hugepd(pmd_val(pmdval)),
				     address, PMD_SHIFT, flags, ctx);
	if (pmd_devmap(pmdval)) {
		ptl = pmd_lock(mm, pmd);
		page = follow_devmap_pmd(vma, address, pmd, flags, &ctx->pgmap);
		spin_unlock(ptl);
		if (page)
			return page;
<<<<<<< HEAD
		return no_page_table(vma, flags);
=======
		return no_page_table(vma, flags, address);
>>>>>>> 0c383648
	}
	if (likely(!pmd_leaf(pmdval)))
		return follow_page_pte(vma, address, pmd, flags, &ctx->pgmap);

	if (pmd_protnone(pmdval) && !gup_can_follow_protnone(vma, flags))
		return no_page_table(vma, flags, address);

	ptl = pmd_lock(mm, pmd);
	pmdval = *pmd;
	if (unlikely(!pmd_present(pmdval))) {
		spin_unlock(ptl);
		return no_page_table(vma, flags, address);
	}
	if (unlikely(!pmd_leaf(pmdval))) {
		spin_unlock(ptl);
		return follow_page_pte(vma, address, pmd, flags, &ctx->pgmap);
	}
	if (pmd_trans_huge(pmdval) && (flags & FOLL_SPLIT_PMD)) {
		spin_unlock(ptl);
		split_huge_pmd(vma, pmd, address);
		/* If pmd was left empty, stuff a page table in there quickly */
		return pte_alloc(mm, pmd) ? ERR_PTR(-ENOMEM) :
			follow_page_pte(vma, address, pmd, flags, &ctx->pgmap);
	}
	page = follow_huge_pmd(vma, address, pmd, flags, ctx);
	spin_unlock(ptl);
	return page;
}

static struct page *follow_pud_mask(struct vm_area_struct *vma,
				    unsigned long address, p4d_t *p4dp,
				    unsigned int flags,
				    struct follow_page_context *ctx)
{
	pud_t *pudp, pud;
	spinlock_t *ptl;
	struct page *page;
	struct mm_struct *mm = vma->vm_mm;

	pudp = pud_offset(p4dp, address);
	pud = READ_ONCE(*pudp);
	if (!pud_present(pud))
		return no_page_table(vma, flags, address);
	if (unlikely(is_hugepd(__hugepd(pud_val(pud)))))
		return follow_hugepd(vma, __hugepd(pud_val(pud)),
				     address, PUD_SHIFT, flags, ctx);
	if (pud_leaf(pud)) {
		ptl = pud_lock(mm, pudp);
		page = follow_huge_pud(vma, address, pudp, flags, ctx);
		spin_unlock(ptl);
		if (page)
			return page;
<<<<<<< HEAD
		return no_page_table(vma, flags);
=======
		return no_page_table(vma, flags, address);
>>>>>>> 0c383648
	}
	if (unlikely(pud_bad(pud)))
		return no_page_table(vma, flags, address);

	return follow_pmd_mask(vma, address, pudp, flags, ctx);
}

static struct page *follow_p4d_mask(struct vm_area_struct *vma,
				    unsigned long address, pgd_t *pgdp,
				    unsigned int flags,
				    struct follow_page_context *ctx)
{
	p4d_t *p4dp, p4d;

	p4dp = p4d_offset(pgdp, address);
	p4d = READ_ONCE(*p4dp);
	BUILD_BUG_ON(p4d_leaf(p4d));

	if (unlikely(is_hugepd(__hugepd(p4d_val(p4d)))))
		return follow_hugepd(vma, __hugepd(p4d_val(p4d)),
				     address, P4D_SHIFT, flags, ctx);

	if (!p4d_present(p4d) || p4d_bad(p4d))
		return no_page_table(vma, flags, address);

	return follow_pud_mask(vma, address, p4dp, flags, ctx);
}

/**
 * follow_page_mask - look up a page descriptor from a user-virtual address
 * @vma: vm_area_struct mapping @address
 * @address: virtual address to look up
 * @flags: flags modifying lookup behaviour
 * @ctx: contains dev_pagemap for %ZONE_DEVICE memory pinning and a
 *       pointer to output page_mask
 *
 * @flags can have FOLL_ flags set, defined in <linux/mm.h>
 *
 * When getting pages from ZONE_DEVICE memory, the @ctx->pgmap caches
 * the device's dev_pagemap metadata to avoid repeating expensive lookups.
 *
 * When getting an anonymous page and the caller has to trigger unsharing
 * of a shared anonymous page first, -EMLINK is returned. The caller should
 * trigger a fault with FAULT_FLAG_UNSHARE set. Note that unsharing is only
 * relevant with FOLL_PIN and !FOLL_WRITE.
 *
 * On output, the @ctx->page_mask is set according to the size of the page.
 *
 * Return: the mapped (struct page *), %NULL if no mapping exists, or
 * an error pointer if there is a mapping to something not represented
 * by a page descriptor (see also vm_normal_page()).
 */
static struct page *follow_page_mask(struct vm_area_struct *vma,
			      unsigned long address, unsigned int flags,
			      struct follow_page_context *ctx)
{
	pgd_t *pgd;
	struct mm_struct *mm = vma->vm_mm;
	struct page *page;

<<<<<<< HEAD
	ctx->page_mask = 0;

	/*
	 * Call hugetlb_follow_page_mask for hugetlb vmas as it will use
	 * special hugetlb page table walking code.  This eliminates the
	 * need to check for hugetlb entries in the general walking code.
	 */
	if (is_vm_hugetlb_page(vma))
		return hugetlb_follow_page_mask(vma, address, flags,
						&ctx->page_mask);
=======
	vma_pgtable_walk_begin(vma);
>>>>>>> 0c383648

	ctx->page_mask = 0;
	pgd = pgd_offset(mm, address);

	if (unlikely(is_hugepd(__hugepd(pgd_val(*pgd)))))
		page = follow_hugepd(vma, __hugepd(pgd_val(*pgd)),
				     address, PGDIR_SHIFT, flags, ctx);
	else if (pgd_none(*pgd) || unlikely(pgd_bad(*pgd)))
		page = no_page_table(vma, flags, address);
	else
		page = follow_p4d_mask(vma, address, pgd, flags, ctx);

	vma_pgtable_walk_end(vma);

	return page;
}

struct page *follow_page(struct vm_area_struct *vma, unsigned long address,
			 unsigned int foll_flags)
{
	struct follow_page_context ctx = { NULL };
	struct page *page;

	if (vma_is_secretmem(vma))
		return NULL;

	if (WARN_ON_ONCE(foll_flags & FOLL_PIN))
		return NULL;

	/*
	 * We never set FOLL_HONOR_NUMA_FAULT because callers don't expect
	 * to fail on PROT_NONE-mapped pages.
	 */
	page = follow_page_mask(vma, address, foll_flags, &ctx);
	if (ctx.pgmap)
		put_dev_pagemap(ctx.pgmap);
	return page;
}

static int get_gate_page(struct mm_struct *mm, unsigned long address,
		unsigned int gup_flags, struct vm_area_struct **vma,
		struct page **page)
{
	pgd_t *pgd;
	p4d_t *p4d;
	pud_t *pud;
	pmd_t *pmd;
	pte_t *pte;
	pte_t entry;
	int ret = -EFAULT;

	/* user gate pages are read-only */
	if (gup_flags & FOLL_WRITE)
		return -EFAULT;
	if (address > TASK_SIZE)
		pgd = pgd_offset_k(address);
	else
		pgd = pgd_offset_gate(mm, address);
	if (pgd_none(*pgd))
		return -EFAULT;
	p4d = p4d_offset(pgd, address);
	if (p4d_none(*p4d))
		return -EFAULT;
	pud = pud_offset(p4d, address);
	if (pud_none(*pud))
		return -EFAULT;
	pmd = pmd_offset(pud, address);
	if (!pmd_present(*pmd))
		return -EFAULT;
	pte = pte_offset_map(pmd, address);
	if (!pte)
		return -EFAULT;
	entry = ptep_get(pte);
	if (pte_none(entry))
		goto unmap;
	*vma = get_gate_vma(mm);
	if (!page)
		goto out;
	*page = vm_normal_page(*vma, address, entry);
	if (!*page) {
		if ((gup_flags & FOLL_DUMP) || !is_zero_pfn(pte_pfn(entry)))
			goto unmap;
		*page = pte_page(entry);
	}
	ret = try_grab_folio(page_folio(*page), 1, gup_flags);
	if (unlikely(ret))
		goto unmap;
out:
	ret = 0;
unmap:
	pte_unmap(pte);
	return ret;
}

/*
 * mmap_lock must be held on entry.  If @flags has FOLL_UNLOCKABLE but not
 * FOLL_NOWAIT, the mmap_lock may be released.  If it is, *@locked will be set
 * to 0 and -EBUSY returned.
 */
static int faultin_page(struct vm_area_struct *vma,
		unsigned long address, unsigned int *flags, bool unshare,
		int *locked)
{
	unsigned int fault_flags = 0;
	vm_fault_t ret;

	if (*flags & FOLL_NOFAULT)
		return -EFAULT;
	if (*flags & FOLL_WRITE)
		fault_flags |= FAULT_FLAG_WRITE;
	if (*flags & FOLL_REMOTE)
		fault_flags |= FAULT_FLAG_REMOTE;
	if (*flags & FOLL_UNLOCKABLE) {
		fault_flags |= FAULT_FLAG_ALLOW_RETRY | FAULT_FLAG_KILLABLE;
		/*
		 * FAULT_FLAG_INTERRUPTIBLE is opt-in. GUP callers must set
		 * FOLL_INTERRUPTIBLE to enable FAULT_FLAG_INTERRUPTIBLE.
		 * That's because some callers may not be prepared to
		 * handle early exits caused by non-fatal signals.
		 */
		if (*flags & FOLL_INTERRUPTIBLE)
			fault_flags |= FAULT_FLAG_INTERRUPTIBLE;
	}
	if (*flags & FOLL_NOWAIT)
		fault_flags |= FAULT_FLAG_ALLOW_RETRY | FAULT_FLAG_RETRY_NOWAIT;
	if (*flags & FOLL_TRIED) {
		/*
		 * Note: FAULT_FLAG_ALLOW_RETRY and FAULT_FLAG_TRIED
		 * can co-exist
		 */
		fault_flags |= FAULT_FLAG_TRIED;
	}
	if (unshare) {
		fault_flags |= FAULT_FLAG_UNSHARE;
		/* FAULT_FLAG_WRITE and FAULT_FLAG_UNSHARE are incompatible */
		VM_BUG_ON(fault_flags & FAULT_FLAG_WRITE);
	}

	ret = handle_mm_fault(vma, address, fault_flags, NULL);

	if (ret & VM_FAULT_COMPLETED) {
		/*
		 * With FAULT_FLAG_RETRY_NOWAIT we'll never release the
		 * mmap lock in the page fault handler. Sanity check this.
		 */
		WARN_ON_ONCE(fault_flags & FAULT_FLAG_RETRY_NOWAIT);
		*locked = 0;

		/*
		 * We should do the same as VM_FAULT_RETRY, but let's not
		 * return -EBUSY since that's not reflecting the reality of
		 * what has happened - we've just fully completed a page
		 * fault, with the mmap lock released.  Use -EAGAIN to show
		 * that we want to take the mmap lock _again_.
		 */
		return -EAGAIN;
	}

	if (ret & VM_FAULT_ERROR) {
		int err = vm_fault_to_errno(ret, *flags);

		if (err)
			return err;
		BUG();
	}

	if (ret & VM_FAULT_RETRY) {
		if (!(fault_flags & FAULT_FLAG_RETRY_NOWAIT))
			*locked = 0;
		return -EBUSY;
	}

	return 0;
}

/*
 * Writing to file-backed mappings which require folio dirty tracking using GUP
 * is a fundamentally broken operation, as kernel write access to GUP mappings
 * do not adhere to the semantics expected by a file system.
 *
 * Consider the following scenario:-
 *
 * 1. A folio is written to via GUP which write-faults the memory, notifying
 *    the file system and dirtying the folio.
 * 2. Later, writeback is triggered, resulting in the folio being cleaned and
 *    the PTE being marked read-only.
 * 3. The GUP caller writes to the folio, as it is mapped read/write via the
 *    direct mapping.
 * 4. The GUP caller, now done with the page, unpins it and sets it dirty
 *    (though it does not have to).
 *
 * This results in both data being written to a folio without writenotify, and
 * the folio being dirtied unexpectedly (if the caller decides to do so).
 */
static bool writable_file_mapping_allowed(struct vm_area_struct *vma,
					  unsigned long gup_flags)
{
	/*
	 * If we aren't pinning then no problematic write can occur. A long term
	 * pin is the most egregious case so this is the case we disallow.
	 */
	if ((gup_flags & (FOLL_PIN | FOLL_LONGTERM)) !=
	    (FOLL_PIN | FOLL_LONGTERM))
		return true;

	/*
	 * If the VMA does not require dirty tracking then no problematic write
	 * can occur either.
	 */
	return !vma_needs_dirty_tracking(vma);
}

static int check_vma_flags(struct vm_area_struct *vma, unsigned long gup_flags)
{
	vm_flags_t vm_flags = vma->vm_flags;
	int write = (gup_flags & FOLL_WRITE);
	int foreign = (gup_flags & FOLL_REMOTE);
	bool vma_anon = vma_is_anonymous(vma);

	if (vm_flags & (VM_IO | VM_PFNMAP))
		return -EFAULT;

	if ((gup_flags & FOLL_ANON) && !vma_anon)
		return -EFAULT;

	if ((gup_flags & FOLL_LONGTERM) && vma_is_fsdax(vma))
		return -EOPNOTSUPP;

	if (vma_is_secretmem(vma))
		return -EFAULT;

	if (write) {
		if (!vma_anon &&
		    !writable_file_mapping_allowed(vma, gup_flags))
			return -EFAULT;

		if (!(vm_flags & VM_WRITE) || (vm_flags & VM_SHADOW_STACK)) {
			if (!(gup_flags & FOLL_FORCE))
				return -EFAULT;
			/* hugetlb does not support FOLL_FORCE|FOLL_WRITE. */
			if (is_vm_hugetlb_page(vma))
				return -EFAULT;
			/*
			 * We used to let the write,force case do COW in a
			 * VM_MAYWRITE VM_SHARED !VM_WRITE vma, so ptrace could
			 * set a breakpoint in a read-only mapping of an
			 * executable, without corrupting the file (yet only
			 * when that file had been opened for writing!).
			 * Anon pages in shared mappings are surprising: now
			 * just reject it.
			 */
			if (!is_cow_mapping(vm_flags))
				return -EFAULT;
		}
	} else if (!(vm_flags & VM_READ)) {
		if (!(gup_flags & FOLL_FORCE))
			return -EFAULT;
		/*
		 * Is there actually any vma we can reach here which does not
		 * have VM_MAYREAD set?
		 */
		if (!(vm_flags & VM_MAYREAD))
			return -EFAULT;
	}
	/*
	 * gups are always data accesses, not instruction
	 * fetches, so execute=false here
	 */
	if (!arch_vma_access_permitted(vma, write, false, foreign))
		return -EFAULT;
	return 0;
}

/*
 * This is "vma_lookup()", but with a warning if we would have
 * historically expanded the stack in the GUP code.
 */
static struct vm_area_struct *gup_vma_lookup(struct mm_struct *mm,
	 unsigned long addr)
{
#ifdef CONFIG_STACK_GROWSUP
	return vma_lookup(mm, addr);
#else
	static volatile unsigned long next_warn;
	struct vm_area_struct *vma;
	unsigned long now, next;

	vma = find_vma(mm, addr);
	if (!vma || (addr >= vma->vm_start))
		return vma;

	/* Only warn for half-way relevant accesses */
	if (!(vma->vm_flags & VM_GROWSDOWN))
		return NULL;
	if (vma->vm_start - addr > 65536)
		return NULL;

	/* Let's not warn more than once an hour.. */
	now = jiffies; next = next_warn;
	if (next && time_before(now, next))
		return NULL;
	next_warn = now + 60*60*HZ;

	/* Let people know things may have changed. */
	pr_warn("GUP no longer grows the stack in %s (%d): %lx-%lx (%lx)\n",
		current->comm, task_pid_nr(current),
		vma->vm_start, vma->vm_end, addr);
	dump_stack();
	return NULL;
#endif
}

/**
 * __get_user_pages() - pin user pages in memory
 * @mm:		mm_struct of target mm
 * @start:	starting user address
 * @nr_pages:	number of pages from start to pin
 * @gup_flags:	flags modifying pin behaviour
 * @pages:	array that receives pointers to the pages pinned.
 *		Should be at least nr_pages long. Or NULL, if caller
 *		only intends to ensure the pages are faulted in.
 * @locked:     whether we're still with the mmap_lock held
 *
 * Returns either number of pages pinned (which may be less than the
 * number requested), or an error. Details about the return value:
 *
 * -- If nr_pages is 0, returns 0.
 * -- If nr_pages is >0, but no pages were pinned, returns -errno.
 * -- If nr_pages is >0, and some pages were pinned, returns the number of
 *    pages pinned. Again, this may be less than nr_pages.
 * -- 0 return value is possible when the fault would need to be retried.
 *
 * The caller is responsible for releasing returned @pages, via put_page().
 *
 * Must be called with mmap_lock held.  It may be released.  See below.
 *
 * __get_user_pages walks a process's page tables and takes a reference to
 * each struct page that each user address corresponds to at a given
 * instant. That is, it takes the page that would be accessed if a user
 * thread accesses the given user virtual address at that instant.
 *
 * This does not guarantee that the page exists in the user mappings when
 * __get_user_pages returns, and there may even be a completely different
 * page there in some cases (eg. if mmapped pagecache has been invalidated
 * and subsequently re-faulted). However it does guarantee that the page
 * won't be freed completely. And mostly callers simply care that the page
 * contains data that was valid *at some point in time*. Typically, an IO
 * or similar operation cannot guarantee anything stronger anyway because
 * locks can't be held over the syscall boundary.
 *
 * If @gup_flags & FOLL_WRITE == 0, the page must not be written to. If
 * the page is written to, set_page_dirty (or set_page_dirty_lock, as
 * appropriate) must be called after the page is finished with, and
 * before put_page is called.
 *
 * If FOLL_UNLOCKABLE is set without FOLL_NOWAIT then the mmap_lock may
 * be released. If this happens *@locked will be set to 0 on return.
 *
 * A caller using such a combination of @gup_flags must therefore hold the
 * mmap_lock for reading only, and recognize when it's been released. Otherwise,
 * it must be held for either reading or writing and will not be released.
 *
 * In most cases, get_user_pages or get_user_pages_fast should be used
 * instead of __get_user_pages. __get_user_pages should be used only if
 * you need some special @gup_flags.
 */
static long __get_user_pages(struct mm_struct *mm,
		unsigned long start, unsigned long nr_pages,
		unsigned int gup_flags, struct page **pages,
		int *locked)
{
	long ret = 0, i = 0;
	struct vm_area_struct *vma = NULL;
	struct follow_page_context ctx = { NULL };

	if (!nr_pages)
		return 0;

	start = untagged_addr_remote(mm, start);

	VM_BUG_ON(!!pages != !!(gup_flags & (FOLL_GET | FOLL_PIN)));

	do {
		struct page *page;
		unsigned int foll_flags = gup_flags;
		unsigned int page_increm;

		/* first iteration or cross vma bound */
		if (!vma || start >= vma->vm_end) {
			/*
			 * MADV_POPULATE_(READ|WRITE) wants to handle VMA
			 * lookups+error reporting differently.
			 */
			if (gup_flags & FOLL_MADV_POPULATE) {
				vma = vma_lookup(mm, start);
				if (!vma) {
					ret = -ENOMEM;
					goto out;
				}
				if (check_vma_flags(vma, gup_flags)) {
					ret = -EINVAL;
					goto out;
				}
				goto retry;
			}
			vma = gup_vma_lookup(mm, start);
			if (!vma && in_gate_area(mm, start)) {
				ret = get_gate_page(mm, start & PAGE_MASK,
						gup_flags, &vma,
						pages ? &page : NULL);
				if (ret)
					goto out;
				ctx.page_mask = 0;
				goto next_page;
			}

			if (!vma) {
				ret = -EFAULT;
				goto out;
			}
			ret = check_vma_flags(vma, gup_flags);
			if (ret)
				goto out;
		}
retry:
		/*
		 * If we have a pending SIGKILL, don't keep faulting pages and
		 * potentially allocating memory.
		 */
		if (fatal_signal_pending(current)) {
			ret = -EINTR;
			goto out;
		}
		cond_resched();

		page = follow_page_mask(vma, start, foll_flags, &ctx);
		if (!page || PTR_ERR(page) == -EMLINK) {
			ret = faultin_page(vma, start, &foll_flags,
					   PTR_ERR(page) == -EMLINK, locked);
			switch (ret) {
			case 0:
				goto retry;
			case -EBUSY:
			case -EAGAIN:
				ret = 0;
				fallthrough;
			case -EFAULT:
			case -ENOMEM:
			case -EHWPOISON:
				goto out;
			}
			BUG();
		} else if (PTR_ERR(page) == -EEXIST) {
			/*
			 * Proper page table entry exists, but no corresponding
			 * struct page. If the caller expects **pages to be
			 * filled in, bail out now, because that can't be done
			 * for this page.
			 */
			if (pages) {
				ret = PTR_ERR(page);
				goto out;
			}
		} else if (IS_ERR(page)) {
			ret = PTR_ERR(page);
			goto out;
		}
next_page:
		page_increm = 1 + (~(start >> PAGE_SHIFT) & ctx.page_mask);
		if (page_increm > nr_pages)
			page_increm = nr_pages;

		if (pages) {
			struct page *subpage;
			unsigned int j;

			/*
			 * This must be a large folio (and doesn't need to
			 * be the whole folio; it can be part of it), do
			 * the refcount work for all the subpages too.
			 *
			 * NOTE: here the page may not be the head page
			 * e.g. when start addr is not thp-size aligned.
			 * try_grab_folio() should have taken care of tail
			 * pages.
			 */
			if (page_increm > 1) {
<<<<<<< HEAD
				struct folio *folio;
=======
				struct folio *folio = page_folio(page);
>>>>>>> 0c383648

				/*
				 * Since we already hold refcount on the
				 * large folio, this should never fail.
				 */
<<<<<<< HEAD
				folio = try_grab_folio(page, page_increm - 1,
						       foll_flags);
				if (WARN_ON_ONCE(!folio)) {
=======
				if (try_grab_folio(folio, page_increm - 1,
						   foll_flags)) {
>>>>>>> 0c383648
					/*
					 * Release the 1st page ref if the
					 * folio is problematic, fail hard.
					 */
<<<<<<< HEAD
					gup_put_folio(page_folio(page), 1,
=======
					gup_put_folio(folio, 1,
>>>>>>> 0c383648
						      foll_flags);
					ret = -EFAULT;
					goto out;
				}
			}

			for (j = 0; j < page_increm; j++) {
				subpage = nth_page(page, j);
				pages[i + j] = subpage;
				flush_anon_page(vma, subpage, start + j * PAGE_SIZE);
				flush_dcache_page(subpage);
			}
		}

		i += page_increm;
		start += page_increm * PAGE_SIZE;
		nr_pages -= page_increm;
	} while (nr_pages);
out:
	if (ctx.pgmap)
		put_dev_pagemap(ctx.pgmap);
	return i ? i : ret;
}

static bool vma_permits_fault(struct vm_area_struct *vma,
			      unsigned int fault_flags)
{
	bool write   = !!(fault_flags & FAULT_FLAG_WRITE);
	bool foreign = !!(fault_flags & FAULT_FLAG_REMOTE);
	vm_flags_t vm_flags = write ? VM_WRITE : VM_READ;

	if (!(vm_flags & vma->vm_flags))
		return false;

	/*
	 * The architecture might have a hardware protection
	 * mechanism other than read/write that can deny access.
	 *
	 * gup always represents data access, not instruction
	 * fetches, so execute=false here:
	 */
	if (!arch_vma_access_permitted(vma, write, false, foreign))
		return false;

	return true;
}

/**
 * fixup_user_fault() - manually resolve a user page fault
 * @mm:		mm_struct of target mm
 * @address:	user address
 * @fault_flags:flags to pass down to handle_mm_fault()
 * @unlocked:	did we unlock the mmap_lock while retrying, maybe NULL if caller
 *		does not allow retry. If NULL, the caller must guarantee
 *		that fault_flags does not contain FAULT_FLAG_ALLOW_RETRY.
 *
 * This is meant to be called in the specific scenario where for locking reasons
 * we try to access user memory in atomic context (within a pagefault_disable()
 * section), this returns -EFAULT, and we want to resolve the user fault before
 * trying again.
 *
 * Typically this is meant to be used by the futex code.
 *
 * The main difference with get_user_pages() is that this function will
 * unconditionally call handle_mm_fault() which will in turn perform all the
 * necessary SW fixup of the dirty and young bits in the PTE, while
 * get_user_pages() only guarantees to update these in the struct page.
 *
 * This is important for some architectures where those bits also gate the
 * access permission to the page because they are maintained in software.  On
 * such architectures, gup() will not be enough to make a subsequent access
 * succeed.
 *
 * This function will not return with an unlocked mmap_lock. So it has not the
 * same semantics wrt the @mm->mmap_lock as does filemap_fault().
 */
int fixup_user_fault(struct mm_struct *mm,
		     unsigned long address, unsigned int fault_flags,
		     bool *unlocked)
{
	struct vm_area_struct *vma;
	vm_fault_t ret;

	address = untagged_addr_remote(mm, address);

	if (unlocked)
		fault_flags |= FAULT_FLAG_ALLOW_RETRY | FAULT_FLAG_KILLABLE;

retry:
	vma = gup_vma_lookup(mm, address);
	if (!vma)
		return -EFAULT;

	if (!vma_permits_fault(vma, fault_flags))
		return -EFAULT;

	if ((fault_flags & FAULT_FLAG_KILLABLE) &&
	    fatal_signal_pending(current))
		return -EINTR;

	ret = handle_mm_fault(vma, address, fault_flags, NULL);

	if (ret & VM_FAULT_COMPLETED) {
		/*
		 * NOTE: it's a pity that we need to retake the lock here
		 * to pair with the unlock() in the callers. Ideally we
		 * could tell the callers so they do not need to unlock.
		 */
		mmap_read_lock(mm);
		*unlocked = true;
		return 0;
	}

	if (ret & VM_FAULT_ERROR) {
		int err = vm_fault_to_errno(ret, 0);

		if (err)
			return err;
		BUG();
	}

	if (ret & VM_FAULT_RETRY) {
		mmap_read_lock(mm);
		*unlocked = true;
		fault_flags |= FAULT_FLAG_TRIED;
		goto retry;
	}

	return 0;
}
EXPORT_SYMBOL_GPL(fixup_user_fault);

/*
 * GUP always responds to fatal signals.  When FOLL_INTERRUPTIBLE is
 * specified, it'll also respond to generic signals.  The caller of GUP
 * that has FOLL_INTERRUPTIBLE should take care of the GUP interruption.
 */
static bool gup_signal_pending(unsigned int flags)
{
	if (fatal_signal_pending(current))
		return true;

	if (!(flags & FOLL_INTERRUPTIBLE))
		return false;

	return signal_pending(current);
}

/*
 * Locking: (*locked == 1) means that the mmap_lock has already been acquired by
 * the caller. This function may drop the mmap_lock. If it does so, then it will
 * set (*locked = 0).
 *
 * (*locked == 0) means that the caller expects this function to acquire and
 * drop the mmap_lock. Therefore, the value of *locked will still be zero when
 * the function returns, even though it may have changed temporarily during
 * function execution.
 *
 * Please note that this function, unlike __get_user_pages(), will not return 0
 * for nr_pages > 0, unless FOLL_NOWAIT is used.
 */
static __always_inline long __get_user_pages_locked(struct mm_struct *mm,
						unsigned long start,
						unsigned long nr_pages,
						struct page **pages,
						int *locked,
						unsigned int flags)
{
	long ret, pages_done;
	bool must_unlock = false;

	if (!nr_pages)
		return 0;

	/*
	 * The internal caller expects GUP to manage the lock internally and the
	 * lock must be released when this returns.
	 */
	if (!*locked) {
		if (mmap_read_lock_killable(mm))
			return -EAGAIN;
		must_unlock = true;
		*locked = 1;
	}
	else
		mmap_assert_locked(mm);

	if (flags & FOLL_PIN)
		mm_set_has_pinned_flag(&mm->flags);

	/*
	 * FOLL_PIN and FOLL_GET are mutually exclusive. Traditional behavior
	 * is to set FOLL_GET if the caller wants pages[] filled in (but has
	 * carelessly failed to specify FOLL_GET), so keep doing that, but only
	 * for FOLL_GET, not for the newer FOLL_PIN.
	 *
	 * FOLL_PIN always expects pages to be non-null, but no need to assert
	 * that here, as any failures will be obvious enough.
	 */
	if (pages && !(flags & FOLL_PIN))
		flags |= FOLL_GET;

	pages_done = 0;
	for (;;) {
		ret = __get_user_pages(mm, start, nr_pages, flags, pages,
				       locked);
		if (!(flags & FOLL_UNLOCKABLE)) {
			/* VM_FAULT_RETRY couldn't trigger, bypass */
			pages_done = ret;
			break;
		}

		/* VM_FAULT_RETRY or VM_FAULT_COMPLETED cannot return errors */
		if (!*locked) {
			BUG_ON(ret < 0);
			BUG_ON(ret >= nr_pages);
		}

		if (ret > 0) {
			nr_pages -= ret;
			pages_done += ret;
			if (!nr_pages)
				break;
		}
		if (*locked) {
			/*
			 * VM_FAULT_RETRY didn't trigger or it was a
			 * FOLL_NOWAIT.
			 */
			if (!pages_done)
				pages_done = ret;
			break;
		}
		/*
		 * VM_FAULT_RETRY triggered, so seek to the faulting offset.
		 * For the prefault case (!pages) we only update counts.
		 */
		if (likely(pages))
			pages += ret;
		start += ret << PAGE_SHIFT;

		/* The lock was temporarily dropped, so we must unlock later */
		must_unlock = true;

retry:
		/*
		 * Repeat on the address that fired VM_FAULT_RETRY
		 * with both FAULT_FLAG_ALLOW_RETRY and
		 * FAULT_FLAG_TRIED.  Note that GUP can be interrupted
		 * by fatal signals of even common signals, depending on
		 * the caller's request. So we need to check it before we
		 * start trying again otherwise it can loop forever.
		 */
		if (gup_signal_pending(flags)) {
			if (!pages_done)
				pages_done = -EINTR;
			break;
		}

		ret = mmap_read_lock_killable(mm);
		if (ret) {
			BUG_ON(ret > 0);
			if (!pages_done)
				pages_done = ret;
			break;
		}

		*locked = 1;
		ret = __get_user_pages(mm, start, 1, flags | FOLL_TRIED,
				       pages, locked);
		if (!*locked) {
			/* Continue to retry until we succeeded */
			BUG_ON(ret != 0);
			goto retry;
		}
		if (ret != 1) {
			BUG_ON(ret > 1);
			if (!pages_done)
				pages_done = ret;
			break;
		}
		nr_pages--;
		pages_done++;
		if (!nr_pages)
			break;
		if (likely(pages))
			pages++;
		start += PAGE_SIZE;
	}
	if (must_unlock && *locked) {
		/*
		 * We either temporarily dropped the lock, or the caller
		 * requested that we both acquire and drop the lock. Either way,
		 * we must now unlock, and notify the caller of that state.
		 */
		mmap_read_unlock(mm);
		*locked = 0;
	}

	/*
	 * Failing to pin anything implies something has gone wrong (except when
	 * FOLL_NOWAIT is specified).
	 */
	if (WARN_ON_ONCE(pages_done == 0 && !(flags & FOLL_NOWAIT)))
		return -EFAULT;

	return pages_done;
}

/**
 * populate_vma_page_range() -  populate a range of pages in the vma.
 * @vma:   target vma
 * @start: start address
 * @end:   end address
 * @locked: whether the mmap_lock is still held
 *
 * This takes care of mlocking the pages too if VM_LOCKED is set.
 *
 * Return either number of pages pinned in the vma, or a negative error
 * code on error.
 *
 * vma->vm_mm->mmap_lock must be held.
 *
 * If @locked is NULL, it may be held for read or write and will
 * be unperturbed.
 *
 * If @locked is non-NULL, it must held for read only and may be
 * released.  If it's released, *@locked will be set to 0.
 */
long populate_vma_page_range(struct vm_area_struct *vma,
		unsigned long start, unsigned long end, int *locked)
{
	struct mm_struct *mm = vma->vm_mm;
	unsigned long nr_pages = (end - start) / PAGE_SIZE;
	int local_locked = 1;
	int gup_flags;
	long ret;

	VM_BUG_ON(!PAGE_ALIGNED(start));
	VM_BUG_ON(!PAGE_ALIGNED(end));
	VM_BUG_ON_VMA(start < vma->vm_start, vma);
	VM_BUG_ON_VMA(end   > vma->vm_end, vma);
	mmap_assert_locked(mm);

	/*
	 * Rightly or wrongly, the VM_LOCKONFAULT case has never used
	 * faultin_page() to break COW, so it has no work to do here.
	 */
	if (vma->vm_flags & VM_LOCKONFAULT)
		return nr_pages;

	/* ... similarly, we've never faulted in PROT_NONE pages */
	if (!vma_is_accessible(vma))
		return -EFAULT;

	gup_flags = FOLL_TOUCH;
	/*
	 * We want to touch writable mappings with a write fault in order
	 * to break COW, except for shared mappings because these don't COW
	 * and we would not want to dirty them for nothing.
	 *
	 * Otherwise, do a read fault, and use FOLL_FORCE in case it's not
	 * readable (ie write-only or executable).
	 */
	if ((vma->vm_flags & (VM_WRITE | VM_SHARED)) == VM_WRITE)
		gup_flags |= FOLL_WRITE;
	else
		gup_flags |= FOLL_FORCE;

	if (locked)
		gup_flags |= FOLL_UNLOCKABLE;

	/*
	 * We made sure addr is within a VMA, so the following will
	 * not result in a stack expansion that recurses back here.
	 */
	ret = __get_user_pages(mm, start, nr_pages, gup_flags,
			       NULL, locked ? locked : &local_locked);
	lru_add_drain();
	return ret;
}

/*
 * faultin_page_range() - populate (prefault) page tables inside the
 *			  given range readable/writable
 *
 * This takes care of mlocking the pages, too, if VM_LOCKED is set.
 *
 * @mm: the mm to populate page tables in
 * @start: start address
 * @end: end address
 * @write: whether to prefault readable or writable
 * @locked: whether the mmap_lock is still held
 *
 * Returns either number of processed pages in the MM, or a negative error
 * code on error (see __get_user_pages()). Note that this function reports
 * errors related to VMAs, such as incompatible mappings, as expected by
 * MADV_POPULATE_(READ|WRITE).
 *
 * The range must be page-aligned.
 *
 * mm->mmap_lock must be held. If it's released, *@locked will be set to 0.
 */
long faultin_page_range(struct mm_struct *mm, unsigned long start,
			unsigned long end, bool write, int *locked)
{
	unsigned long nr_pages = (end - start) / PAGE_SIZE;
	int gup_flags;
	long ret;

	VM_BUG_ON(!PAGE_ALIGNED(start));
	VM_BUG_ON(!PAGE_ALIGNED(end));
	mmap_assert_locked(mm);

	/*
	 * FOLL_TOUCH: Mark page accessed and thereby young; will also mark
	 *	       the page dirty with FOLL_WRITE -- which doesn't make a
	 *	       difference with !FOLL_FORCE, because the page is writable
	 *	       in the page table.
	 * FOLL_HWPOISON: Return -EHWPOISON instead of -EFAULT when we hit
	 *		  a poisoned page.
	 * !FOLL_FORCE: Require proper access permissions.
	 */
	gup_flags = FOLL_TOUCH | FOLL_HWPOISON | FOLL_UNLOCKABLE |
		    FOLL_MADV_POPULATE;
	if (write)
		gup_flags |= FOLL_WRITE;

	ret = __get_user_pages_locked(mm, start, nr_pages, NULL, locked,
				      gup_flags);
	lru_add_drain();
	return ret;
}

/*
 * __mm_populate - populate and/or mlock pages within a range of address space.
 *
 * This is used to implement mlock() and the MAP_POPULATE / MAP_LOCKED mmap
 * flags. VMAs must be already marked with the desired vm_flags, and
 * mmap_lock must not be held.
 */
int __mm_populate(unsigned long start, unsigned long len, int ignore_errors)
{
	struct mm_struct *mm = current->mm;
	unsigned long end, nstart, nend;
	struct vm_area_struct *vma = NULL;
	int locked = 0;
	long ret = 0;

	end = start + len;

	for (nstart = start; nstart < end; nstart = nend) {
		/*
		 * We want to fault in pages for [nstart; end) address range.
		 * Find first corresponding VMA.
		 */
		if (!locked) {
			locked = 1;
			mmap_read_lock(mm);
			vma = find_vma_intersection(mm, nstart, end);
		} else if (nstart >= vma->vm_end)
			vma = find_vma_intersection(mm, vma->vm_end, end);

		if (!vma)
			break;
		/*
		 * Set [nstart; nend) to intersection of desired address
		 * range with the first VMA. Also, skip undesirable VMA types.
		 */
		nend = min(end, vma->vm_end);
		if (vma->vm_flags & (VM_IO | VM_PFNMAP))
			continue;
		if (nstart < vma->vm_start)
			nstart = vma->vm_start;
		/*
		 * Now fault in a range of pages. populate_vma_page_range()
		 * double checks the vma flags, so that it won't mlock pages
		 * if the vma was already munlocked.
		 */
		ret = populate_vma_page_range(vma, nstart, nend, &locked);
		if (ret < 0) {
			if (ignore_errors) {
				ret = 0;
				continue;	/* continue at next VMA */
			}
			break;
		}
		nend = nstart + ret * PAGE_SIZE;
		ret = 0;
	}
	if (locked)
		mmap_read_unlock(mm);
	return ret;	/* 0 or negative error code */
}
#else /* CONFIG_MMU */
static long __get_user_pages_locked(struct mm_struct *mm, unsigned long start,
		unsigned long nr_pages, struct page **pages,
		int *locked, unsigned int foll_flags)
{
	struct vm_area_struct *vma;
	bool must_unlock = false;
	unsigned long vm_flags;
	long i;

	if (!nr_pages)
		return 0;

	/*
	 * The internal caller expects GUP to manage the lock internally and the
	 * lock must be released when this returns.
	 */
	if (!*locked) {
		if (mmap_read_lock_killable(mm))
			return -EAGAIN;
		must_unlock = true;
		*locked = 1;
	}

	/* calculate required read or write permissions.
	 * If FOLL_FORCE is set, we only require the "MAY" flags.
	 */
	vm_flags  = (foll_flags & FOLL_WRITE) ?
			(VM_WRITE | VM_MAYWRITE) : (VM_READ | VM_MAYREAD);
	vm_flags &= (foll_flags & FOLL_FORCE) ?
			(VM_MAYREAD | VM_MAYWRITE) : (VM_READ | VM_WRITE);

	for (i = 0; i < nr_pages; i++) {
		vma = find_vma(mm, start);
		if (!vma)
			break;

		/* protect what we can, including chardevs */
		if ((vma->vm_flags & (VM_IO | VM_PFNMAP)) ||
		    !(vm_flags & vma->vm_flags))
			break;

		if (pages) {
			pages[i] = virt_to_page((void *)start);
			if (pages[i])
				get_page(pages[i]);
		}

		start = (start + PAGE_SIZE) & PAGE_MASK;
	}

	if (must_unlock && *locked) {
		mmap_read_unlock(mm);
		*locked = 0;
	}

	return i ? : -EFAULT;
}
#endif /* !CONFIG_MMU */

/**
 * fault_in_writeable - fault in userspace address range for writing
 * @uaddr: start of address range
 * @size: size of address range
 *
 * Returns the number of bytes not faulted in (like copy_to_user() and
 * copy_from_user()).
 */
size_t fault_in_writeable(char __user *uaddr, size_t size)
{
	char __user *start = uaddr, *end;

	if (unlikely(size == 0))
		return 0;
	if (!user_write_access_begin(uaddr, size))
		return size;
	if (!PAGE_ALIGNED(uaddr)) {
		unsafe_put_user(0, uaddr, out);
		uaddr = (char __user *)PAGE_ALIGN((unsigned long)uaddr);
	}
	end = (char __user *)PAGE_ALIGN((unsigned long)start + size);
	if (unlikely(end < start))
		end = NULL;
	while (uaddr != end) {
		unsafe_put_user(0, uaddr, out);
		uaddr += PAGE_SIZE;
	}

out:
	user_write_access_end();
	if (size > uaddr - start)
		return size - (uaddr - start);
	return 0;
}
EXPORT_SYMBOL(fault_in_writeable);

/**
 * fault_in_subpage_writeable - fault in an address range for writing
 * @uaddr: start of address range
 * @size: size of address range
 *
 * Fault in a user address range for writing while checking for permissions at
 * sub-page granularity (e.g. arm64 MTE). This function should be used when
 * the caller cannot guarantee forward progress of a copy_to_user() loop.
 *
 * Returns the number of bytes not faulted in (like copy_to_user() and
 * copy_from_user()).
 */
size_t fault_in_subpage_writeable(char __user *uaddr, size_t size)
{
	size_t faulted_in;

	/*
	 * Attempt faulting in at page granularity first for page table
	 * permission checking. The arch-specific probe_subpage_writeable()
	 * functions may not check for this.
	 */
	faulted_in = size - fault_in_writeable(uaddr, size);
	if (faulted_in)
		faulted_in -= probe_subpage_writeable(uaddr, faulted_in);

	return size - faulted_in;
}
EXPORT_SYMBOL(fault_in_subpage_writeable);

/*
 * fault_in_safe_writeable - fault in an address range for writing
 * @uaddr: start of address range
 * @size: length of address range
 *
 * Faults in an address range for writing.  This is primarily useful when we
 * already know that some or all of the pages in the address range aren't in
 * memory.
 *
 * Unlike fault_in_writeable(), this function is non-destructive.
 *
 * Note that we don't pin or otherwise hold the pages referenced that we fault
 * in.  There's no guarantee that they'll stay in memory for any duration of
 * time.
 *
 * Returns the number of bytes not faulted in, like copy_to_user() and
 * copy_from_user().
 */
size_t fault_in_safe_writeable(const char __user *uaddr, size_t size)
{
	unsigned long start = (unsigned long)uaddr, end;
	struct mm_struct *mm = current->mm;
	bool unlocked = false;

	if (unlikely(size == 0))
		return 0;
	end = PAGE_ALIGN(start + size);
	if (end < start)
		end = 0;

	mmap_read_lock(mm);
	do {
		if (fixup_user_fault(mm, start, FAULT_FLAG_WRITE, &unlocked))
			break;
		start = (start + PAGE_SIZE) & PAGE_MASK;
	} while (start != end);
	mmap_read_unlock(mm);

	if (size > (unsigned long)uaddr - start)
		return size - ((unsigned long)uaddr - start);
	return 0;
}
EXPORT_SYMBOL(fault_in_safe_writeable);

/**
 * fault_in_readable - fault in userspace address range for reading
 * @uaddr: start of user address range
 * @size: size of user address range
 *
 * Returns the number of bytes not faulted in (like copy_to_user() and
 * copy_from_user()).
 */
size_t fault_in_readable(const char __user *uaddr, size_t size)
{
	const char __user *start = uaddr, *end;
	volatile char c;

	if (unlikely(size == 0))
		return 0;
	if (!user_read_access_begin(uaddr, size))
		return size;
	if (!PAGE_ALIGNED(uaddr)) {
		unsafe_get_user(c, uaddr, out);
		uaddr = (const char __user *)PAGE_ALIGN((unsigned long)uaddr);
	}
	end = (const char __user *)PAGE_ALIGN((unsigned long)start + size);
	if (unlikely(end < start))
		end = NULL;
	while (uaddr != end) {
		unsafe_get_user(c, uaddr, out);
		uaddr += PAGE_SIZE;
	}

out:
	user_read_access_end();
	(void)c;
	if (size > uaddr - start)
		return size - (uaddr - start);
	return 0;
}
EXPORT_SYMBOL(fault_in_readable);

/**
 * get_dump_page() - pin user page in memory while writing it to core dump
 * @addr: user address
 *
 * Returns struct page pointer of user page pinned for dump,
 * to be freed afterwards by put_page().
 *
 * Returns NULL on any kind of failure - a hole must then be inserted into
 * the corefile, to preserve alignment with its headers; and also returns
 * NULL wherever the ZERO_PAGE, or an anonymous pte_none, has been found -
 * allowing a hole to be left in the corefile to save disk space.
 *
 * Called without mmap_lock (takes and releases the mmap_lock by itself).
 */
#ifdef CONFIG_ELF_CORE
struct page *get_dump_page(unsigned long addr)
{
	struct page *page;
	int locked = 0;
	int ret;

	ret = __get_user_pages_locked(current->mm, addr, 1, &page, &locked,
				      FOLL_FORCE | FOLL_DUMP | FOLL_GET);
	return (ret == 1) ? page : NULL;
}
#endif /* CONFIG_ELF_CORE */

#ifdef CONFIG_MIGRATION
/*
 * Returns the number of collected pages. Return value is always >= 0.
 */
static unsigned long collect_longterm_unpinnable_pages(
					struct list_head *movable_page_list,
					unsigned long nr_pages,
					struct page **pages)
{
	unsigned long i, collected = 0;
	struct folio *prev_folio = NULL;
	bool drain_allow = true;

	for (i = 0; i < nr_pages; i++) {
		struct folio *folio = page_folio(pages[i]);

		if (folio == prev_folio)
			continue;
		prev_folio = folio;

		if (folio_is_longterm_pinnable(folio))
			continue;

		collected++;

		if (folio_is_device_coherent(folio))
			continue;

		if (folio_test_hugetlb(folio)) {
			isolate_hugetlb(folio, movable_page_list);
			continue;
		}

		if (!folio_test_lru(folio) && drain_allow) {
			lru_add_drain_all();
			drain_allow = false;
		}

		if (!folio_isolate_lru(folio))
			continue;

		list_add_tail(&folio->lru, movable_page_list);
		node_stat_mod_folio(folio,
				    NR_ISOLATED_ANON + folio_is_file_lru(folio),
				    folio_nr_pages(folio));
	}

	return collected;
}

/*
 * Unpins all pages and migrates device coherent pages and movable_page_list.
 * Returns -EAGAIN if all pages were successfully migrated or -errno for failure
 * (or partial success).
 */
static int migrate_longterm_unpinnable_pages(
					struct list_head *movable_page_list,
					unsigned long nr_pages,
					struct page **pages)
{
	int ret;
	unsigned long i;

	for (i = 0; i < nr_pages; i++) {
		struct folio *folio = page_folio(pages[i]);

		if (folio_is_device_coherent(folio)) {
			/*
			 * Migration will fail if the page is pinned, so convert
			 * the pin on the source page to a normal reference.
			 */
			pages[i] = NULL;
			folio_get(folio);
			gup_put_folio(folio, 1, FOLL_PIN);

			if (migrate_device_coherent_page(&folio->page)) {
				ret = -EBUSY;
				goto err;
			}

			continue;
		}

		/*
		 * We can't migrate pages with unexpected references, so drop
		 * the reference obtained by __get_user_pages_locked().
		 * Migrating pages have been added to movable_page_list after
		 * calling folio_isolate_lru() which takes a reference so the
		 * page won't be freed if it's migrating.
		 */
		unpin_user_page(pages[i]);
		pages[i] = NULL;
	}

	if (!list_empty(movable_page_list)) {
		struct migration_target_control mtc = {
			.nid = NUMA_NO_NODE,
			.gfp_mask = GFP_USER | __GFP_NOWARN,
			.reason = MR_LONGTERM_PIN,
		};

		if (migrate_pages(movable_page_list, alloc_migration_target,
				  NULL, (unsigned long)&mtc, MIGRATE_SYNC,
				  MR_LONGTERM_PIN, NULL)) {
			ret = -ENOMEM;
			goto err;
		}
	}

	putback_movable_pages(movable_page_list);

	return -EAGAIN;

err:
	for (i = 0; i < nr_pages; i++)
		if (pages[i])
			unpin_user_page(pages[i]);
	putback_movable_pages(movable_page_list);

	return ret;
}

/*
 * Check whether all pages are *allowed* to be pinned. Rather confusingly, all
 * pages in the range are required to be pinned via FOLL_PIN, before calling
 * this routine.
 *
 * If any pages in the range are not allowed to be pinned, then this routine
 * will migrate those pages away, unpin all the pages in the range and return
 * -EAGAIN. The caller should re-pin the entire range with FOLL_PIN and then
 * call this routine again.
 *
 * If an error other than -EAGAIN occurs, this indicates a migration failure.
 * The caller should give up, and propagate the error back up the call stack.
 *
 * If everything is OK and all pages in the range are allowed to be pinned, then
 * this routine leaves all pages pinned and returns zero for success.
 */
static long check_and_migrate_movable_pages(unsigned long nr_pages,
					    struct page **pages)
{
	unsigned long collected;
	LIST_HEAD(movable_page_list);

	collected = collect_longterm_unpinnable_pages(&movable_page_list,
						nr_pages, pages);
	if (!collected)
		return 0;

	return migrate_longterm_unpinnable_pages(&movable_page_list, nr_pages,
						pages);
}
#else
static long check_and_migrate_movable_pages(unsigned long nr_pages,
					    struct page **pages)
{
	return 0;
}
#endif /* CONFIG_MIGRATION */

/*
 * __gup_longterm_locked() is a wrapper for __get_user_pages_locked which
 * allows us to process the FOLL_LONGTERM flag.
 */
static long __gup_longterm_locked(struct mm_struct *mm,
				  unsigned long start,
				  unsigned long nr_pages,
				  struct page **pages,
				  int *locked,
				  unsigned int gup_flags)
{
	unsigned int flags;
	long rc, nr_pinned_pages;

	if (!(gup_flags & FOLL_LONGTERM))
		return __get_user_pages_locked(mm, start, nr_pages, pages,
					       locked, gup_flags);

	flags = memalloc_pin_save();
	do {
		nr_pinned_pages = __get_user_pages_locked(mm, start, nr_pages,
							  pages, locked,
							  gup_flags);
		if (nr_pinned_pages <= 0) {
			rc = nr_pinned_pages;
			break;
		}

		/* FOLL_LONGTERM implies FOLL_PIN */
		rc = check_and_migrate_movable_pages(nr_pinned_pages, pages);
	} while (rc == -EAGAIN);
	memalloc_pin_restore(flags);
	return rc ? rc : nr_pinned_pages;
}

/*
 * Check that the given flags are valid for the exported gup/pup interface, and
 * update them with the required flags that the caller must have set.
 */
static bool is_valid_gup_args(struct page **pages, int *locked,
			      unsigned int *gup_flags_p, unsigned int to_set)
{
	unsigned int gup_flags = *gup_flags_p;

	/*
	 * These flags not allowed to be specified externally to the gup
	 * interfaces:
	 * - FOLL_TOUCH/FOLL_PIN/FOLL_TRIED/FOLL_FAST_ONLY are internal only
	 * - FOLL_REMOTE is internal only and used on follow_page()
	 * - FOLL_UNLOCKABLE is internal only and used if locked is !NULL
	 */
	if (WARN_ON_ONCE(gup_flags & INTERNAL_GUP_FLAGS))
		return false;

	gup_flags |= to_set;
	if (locked) {
		/* At the external interface locked must be set */
		if (WARN_ON_ONCE(*locked != 1))
			return false;

		gup_flags |= FOLL_UNLOCKABLE;
	}

	/* FOLL_GET and FOLL_PIN are mutually exclusive. */
	if (WARN_ON_ONCE((gup_flags & (FOLL_PIN | FOLL_GET)) ==
			 (FOLL_PIN | FOLL_GET)))
		return false;

	/* LONGTERM can only be specified when pinning */
	if (WARN_ON_ONCE(!(gup_flags & FOLL_PIN) && (gup_flags & FOLL_LONGTERM)))
		return false;

	/* Pages input must be given if using GET/PIN */
	if (WARN_ON_ONCE((gup_flags & (FOLL_GET | FOLL_PIN)) && !pages))
		return false;

	/* We want to allow the pgmap to be hot-unplugged at all times */
	if (WARN_ON_ONCE((gup_flags & FOLL_LONGTERM) &&
			 (gup_flags & FOLL_PCI_P2PDMA)))
		return false;

	*gup_flags_p = gup_flags;
	return true;
}

#ifdef CONFIG_MMU
/**
 * get_user_pages_remote() - pin user pages in memory
 * @mm:		mm_struct of target mm
 * @start:	starting user address
 * @nr_pages:	number of pages from start to pin
 * @gup_flags:	flags modifying lookup behaviour
 * @pages:	array that receives pointers to the pages pinned.
 *		Should be at least nr_pages long. Or NULL, if caller
 *		only intends to ensure the pages are faulted in.
 * @locked:	pointer to lock flag indicating whether lock is held and
 *		subsequently whether VM_FAULT_RETRY functionality can be
 *		utilised. Lock must initially be held.
 *
 * Returns either number of pages pinned (which may be less than the
 * number requested), or an error. Details about the return value:
 *
 * -- If nr_pages is 0, returns 0.
 * -- If nr_pages is >0, but no pages were pinned, returns -errno.
 * -- If nr_pages is >0, and some pages were pinned, returns the number of
 *    pages pinned. Again, this may be less than nr_pages.
 *
 * The caller is responsible for releasing returned @pages, via put_page().
 *
 * Must be called with mmap_lock held for read or write.
 *
 * get_user_pages_remote walks a process's page tables and takes a reference
 * to each struct page that each user address corresponds to at a given
 * instant. That is, it takes the page that would be accessed if a user
 * thread accesses the given user virtual address at that instant.
 *
 * This does not guarantee that the page exists in the user mappings when
 * get_user_pages_remote returns, and there may even be a completely different
 * page there in some cases (eg. if mmapped pagecache has been invalidated
 * and subsequently re-faulted). However it does guarantee that the page
 * won't be freed completely. And mostly callers simply care that the page
 * contains data that was valid *at some point in time*. Typically, an IO
 * or similar operation cannot guarantee anything stronger anyway because
 * locks can't be held over the syscall boundary.
 *
 * If gup_flags & FOLL_WRITE == 0, the page must not be written to. If the page
 * is written to, set_page_dirty (or set_page_dirty_lock, as appropriate) must
 * be called after the page is finished with, and before put_page is called.
 *
 * get_user_pages_remote is typically used for fewer-copy IO operations,
 * to get a handle on the memory by some means other than accesses
 * via the user virtual addresses. The pages may be submitted for
 * DMA to devices or accessed via their kernel linear mapping (via the
 * kmap APIs). Care should be taken to use the correct cache flushing APIs.
 *
 * See also get_user_pages_fast, for performance critical applications.
 *
 * get_user_pages_remote should be phased out in favor of
 * get_user_pages_locked|unlocked or get_user_pages_fast. Nothing
 * should use get_user_pages_remote because it cannot pass
 * FAULT_FLAG_ALLOW_RETRY to handle_mm_fault.
 */
long get_user_pages_remote(struct mm_struct *mm,
		unsigned long start, unsigned long nr_pages,
		unsigned int gup_flags, struct page **pages,
		int *locked)
{
	int local_locked = 1;

	if (!is_valid_gup_args(pages, locked, &gup_flags,
			       FOLL_TOUCH | FOLL_REMOTE))
		return -EINVAL;

	return __get_user_pages_locked(mm, start, nr_pages, pages,
				       locked ? locked : &local_locked,
				       gup_flags);
}
EXPORT_SYMBOL(get_user_pages_remote);

#else /* CONFIG_MMU */
long get_user_pages_remote(struct mm_struct *mm,
			   unsigned long start, unsigned long nr_pages,
			   unsigned int gup_flags, struct page **pages,
			   int *locked)
{
	return 0;
}
#endif /* !CONFIG_MMU */

/**
 * get_user_pages() - pin user pages in memory
 * @start:      starting user address
 * @nr_pages:   number of pages from start to pin
 * @gup_flags:  flags modifying lookup behaviour
 * @pages:      array that receives pointers to the pages pinned.
 *              Should be at least nr_pages long. Or NULL, if caller
 *              only intends to ensure the pages are faulted in.
 *
 * This is the same as get_user_pages_remote(), just with a less-flexible
 * calling convention where we assume that the mm being operated on belongs to
 * the current task, and doesn't allow passing of a locked parameter.  We also
 * obviously don't pass FOLL_REMOTE in here.
 */
long get_user_pages(unsigned long start, unsigned long nr_pages,
		    unsigned int gup_flags, struct page **pages)
{
	int locked = 1;

	if (!is_valid_gup_args(pages, NULL, &gup_flags, FOLL_TOUCH))
		return -EINVAL;

	return __get_user_pages_locked(current->mm, start, nr_pages, pages,
				       &locked, gup_flags);
}
EXPORT_SYMBOL(get_user_pages);

/*
 * get_user_pages_unlocked() is suitable to replace the form:
 *
 *      mmap_read_lock(mm);
 *      get_user_pages(mm, ..., pages, NULL);
 *      mmap_read_unlock(mm);
 *
 *  with:
 *
 *      get_user_pages_unlocked(mm, ..., pages);
 *
 * It is functionally equivalent to get_user_pages_fast so
 * get_user_pages_fast should be used instead if specific gup_flags
 * (e.g. FOLL_FORCE) are not required.
 */
long get_user_pages_unlocked(unsigned long start, unsigned long nr_pages,
			     struct page **pages, unsigned int gup_flags)
{
	int locked = 0;

	if (!is_valid_gup_args(pages, NULL, &gup_flags,
			       FOLL_TOUCH | FOLL_UNLOCKABLE))
		return -EINVAL;

	return __get_user_pages_locked(current->mm, start, nr_pages, pages,
				       &locked, gup_flags);
}
EXPORT_SYMBOL(get_user_pages_unlocked);

/*
 * GUP-fast
 *
 * get_user_pages_fast attempts to pin user pages by walking the page
 * tables directly and avoids taking locks. Thus the walker needs to be
 * protected from page table pages being freed from under it, and should
 * block any THP splits.
 *
 * One way to achieve this is to have the walker disable interrupts, and
 * rely on IPIs from the TLB flushing code blocking before the page table
 * pages are freed. This is unsuitable for architectures that do not need
 * to broadcast an IPI when invalidating TLBs.
 *
 * Another way to achieve this is to batch up page table containing pages
 * belonging to more than one mm_user, then rcu_sched a callback to free those
 * pages. Disabling interrupts will allow the gup_fast() walker to both block
 * the rcu_sched callback, and an IPI that we broadcast for splitting THPs
 * (which is a relatively rare event). The code below adopts this strategy.
 *
 * Before activating this code, please be aware that the following assumptions
 * are currently made:
 *
 *  *) Either MMU_GATHER_RCU_TABLE_FREE is enabled, and tlb_remove_table() is used to
 *  free pages containing page tables or TLB flushing requires IPI broadcast.
 *
 *  *) ptes can be read atomically by the architecture.
 *
 *  *) access_ok is sufficient to validate userspace address ranges.
 *
 * The last two assumptions can be relaxed by the addition of helper functions.
 *
 * This code is based heavily on the PowerPC implementation by Nick Piggin.
 */
#ifdef CONFIG_HAVE_GUP_FAST
/*
 * Used in the GUP-fast path to determine whether GUP is permitted to work on
 * a specific folio.
 *
 * This call assumes the caller has pinned the folio, that the lowest page table
 * level still points to this folio, and that interrupts have been disabled.
 *
 * GUP-fast must reject all secretmem folios.
 *
 * Writing to pinned file-backed dirty tracked folios is inherently problematic
 * (see comment describing the writable_file_mapping_allowed() function). We
 * therefore try to avoid the most egregious case of a long-term mapping doing
 * so.
 *
 * This function cannot be as thorough as that one as the VMA is not available
 * in the fast path, so instead we whitelist known good cases and if in doubt,
 * fall back to the slow path.
 */
static bool gup_fast_folio_allowed(struct folio *folio, unsigned int flags)
{
	bool reject_file_backed = false;
	struct address_space *mapping;
	bool check_secretmem = false;
	unsigned long mapping_flags;

	/*
	 * If we aren't pinning then no problematic write can occur. A long term
	 * pin is the most egregious case so this is the one we disallow.
	 */
	if ((flags & (FOLL_PIN | FOLL_LONGTERM | FOLL_WRITE)) ==
	    (FOLL_PIN | FOLL_LONGTERM | FOLL_WRITE))
		reject_file_backed = true;

	/* We hold a folio reference, so we can safely access folio fields. */

	/* secretmem folios are always order-0 folios. */
	if (IS_ENABLED(CONFIG_SECRETMEM) && !folio_test_large(folio))
		check_secretmem = true;

	if (!reject_file_backed && !check_secretmem)
		return true;

	if (WARN_ON_ONCE(folio_test_slab(folio)))
		return false;

	/* hugetlb neither requires dirty-tracking nor can be secretmem. */
	if (folio_test_hugetlb(folio))
		return true;

	/*
	 * GUP-fast disables IRQs. When IRQS are disabled, RCU grace periods
	 * cannot proceed, which means no actions performed under RCU can
	 * proceed either.
	 *
	 * inodes and thus their mappings are freed under RCU, which means the
	 * mapping cannot be freed beneath us and thus we can safely dereference
	 * it.
	 */
	lockdep_assert_irqs_disabled();

	/*
	 * However, there may be operations which _alter_ the mapping, so ensure
	 * we read it once and only once.
	 */
	mapping = READ_ONCE(folio->mapping);

	/*
	 * The mapping may have been truncated, in any case we cannot determine
	 * if this mapping is safe - fall back to slow path to determine how to
	 * proceed.
	 */
	if (!mapping)
		return false;

	/* Anonymous folios pose no problem. */
	mapping_flags = (unsigned long)mapping & PAGE_MAPPING_FLAGS;
	if (mapping_flags)
		return mapping_flags & PAGE_MAPPING_ANON;

	/*
	 * At this point, we know the mapping is non-null and points to an
	 * address_space object.
	 */
	if (check_secretmem && secretmem_mapping(mapping))
		return false;
	/* The only remaining allowed file system is shmem. */
	return !reject_file_backed || shmem_mapping(mapping);
}

static void __maybe_unused gup_fast_undo_dev_pagemap(int *nr, int nr_start,
		unsigned int flags, struct page **pages)
{
	while ((*nr) - nr_start) {
		struct folio *folio = page_folio(pages[--(*nr)]);

		folio_clear_referenced(folio);
		gup_put_folio(folio, 1, flags);
	}
}

#ifdef CONFIG_ARCH_HAS_PTE_SPECIAL
/*
 * GUP-fast relies on pte change detection to avoid concurrent pgtable
 * operations.
 *
 * To pin the page, GUP-fast needs to do below in order:
 * (1) pin the page (by prefetching pte), then (2) check pte not changed.
 *
 * For the rest of pgtable operations where pgtable updates can be racy
 * with GUP-fast, we need to do (1) clear pte, then (2) check whether page
 * is pinned.
 *
 * Above will work for all pte-level operations, including THP split.
 *
 * For THP collapse, it's a bit more complicated because GUP-fast may be
 * walking a pgtable page that is being freed (pte is still valid but pmd
 * can be cleared already).  To avoid race in such condition, we need to
 * also check pmd here to make sure pmd doesn't change (corresponds to
 * pmdp_collapse_flush() in the THP collapse code path).
 */
static int gup_fast_pte_range(pmd_t pmd, pmd_t *pmdp, unsigned long addr,
		unsigned long end, unsigned int flags, struct page **pages,
		int *nr)
{
	struct dev_pagemap *pgmap = NULL;
	int nr_start = *nr, ret = 0;
	pte_t *ptep, *ptem;

	ptem = ptep = pte_offset_map(&pmd, addr);
	if (!ptep)
		return 0;
	do {
		pte_t pte = ptep_get_lockless(ptep);
		struct page *page;
		struct folio *folio;

		/*
		 * Always fallback to ordinary GUP on PROT_NONE-mapped pages:
		 * pte_access_permitted() better should reject these pages
		 * either way: otherwise, GUP-fast might succeed in
		 * cases where ordinary GUP would fail due to VMA access
		 * permissions.
		 */
		if (pte_protnone(pte))
			goto pte_unmap;

		if (!pte_access_permitted(pte, flags & FOLL_WRITE))
			goto pte_unmap;

		if (pte_devmap(pte)) {
			if (unlikely(flags & FOLL_LONGTERM))
				goto pte_unmap;

			pgmap = get_dev_pagemap(pte_pfn(pte), pgmap);
			if (unlikely(!pgmap)) {
				gup_fast_undo_dev_pagemap(nr, nr_start, flags, pages);
				goto pte_unmap;
			}
		} else if (pte_special(pte))
			goto pte_unmap;

		VM_BUG_ON(!pfn_valid(pte_pfn(pte)));
		page = pte_page(pte);

		folio = try_grab_folio_fast(page, 1, flags);
		if (!folio)
			goto pte_unmap;

<<<<<<< HEAD
		if (unlikely(folio_is_secretmem(folio))) {
			gup_put_folio(folio, 1, flags);
			goto pte_unmap;
		}

=======
>>>>>>> 0c383648
		if (unlikely(pmd_val(pmd) != pmd_val(*pmdp)) ||
		    unlikely(pte_val(pte) != pte_val(ptep_get(ptep)))) {
			gup_put_folio(folio, 1, flags);
			goto pte_unmap;
		}

		if (!gup_fast_folio_allowed(folio, flags)) {
			gup_put_folio(folio, 1, flags);
			goto pte_unmap;
		}

		if (!pte_write(pte) && gup_must_unshare(NULL, flags, page)) {
			gup_put_folio(folio, 1, flags);
			goto pte_unmap;
		}

		/*
		 * We need to make the page accessible if and only if we are
		 * going to access its content (the FOLL_PIN case).  Please
		 * see Documentation/core-api/pin_user_pages.rst for
		 * details.
		 */
		if (flags & FOLL_PIN) {
			ret = arch_make_page_accessible(page);
			if (ret) {
				gup_put_folio(folio, 1, flags);
				goto pte_unmap;
			}
		}
		folio_set_referenced(folio);
		pages[*nr] = page;
		(*nr)++;
	} while (ptep++, addr += PAGE_SIZE, addr != end);

	ret = 1;

pte_unmap:
	if (pgmap)
		put_dev_pagemap(pgmap);
	pte_unmap(ptem);
	return ret;
}
#else

/*
 * If we can't determine whether or not a pte is special, then fail immediately
 * for ptes. Note, we can still pin HugeTLB and THP as these are guaranteed not
 * to be special.
 *
 * For a futex to be placed on a THP tail page, get_futex_key requires a
 * get_user_pages_fast_only implementation that can pin pages. Thus it's still
 * useful to have gup_fast_pmd_leaf even if we can't operate on ptes.
 */
static int gup_fast_pte_range(pmd_t pmd, pmd_t *pmdp, unsigned long addr,
		unsigned long end, unsigned int flags, struct page **pages,
		int *nr)
{
	return 0;
}
#endif /* CONFIG_ARCH_HAS_PTE_SPECIAL */

#if defined(CONFIG_ARCH_HAS_PTE_DEVMAP) && defined(CONFIG_TRANSPARENT_HUGEPAGE)
static int gup_fast_devmap_leaf(unsigned long pfn, unsigned long addr,
	unsigned long end, unsigned int flags, struct page **pages, int *nr)
{
	int nr_start = *nr;
	struct dev_pagemap *pgmap = NULL;

	do {
		struct folio *folio;
		struct page *page = pfn_to_page(pfn);

		pgmap = get_dev_pagemap(pfn, pgmap);
		if (unlikely(!pgmap)) {
			gup_fast_undo_dev_pagemap(nr, nr_start, flags, pages);
			break;
		}

		if (!(flags & FOLL_PCI_P2PDMA) && is_pci_p2pdma_page(page)) {
			gup_fast_undo_dev_pagemap(nr, nr_start, flags, pages);
			break;
		}

		folio = try_grab_folio_fast(page, 1, flags);
		if (!folio) {
			gup_fast_undo_dev_pagemap(nr, nr_start, flags, pages);
			break;
		}
		folio_set_referenced(folio);
		pages[*nr] = page;
		(*nr)++;
		pfn++;
	} while (addr += PAGE_SIZE, addr != end);

	put_dev_pagemap(pgmap);
	return addr == end;
}

static int gup_fast_devmap_pmd_leaf(pmd_t orig, pmd_t *pmdp, unsigned long addr,
		unsigned long end, unsigned int flags, struct page **pages,
		int *nr)
{
	unsigned long fault_pfn;
	int nr_start = *nr;

	fault_pfn = pmd_pfn(orig) + ((addr & ~PMD_MASK) >> PAGE_SHIFT);
	if (!gup_fast_devmap_leaf(fault_pfn, addr, end, flags, pages, nr))
		return 0;

	if (unlikely(pmd_val(orig) != pmd_val(*pmdp))) {
		gup_fast_undo_dev_pagemap(nr, nr_start, flags, pages);
		return 0;
	}
	return 1;
}

static int gup_fast_devmap_pud_leaf(pud_t orig, pud_t *pudp, unsigned long addr,
		unsigned long end, unsigned int flags, struct page **pages,
		int *nr)
{
	unsigned long fault_pfn;
	int nr_start = *nr;

	fault_pfn = pud_pfn(orig) + ((addr & ~PUD_MASK) >> PAGE_SHIFT);
	if (!gup_fast_devmap_leaf(fault_pfn, addr, end, flags, pages, nr))
		return 0;

	if (unlikely(pud_val(orig) != pud_val(*pudp))) {
		gup_fast_undo_dev_pagemap(nr, nr_start, flags, pages);
		return 0;
	}
	return 1;
}
#else
static int gup_fast_devmap_pmd_leaf(pmd_t orig, pmd_t *pmdp, unsigned long addr,
		unsigned long end, unsigned int flags, struct page **pages,
		int *nr)
{
	BUILD_BUG();
	return 0;
}

static int gup_fast_devmap_pud_leaf(pud_t pud, pud_t *pudp, unsigned long addr,
		unsigned long end, unsigned int flags, struct page **pages,
		int *nr)
{
	BUILD_BUG();
	return 0;
}
#endif

static int gup_fast_pmd_leaf(pmd_t orig, pmd_t *pmdp, unsigned long addr,
		unsigned long end, unsigned int flags, struct page **pages,
		int *nr)
{
	struct page *page;
	struct folio *folio;
	int refs;

	if (!pmd_access_permitted(orig, flags & FOLL_WRITE))
		return 0;

	if (pmd_devmap(orig)) {
		if (unlikely(flags & FOLL_LONGTERM))
			return 0;
		return gup_fast_devmap_pmd_leaf(orig, pmdp, addr, end, flags,
					        pages, nr);
	}

	page = pmd_page(orig);
	refs = record_subpages(page, PMD_SIZE, addr, end, pages + *nr);

	folio = try_grab_folio_fast(page, refs, flags);
	if (!folio)
		return 0;

	if (unlikely(pmd_val(orig) != pmd_val(*pmdp))) {
		gup_put_folio(folio, refs, flags);
		return 0;
	}

	if (!gup_fast_folio_allowed(folio, flags)) {
		gup_put_folio(folio, refs, flags);
		return 0;
	}
	if (!pmd_write(orig) && gup_must_unshare(NULL, flags, &folio->page)) {
		gup_put_folio(folio, refs, flags);
		return 0;
	}

	*nr += refs;
	folio_set_referenced(folio);
	return 1;
}

static int gup_fast_pud_leaf(pud_t orig, pud_t *pudp, unsigned long addr,
		unsigned long end, unsigned int flags, struct page **pages,
		int *nr)
{
	struct page *page;
	struct folio *folio;
	int refs;

	if (!pud_access_permitted(orig, flags & FOLL_WRITE))
		return 0;

	if (pud_devmap(orig)) {
		if (unlikely(flags & FOLL_LONGTERM))
			return 0;
		return gup_fast_devmap_pud_leaf(orig, pudp, addr, end, flags,
					        pages, nr);
	}

	page = pud_page(orig);
	refs = record_subpages(page, PUD_SIZE, addr, end, pages + *nr);

	folio = try_grab_folio_fast(page, refs, flags);
	if (!folio)
		return 0;

	if (unlikely(pud_val(orig) != pud_val(*pudp))) {
		gup_put_folio(folio, refs, flags);
		return 0;
	}

	if (!gup_fast_folio_allowed(folio, flags)) {
		gup_put_folio(folio, refs, flags);
		return 0;
	}

	if (!pud_write(orig) && gup_must_unshare(NULL, flags, &folio->page)) {
		gup_put_folio(folio, refs, flags);
		return 0;
	}

	*nr += refs;
	folio_set_referenced(folio);
	return 1;
}

static int gup_fast_pgd_leaf(pgd_t orig, pgd_t *pgdp, unsigned long addr,
		unsigned long end, unsigned int flags, struct page **pages,
		int *nr)
{
	int refs;
	struct page *page;
	struct folio *folio;

	if (!pgd_access_permitted(orig, flags & FOLL_WRITE))
		return 0;

	BUILD_BUG_ON(pgd_devmap(orig));

	page = pgd_page(orig);
	refs = record_subpages(page, PGDIR_SIZE, addr, end, pages + *nr);

	folio = try_grab_folio_fast(page, refs, flags);
	if (!folio)
		return 0;

	if (unlikely(pgd_val(orig) != pgd_val(*pgdp))) {
		gup_put_folio(folio, refs, flags);
		return 0;
	}

	if (!pgd_write(orig) && gup_must_unshare(NULL, flags, &folio->page)) {
		gup_put_folio(folio, refs, flags);
		return 0;
	}

	if (!gup_fast_folio_allowed(folio, flags)) {
		gup_put_folio(folio, refs, flags);
		return 0;
	}

	*nr += refs;
	folio_set_referenced(folio);
	return 1;
}

static int gup_fast_pmd_range(pud_t *pudp, pud_t pud, unsigned long addr,
		unsigned long end, unsigned int flags, struct page **pages,
		int *nr)
{
	unsigned long next;
	pmd_t *pmdp;

	pmdp = pmd_offset_lockless(pudp, pud, addr);
	do {
		pmd_t pmd = pmdp_get_lockless(pmdp);

		next = pmd_addr_end(addr, end);
		if (!pmd_present(pmd))
			return 0;

		if (unlikely(pmd_leaf(pmd))) {
			/* See gup_fast_pte_range() */
			if (pmd_protnone(pmd))
				return 0;

			if (!gup_fast_pmd_leaf(pmd, pmdp, addr, next, flags,
				pages, nr))
				return 0;

		} else if (unlikely(is_hugepd(__hugepd(pmd_val(pmd))))) {
			/*
			 * architecture have different format for hugetlbfs
			 * pmd format and THP pmd format
			 */
			if (gup_hugepd(NULL, __hugepd(pmd_val(pmd)), addr,
				       PMD_SHIFT, next, flags, pages, nr,
				       true) != 1)
				return 0;
		} else if (!gup_fast_pte_range(pmd, pmdp, addr, next, flags,
					       pages, nr))
			return 0;
	} while (pmdp++, addr = next, addr != end);

	return 1;
}

static int gup_fast_pud_range(p4d_t *p4dp, p4d_t p4d, unsigned long addr,
		unsigned long end, unsigned int flags, struct page **pages,
		int *nr)
{
	unsigned long next;
	pud_t *pudp;

	pudp = pud_offset_lockless(p4dp, p4d, addr);
	do {
		pud_t pud = READ_ONCE(*pudp);

		next = pud_addr_end(addr, end);
		if (unlikely(!pud_present(pud)))
			return 0;
		if (unlikely(pud_leaf(pud))) {
			if (!gup_fast_pud_leaf(pud, pudp, addr, next, flags,
					       pages, nr))
				return 0;
		} else if (unlikely(is_hugepd(__hugepd(pud_val(pud))))) {
			if (gup_hugepd(NULL, __hugepd(pud_val(pud)), addr,
				       PUD_SHIFT, next, flags, pages, nr,
				       true) != 1)
				return 0;
		} else if (!gup_fast_pmd_range(pudp, pud, addr, next, flags,
					       pages, nr))
			return 0;
	} while (pudp++, addr = next, addr != end);

	return 1;
}

static int gup_fast_p4d_range(pgd_t *pgdp, pgd_t pgd, unsigned long addr,
		unsigned long end, unsigned int flags, struct page **pages,
		int *nr)
{
	unsigned long next;
	p4d_t *p4dp;

	p4dp = p4d_offset_lockless(pgdp, pgd, addr);
	do {
		p4d_t p4d = READ_ONCE(*p4dp);

		next = p4d_addr_end(addr, end);
		if (!p4d_present(p4d))
			return 0;
		BUILD_BUG_ON(p4d_leaf(p4d));
		if (unlikely(is_hugepd(__hugepd(p4d_val(p4d))))) {
			if (gup_hugepd(NULL, __hugepd(p4d_val(p4d)), addr,
				       P4D_SHIFT, next, flags, pages, nr,
				       true) != 1)
				return 0;
		} else if (!gup_fast_pud_range(p4dp, p4d, addr, next, flags,
					       pages, nr))
			return 0;
	} while (p4dp++, addr = next, addr != end);

	return 1;
}

static void gup_fast_pgd_range(unsigned long addr, unsigned long end,
		unsigned int flags, struct page **pages, int *nr)
{
	unsigned long next;
	pgd_t *pgdp;

	pgdp = pgd_offset(current->mm, addr);
	do {
		pgd_t pgd = READ_ONCE(*pgdp);

		next = pgd_addr_end(addr, end);
		if (pgd_none(pgd))
			return;
		if (unlikely(pgd_leaf(pgd))) {
			if (!gup_fast_pgd_leaf(pgd, pgdp, addr, next, flags,
					       pages, nr))
				return;
		} else if (unlikely(is_hugepd(__hugepd(pgd_val(pgd))))) {
			if (gup_hugepd(NULL, __hugepd(pgd_val(pgd)), addr,
				       PGDIR_SHIFT, next, flags, pages, nr,
				       true) != 1)
				return;
		} else if (!gup_fast_p4d_range(pgdp, pgd, addr, next, flags,
					       pages, nr))
			return;
	} while (pgdp++, addr = next, addr != end);
}
#else
static inline void gup_fast_pgd_range(unsigned long addr, unsigned long end,
		unsigned int flags, struct page **pages, int *nr)
{
}
#endif /* CONFIG_HAVE_GUP_FAST */

#ifndef gup_fast_permitted
/*
 * Check if it's allowed to use get_user_pages_fast_only() for the range, or
 * we need to fall back to the slow version:
 */
static bool gup_fast_permitted(unsigned long start, unsigned long end)
{
	return true;
}
#endif

static unsigned long gup_fast(unsigned long start, unsigned long end,
		unsigned int gup_flags, struct page **pages)
{
	unsigned long flags;
	int nr_pinned = 0;
	unsigned seq;

	if (!IS_ENABLED(CONFIG_HAVE_GUP_FAST) ||
	    !gup_fast_permitted(start, end))
		return 0;

	if (gup_flags & FOLL_PIN) {
		seq = raw_read_seqcount(&current->mm->write_protect_seq);
		if (seq & 1)
			return 0;
	}

	/*
	 * Disable interrupts. The nested form is used, in order to allow full,
	 * general purpose use of this routine.
	 *
	 * With interrupts disabled, we block page table pages from being freed
	 * from under us. See struct mmu_table_batch comments in
	 * include/asm-generic/tlb.h for more details.
	 *
	 * We do not adopt an rcu_read_lock() here as we also want to block IPIs
	 * that come from THPs splitting.
	 */
	local_irq_save(flags);
	gup_fast_pgd_range(start, end, gup_flags, pages, &nr_pinned);
	local_irq_restore(flags);

	/*
	 * When pinning pages for DMA there could be a concurrent write protect
	 * from fork() via copy_page_range(), in this case always fail GUP-fast.
	 */
	if (gup_flags & FOLL_PIN) {
		if (read_seqcount_retry(&current->mm->write_protect_seq, seq)) {
			gup_fast_unpin_user_pages(pages, nr_pinned);
			return 0;
		} else {
			sanity_check_pinned_pages(pages, nr_pinned);
		}
	}
	return nr_pinned;
}

static int gup_fast_fallback(unsigned long start, unsigned long nr_pages,
		unsigned int gup_flags, struct page **pages)
{
	unsigned long len, end;
	unsigned long nr_pinned;
	int locked = 0;
	int ret;

	if (WARN_ON_ONCE(gup_flags & ~(FOLL_WRITE | FOLL_LONGTERM |
				       FOLL_FORCE | FOLL_PIN | FOLL_GET |
				       FOLL_FAST_ONLY | FOLL_NOFAULT |
				       FOLL_PCI_P2PDMA | FOLL_HONOR_NUMA_FAULT)))
		return -EINVAL;

	if (gup_flags & FOLL_PIN)
		mm_set_has_pinned_flag(&current->mm->flags);

	if (!(gup_flags & FOLL_FAST_ONLY))
		might_lock_read(&current->mm->mmap_lock);

	start = untagged_addr(start) & PAGE_MASK;
	len = nr_pages << PAGE_SHIFT;
	if (check_add_overflow(start, len, &end))
		return -EOVERFLOW;
	if (end > TASK_SIZE_MAX)
		return -EFAULT;
	if (unlikely(!access_ok((void __user *)start, len)))
		return -EFAULT;

	nr_pinned = gup_fast(start, end, gup_flags, pages);
	if (nr_pinned == nr_pages || gup_flags & FOLL_FAST_ONLY)
		return nr_pinned;

	/* Slow path: try to get the remaining pages with get_user_pages */
	start += nr_pinned << PAGE_SHIFT;
	pages += nr_pinned;
	ret = __gup_longterm_locked(current->mm, start, nr_pages - nr_pinned,
				    pages, &locked,
				    gup_flags | FOLL_TOUCH | FOLL_UNLOCKABLE);
	if (ret < 0) {
		/*
		 * The caller has to unpin the pages we already pinned so
		 * returning -errno is not an option
		 */
		if (nr_pinned)
			return nr_pinned;
		return ret;
	}
	return ret + nr_pinned;
}

/**
 * get_user_pages_fast_only() - pin user pages in memory
 * @start:      starting user address
 * @nr_pages:   number of pages from start to pin
 * @gup_flags:  flags modifying pin behaviour
 * @pages:      array that receives pointers to the pages pinned.
 *              Should be at least nr_pages long.
 *
 * Like get_user_pages_fast() except it's IRQ-safe in that it won't fall back to
 * the regular GUP.
 *
 * If the architecture does not support this function, simply return with no
 * pages pinned.
 *
 * Careful, careful! COW breaking can go either way, so a non-write
 * access can get ambiguous page results. If you call this function without
 * 'write' set, you'd better be sure that you're ok with that ambiguity.
 */
int get_user_pages_fast_only(unsigned long start, int nr_pages,
			     unsigned int gup_flags, struct page **pages)
{
	/*
	 * Internally (within mm/gup.c), gup fast variants must set FOLL_GET,
	 * because gup fast is always a "pin with a +1 page refcount" request.
	 *
	 * FOLL_FAST_ONLY is required in order to match the API description of
	 * this routine: no fall back to regular ("slow") GUP.
	 */
	if (!is_valid_gup_args(pages, NULL, &gup_flags,
			       FOLL_GET | FOLL_FAST_ONLY))
		return -EINVAL;

	return gup_fast_fallback(start, nr_pages, gup_flags, pages);
}
EXPORT_SYMBOL_GPL(get_user_pages_fast_only);

/**
 * get_user_pages_fast() - pin user pages in memory
 * @start:      starting user address
 * @nr_pages:   number of pages from start to pin
 * @gup_flags:  flags modifying pin behaviour
 * @pages:      array that receives pointers to the pages pinned.
 *              Should be at least nr_pages long.
 *
 * Attempt to pin user pages in memory without taking mm->mmap_lock.
 * If not successful, it will fall back to taking the lock and
 * calling get_user_pages().
 *
 * Returns number of pages pinned. This may be fewer than the number requested.
 * If nr_pages is 0 or negative, returns 0. If no pages were pinned, returns
 * -errno.
 */
int get_user_pages_fast(unsigned long start, int nr_pages,
			unsigned int gup_flags, struct page **pages)
{
	/*
	 * The caller may or may not have explicitly set FOLL_GET; either way is
	 * OK. However, internally (within mm/gup.c), gup fast variants must set
	 * FOLL_GET, because gup fast is always a "pin with a +1 page refcount"
	 * request.
	 */
	if (!is_valid_gup_args(pages, NULL, &gup_flags, FOLL_GET))
		return -EINVAL;
	return gup_fast_fallback(start, nr_pages, gup_flags, pages);
}
EXPORT_SYMBOL_GPL(get_user_pages_fast);

/**
 * pin_user_pages_fast() - pin user pages in memory without taking locks
 *
 * @start:      starting user address
 * @nr_pages:   number of pages from start to pin
 * @gup_flags:  flags modifying pin behaviour
 * @pages:      array that receives pointers to the pages pinned.
 *              Should be at least nr_pages long.
 *
 * Nearly the same as get_user_pages_fast(), except that FOLL_PIN is set. See
 * get_user_pages_fast() for documentation on the function arguments, because
 * the arguments here are identical.
 *
 * FOLL_PIN means that the pages must be released via unpin_user_page(). Please
 * see Documentation/core-api/pin_user_pages.rst for further details.
 *
 * Note that if a zero_page is amongst the returned pages, it will not have
 * pins in it and unpin_user_page() will not remove pins from it.
 */
int pin_user_pages_fast(unsigned long start, int nr_pages,
			unsigned int gup_flags, struct page **pages)
{
	if (!is_valid_gup_args(pages, NULL, &gup_flags, FOLL_PIN))
		return -EINVAL;
	return gup_fast_fallback(start, nr_pages, gup_flags, pages);
}
EXPORT_SYMBOL_GPL(pin_user_pages_fast);

/**
 * pin_user_pages_remote() - pin pages of a remote process
 *
 * @mm:		mm_struct of target mm
 * @start:	starting user address
 * @nr_pages:	number of pages from start to pin
 * @gup_flags:	flags modifying lookup behaviour
 * @pages:	array that receives pointers to the pages pinned.
 *		Should be at least nr_pages long.
 * @locked:	pointer to lock flag indicating whether lock is held and
 *		subsequently whether VM_FAULT_RETRY functionality can be
 *		utilised. Lock must initially be held.
 *
 * Nearly the same as get_user_pages_remote(), except that FOLL_PIN is set. See
 * get_user_pages_remote() for documentation on the function arguments, because
 * the arguments here are identical.
 *
 * FOLL_PIN means that the pages must be released via unpin_user_page(). Please
 * see Documentation/core-api/pin_user_pages.rst for details.
 *
 * Note that if a zero_page is amongst the returned pages, it will not have
 * pins in it and unpin_user_page*() will not remove pins from it.
 */
long pin_user_pages_remote(struct mm_struct *mm,
			   unsigned long start, unsigned long nr_pages,
			   unsigned int gup_flags, struct page **pages,
			   int *locked)
{
	int local_locked = 1;

	if (!is_valid_gup_args(pages, locked, &gup_flags,
			       FOLL_PIN | FOLL_TOUCH | FOLL_REMOTE))
		return 0;
	return __gup_longterm_locked(mm, start, nr_pages, pages,
				     locked ? locked : &local_locked,
				     gup_flags);
}
EXPORT_SYMBOL(pin_user_pages_remote);

/**
 * pin_user_pages() - pin user pages in memory for use by other devices
 *
 * @start:	starting user address
 * @nr_pages:	number of pages from start to pin
 * @gup_flags:	flags modifying lookup behaviour
 * @pages:	array that receives pointers to the pages pinned.
 *		Should be at least nr_pages long.
 *
 * Nearly the same as get_user_pages(), except that FOLL_TOUCH is not set, and
 * FOLL_PIN is set.
 *
 * FOLL_PIN means that the pages must be released via unpin_user_page(). Please
 * see Documentation/core-api/pin_user_pages.rst for details.
 *
 * Note that if a zero_page is amongst the returned pages, it will not have
 * pins in it and unpin_user_page*() will not remove pins from it.
 */
long pin_user_pages(unsigned long start, unsigned long nr_pages,
		    unsigned int gup_flags, struct page **pages)
{
	int locked = 1;

	if (!is_valid_gup_args(pages, NULL, &gup_flags, FOLL_PIN))
		return 0;
	return __gup_longterm_locked(current->mm, start, nr_pages,
				     pages, &locked, gup_flags);
}
EXPORT_SYMBOL(pin_user_pages);

/*
 * pin_user_pages_unlocked() is the FOLL_PIN variant of
 * get_user_pages_unlocked(). Behavior is the same, except that this one sets
 * FOLL_PIN and rejects FOLL_GET.
 *
 * Note that if a zero_page is amongst the returned pages, it will not have
 * pins in it and unpin_user_page*() will not remove pins from it.
 */
long pin_user_pages_unlocked(unsigned long start, unsigned long nr_pages,
			     struct page **pages, unsigned int gup_flags)
{
	int locked = 0;

	if (!is_valid_gup_args(pages, NULL, &gup_flags,
			       FOLL_PIN | FOLL_TOUCH | FOLL_UNLOCKABLE))
		return 0;

	return __gup_longterm_locked(current->mm, start, nr_pages, pages,
				     &locked, gup_flags);
}
EXPORT_SYMBOL(pin_user_pages_unlocked);<|MERGE_RESOLUTION|>--- conflicted
+++ resolved
@@ -97,98 +97,6 @@
 	return folio;
 }
 
-<<<<<<< HEAD
-/**
- * try_grab_folio() - Attempt to get or pin a folio.
- * @page:  pointer to page to be grabbed
- * @refs:  the value to (effectively) add to the folio's refcount
- * @flags: gup flags: these are the FOLL_* flag values.
- *
- * "grab" names in this file mean, "look at flags to decide whether to use
- * FOLL_PIN or FOLL_GET behavior, when incrementing the folio's refcount.
- *
- * Either FOLL_PIN or FOLL_GET (or neither) must be set, but not both at the
- * same time. (That's true throughout the get_user_pages*() and
- * pin_user_pages*() APIs.) Cases:
- *
- *    FOLL_GET: folio's refcount will be incremented by @refs.
- *
- *    FOLL_PIN on large folios: folio's refcount will be incremented by
- *    @refs, and its pincount will be incremented by @refs.
- *
- *    FOLL_PIN on single-page folios: folio's refcount will be incremented by
- *    @refs * GUP_PIN_COUNTING_BIAS.
- *
- * Return: The folio containing @page (with refcount appropriately
- * incremented) for success, or NULL upon failure. If neither FOLL_GET
- * nor FOLL_PIN was set, that's considered failure, and furthermore,
- * a likely bug in the caller, so a warning is also emitted.
- */
-struct folio *try_grab_folio(struct page *page, int refs, unsigned int flags)
-{
-	struct folio *folio;
-
-	if (WARN_ON_ONCE((flags & (FOLL_GET | FOLL_PIN)) == 0))
-		return NULL;
-
-	if (unlikely(!(flags & FOLL_PCI_P2PDMA) && is_pci_p2pdma_page(page)))
-		return NULL;
-
-	if (flags & FOLL_GET)
-		return try_get_folio(page, refs);
-
-	/* FOLL_PIN is set */
-
-	/*
-	 * Don't take a pin on the zero page - it's not going anywhere
-	 * and it is used in a *lot* of places.
-	 */
-	if (is_zero_page(page))
-		return page_folio(page);
-
-	folio = try_get_folio(page, refs);
-	if (!folio)
-		return NULL;
-
-	/*
-	 * Can't do FOLL_LONGTERM + FOLL_PIN gup fast path if not in a
-	 * right zone, so fail and let the caller fall back to the slow
-	 * path.
-	 */
-	if (unlikely((flags & FOLL_LONGTERM) &&
-		     !folio_is_longterm_pinnable(folio))) {
-		if (!put_devmap_managed_page_refs(&folio->page, refs))
-			folio_put_refs(folio, refs);
-		return NULL;
-	}
-
-	/*
-	 * When pinning a large folio, use an exact count to track it.
-	 *
-	 * However, be sure to *also* increment the normal folio
-	 * refcount field at least once, so that the folio really
-	 * is pinned.  That's why the refcount from the earlier
-	 * try_get_folio() is left intact.
-	 */
-	if (folio_test_large(folio))
-		atomic_add(refs, &folio->_pincount);
-	else
-		folio_ref_add(folio,
-				refs * (GUP_PIN_COUNTING_BIAS - 1));
-	/*
-	 * Adjust the pincount before re-checking the PTE for changes.
-	 * This is essentially a smp_mb() and is paired with a memory
-	 * barrier in folio_try_share_anon_rmap_*().
-	 */
-	smp_mb__after_atomic();
-
-	node_stat_mod_folio(folio, NR_FOLL_PIN_ACQUIRED, refs);
-
-	return folio;
-}
-
-=======
->>>>>>> 0c383648
 static void gup_put_folio(struct folio *folio, int refs, unsigned int flags)
 {
 	if (flags & FOLL_PIN) {
@@ -1141,11 +1049,7 @@
 		spin_unlock(ptl);
 		if (page)
 			return page;
-<<<<<<< HEAD
-		return no_page_table(vma, flags);
-=======
 		return no_page_table(vma, flags, address);
->>>>>>> 0c383648
 	}
 	if (likely(!pmd_leaf(pmdval)))
 		return follow_page_pte(vma, address, pmd, flags, &ctx->pgmap);
@@ -1198,11 +1102,7 @@
 		spin_unlock(ptl);
 		if (page)
 			return page;
-<<<<<<< HEAD
-		return no_page_table(vma, flags);
-=======
 		return no_page_table(vma, flags, address);
->>>>>>> 0c383648
 	}
 	if (unlikely(pud_bad(pud)))
 		return no_page_table(vma, flags, address);
@@ -1263,20 +1163,7 @@
 	struct mm_struct *mm = vma->vm_mm;
 	struct page *page;
 
-<<<<<<< HEAD
-	ctx->page_mask = 0;
-
-	/*
-	 * Call hugetlb_follow_page_mask for hugetlb vmas as it will use
-	 * special hugetlb page table walking code.  This eliminates the
-	 * need to check for hugetlb entries in the general walking code.
-	 */
-	if (is_vm_hugetlb_page(vma))
-		return hugetlb_follow_page_mask(vma, address, flags,
-						&ctx->page_mask);
-=======
 	vma_pgtable_walk_begin(vma);
->>>>>>> 0c383648
 
 	ctx->page_mask = 0;
 	pgd = pgd_offset(mm, address);
@@ -1764,33 +1651,19 @@
 			 * pages.
 			 */
 			if (page_increm > 1) {
-<<<<<<< HEAD
-				struct folio *folio;
-=======
 				struct folio *folio = page_folio(page);
->>>>>>> 0c383648
 
 				/*
 				 * Since we already hold refcount on the
 				 * large folio, this should never fail.
 				 */
-<<<<<<< HEAD
-				folio = try_grab_folio(page, page_increm - 1,
-						       foll_flags);
-				if (WARN_ON_ONCE(!folio)) {
-=======
 				if (try_grab_folio(folio, page_increm - 1,
 						   foll_flags)) {
->>>>>>> 0c383648
 					/*
 					 * Release the 1st page ref if the
 					 * folio is problematic, fail hard.
 					 */
-<<<<<<< HEAD
-					gup_put_folio(page_folio(page), 1,
-=======
 					gup_put_folio(folio, 1,
->>>>>>> 0c383648
 						      foll_flags);
 					ret = -EFAULT;
 					goto out;
@@ -3106,14 +2979,6 @@
 		if (!folio)
 			goto pte_unmap;
 
-<<<<<<< HEAD
-		if (unlikely(folio_is_secretmem(folio))) {
-			gup_put_folio(folio, 1, flags);
-			goto pte_unmap;
-		}
-
-=======
->>>>>>> 0c383648
 		if (unlikely(pmd_val(pmd) != pmd_val(*pmdp)) ||
 		    unlikely(pte_val(pte) != pte_val(ptep_get(ptep)))) {
 			gup_put_folio(folio, 1, flags);
