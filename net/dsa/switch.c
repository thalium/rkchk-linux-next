--- conflicted
+++ resolved
@@ -49,11 +49,7 @@
 static bool dsa_port_mtu_match(struct dsa_port *dp,
 			       struct dsa_notifier_mtu_info *info)
 {
-<<<<<<< HEAD
-	if (ds->index == info->sw_index && port == info->port)
-=======
 	if (dp->ds->index == info->sw_index && dp->index == info->port)
->>>>>>> df0cc57e
 		return true;
 
 	/* Do not propagate to other switches in the tree if the notifier was
@@ -123,12 +119,8 @@
 	struct netlink_ext_ack extack = {0};
 	bool change_vlan_filtering = false;
 	bool vlan_filtering;
-<<<<<<< HEAD
-	int err, port;
-=======
 	struct dsa_port *dp;
 	int err;
->>>>>>> df0cc57e
 
 	if (dst->index == info->tree_index && ds->index == info->sw_index &&
 	    ds->ops->port_bridge_leave)
@@ -158,11 +150,7 @@
 	 * VLAN-aware bridge.
 	 */
 	if (change_vlan_filtering && ds->vlan_filtering_is_global) {
-<<<<<<< HEAD
-		for (port = 0; port < ds->num_ports; port++) {
-=======
 		dsa_switch_for_each_port(dp, ds) {
->>>>>>> df0cc57e
 			struct net_device *bridge_dev;
 
 			bridge_dev = dp->bridge_dev;
@@ -191,26 +179,12 @@
  * DSA links) that sit between the targeted port on which the notifier was
  * emitted and its dedicated CPU port.
  */
-<<<<<<< HEAD
-static bool dsa_switch_host_address_match(struct dsa_switch *ds, int port,
-					  int info_sw_index, int info_port)
-=======
 static bool dsa_port_host_address_match(struct dsa_port *dp,
 					int info_sw_index, int info_port)
->>>>>>> df0cc57e
 {
 	struct dsa_port *targeted_dp, *cpu_dp;
 	struct dsa_switch *targeted_ds;
 
-<<<<<<< HEAD
-	targeted_ds = dsa_switch_find(ds->dst->index, info_sw_index);
-	targeted_dp = dsa_to_port(targeted_ds, info_port);
-	cpu_dp = targeted_dp->cpu_dp;
-
-	if (dsa_switch_is_upstream_of(ds, targeted_ds))
-		return port == dsa_towards_port(ds, cpu_dp->ds->index,
-						cpu_dp->index);
-=======
 	targeted_ds = dsa_switch_find(dp->ds->dst->index, info_sw_index);
 	targeted_dp = dsa_to_port(targeted_ds, info_port);
 	cpu_dp = targeted_dp->cpu_dp;
@@ -218,7 +192,6 @@
 	if (dsa_switch_is_upstream_of(dp->ds, targeted_ds))
 		return dp->index == dsa_towards_port(dp->ds, cpu_dp->ds->index,
 						     cpu_dp->index);
->>>>>>> df0cc57e
 
 	return false;
 }
@@ -236,14 +209,6 @@
 	return NULL;
 }
 
-<<<<<<< HEAD
-static int dsa_switch_do_mdb_add(struct dsa_switch *ds, int port,
-				 const struct switchdev_obj_port_mdb *mdb)
-{
-	struct dsa_port *dp = dsa_to_port(ds, port);
-	struct dsa_mac_addr *a;
-	int err;
-=======
 static int dsa_port_do_mdb_add(struct dsa_port *dp,
 			       const struct switchdev_obj_port_mdb *mdb)
 {
@@ -251,28 +216,16 @@
 	struct dsa_mac_addr *a;
 	int port = dp->index;
 	int err = 0;
->>>>>>> df0cc57e
 
 	/* No need to bother with refcounting for user ports */
 	if (!(dsa_port_is_cpu(dp) || dsa_port_is_dsa(dp)))
 		return ds->ops->port_mdb_add(ds, port, mdb);
 
-<<<<<<< HEAD
+	mutex_lock(&dp->addr_lists_lock);
+
 	a = dsa_mac_addr_find(&dp->mdbs, mdb->addr, mdb->vid);
 	if (a) {
 		refcount_inc(&a->refcount);
-		return 0;
-	}
-
-	a = kzalloc(sizeof(*a), GFP_KERNEL);
-	if (!a)
-		return -ENOMEM;
-=======
-	mutex_lock(&dp->addr_lists_lock);
-
-	a = dsa_mac_addr_find(&dp->mdbs, mdb->addr, mdb->vid);
-	if (a) {
-		refcount_inc(&a->refcount);
 		goto out;
 	}
 
@@ -281,16 +234,11 @@
 		err = -ENOMEM;
 		goto out;
 	}
->>>>>>> df0cc57e
 
 	err = ds->ops->port_mdb_add(ds, port, mdb);
 	if (err) {
 		kfree(a);
-<<<<<<< HEAD
-		return err;
-=======
-		goto out;
->>>>>>> df0cc57e
+		goto out;
 	}
 
 	ether_addr_copy(a->addr, mdb->addr);
@@ -298,9 +246,6 @@
 	refcount_set(&a->refcount, 1);
 	list_add_tail(&a->list, &dp->mdbs);
 
-<<<<<<< HEAD
-	return 0;
-=======
 out:
 	mutex_unlock(&dp->addr_lists_lock);
 
@@ -466,146 +411,6 @@
 	}
 
 	return err;
->>>>>>> df0cc57e
-}
-
-static int dsa_switch_do_mdb_del(struct dsa_switch *ds, int port,
-				 const struct switchdev_obj_port_mdb *mdb)
-{
-	struct dsa_port *dp = dsa_to_port(ds, port);
-	struct dsa_mac_addr *a;
-	int err;
-
-	/* No need to bother with refcounting for user ports */
-	if (!(dsa_port_is_cpu(dp) || dsa_port_is_dsa(dp)))
-		return ds->ops->port_mdb_del(ds, port, mdb);
-
-	a = dsa_mac_addr_find(&dp->mdbs, mdb->addr, mdb->vid);
-	if (!a)
-		return -ENOENT;
-
-	if (!refcount_dec_and_test(&a->refcount))
-		return 0;
-
-	err = ds->ops->port_mdb_del(ds, port, mdb);
-	if (err) {
-		refcount_inc(&a->refcount);
-		return err;
-	}
-
-	list_del(&a->list);
-	kfree(a);
-
-	return 0;
-}
-
-static int dsa_switch_do_fdb_add(struct dsa_switch *ds, int port,
-				 const unsigned char *addr, u16 vid)
-{
-	struct dsa_port *dp = dsa_to_port(ds, port);
-	struct dsa_mac_addr *a;
-	int err;
-
-	/* No need to bother with refcounting for user ports */
-	if (!(dsa_port_is_cpu(dp) || dsa_port_is_dsa(dp)))
-		return ds->ops->port_fdb_add(ds, port, addr, vid);
-
-	a = dsa_mac_addr_find(&dp->fdbs, addr, vid);
-	if (a) {
-		refcount_inc(&a->refcount);
-		return 0;
-	}
-
-	a = kzalloc(sizeof(*a), GFP_KERNEL);
-	if (!a)
-		return -ENOMEM;
-
-	err = ds->ops->port_fdb_add(ds, port, addr, vid);
-	if (err) {
-		kfree(a);
-		return err;
-	}
-
-	ether_addr_copy(a->addr, addr);
-	a->vid = vid;
-	refcount_set(&a->refcount, 1);
-	list_add_tail(&a->list, &dp->fdbs);
-
-	return 0;
-}
-
-static int dsa_switch_do_fdb_del(struct dsa_switch *ds, int port,
-				 const unsigned char *addr, u16 vid)
-{
-	struct dsa_port *dp = dsa_to_port(ds, port);
-	struct dsa_mac_addr *a;
-	int err;
-
-	/* No need to bother with refcounting for user ports */
-	if (!(dsa_port_is_cpu(dp) || dsa_port_is_dsa(dp)))
-		return ds->ops->port_fdb_del(ds, port, addr, vid);
-
-	a = dsa_mac_addr_find(&dp->fdbs, addr, vid);
-	if (!a)
-		return -ENOENT;
-
-	if (!refcount_dec_and_test(&a->refcount))
-		return 0;
-
-	err = ds->ops->port_fdb_del(ds, port, addr, vid);
-	if (err) {
-		refcount_inc(&a->refcount);
-		return err;
-	}
-
-	list_del(&a->list);
-	kfree(a);
-
-	return 0;
-}
-
-static int dsa_switch_host_fdb_add(struct dsa_switch *ds,
-				   struct dsa_notifier_fdb_info *info)
-{
-	int err = 0;
-	int port;
-
-	if (!ds->ops->port_fdb_add)
-		return -EOPNOTSUPP;
-
-	for (port = 0; port < ds->num_ports; port++) {
-		if (dsa_switch_host_address_match(ds, port, info->sw_index,
-						  info->port)) {
-			err = dsa_switch_do_fdb_add(ds, port, info->addr,
-						    info->vid);
-			if (err)
-				break;
-		}
-	}
-
-	return err;
-}
-
-static int dsa_switch_host_fdb_del(struct dsa_switch *ds,
-				   struct dsa_notifier_fdb_info *info)
-{
-	int err = 0;
-	int port;
-
-	if (!ds->ops->port_fdb_del)
-		return -EOPNOTSUPP;
-
-	for (port = 0; port < ds->num_ports; port++) {
-		if (dsa_switch_host_address_match(ds, port, info->sw_index,
-						  info->port)) {
-			err = dsa_switch_do_fdb_del(ds, port, info->addr,
-						    info->vid);
-			if (err)
-				break;
-		}
-	}
-
-	return err;
 }
 
 static int dsa_switch_fdb_add(struct dsa_switch *ds,
@@ -617,11 +422,7 @@
 	if (!ds->ops->port_fdb_add)
 		return -EOPNOTSUPP;
 
-<<<<<<< HEAD
-	return dsa_switch_do_fdb_add(ds, port, info->addr, info->vid);
-=======
 	return dsa_port_do_fdb_add(dp, info->addr, info->vid);
->>>>>>> df0cc57e
 }
 
 static int dsa_switch_fdb_del(struct dsa_switch *ds,
@@ -633,11 +434,7 @@
 	if (!ds->ops->port_fdb_del)
 		return -EOPNOTSUPP;
 
-<<<<<<< HEAD
-	return dsa_switch_do_fdb_del(ds, port, info->addr, info->vid);
-=======
 	return dsa_port_do_fdb_del(dp, info->addr, info->vid);
->>>>>>> df0cc57e
 }
 
 static int dsa_switch_hsr_join(struct dsa_switch *ds,
@@ -703,63 +500,39 @@
 			      struct dsa_notifier_mdb_info *info)
 {
 	int port = dsa_towards_port(ds, info->sw_index, info->port);
-<<<<<<< HEAD
-=======
 	struct dsa_port *dp = dsa_to_port(ds, port);
->>>>>>> df0cc57e
 
 	if (!ds->ops->port_mdb_add)
 		return -EOPNOTSUPP;
 
-<<<<<<< HEAD
-	return dsa_switch_do_mdb_add(ds, port, info->mdb);
-=======
 	return dsa_port_do_mdb_add(dp, info->mdb);
->>>>>>> df0cc57e
 }
 
 static int dsa_switch_mdb_del(struct dsa_switch *ds,
 			      struct dsa_notifier_mdb_info *info)
 {
 	int port = dsa_towards_port(ds, info->sw_index, info->port);
-<<<<<<< HEAD
-=======
 	struct dsa_port *dp = dsa_to_port(ds, port);
->>>>>>> df0cc57e
 
 	if (!ds->ops->port_mdb_del)
 		return -EOPNOTSUPP;
 
-<<<<<<< HEAD
-	return dsa_switch_do_mdb_del(ds, port, info->mdb);
-=======
 	return dsa_port_do_mdb_del(dp, info->mdb);
->>>>>>> df0cc57e
 }
 
 static int dsa_switch_host_mdb_add(struct dsa_switch *ds,
 				   struct dsa_notifier_mdb_info *info)
 {
-<<<<<<< HEAD
-=======
 	struct dsa_port *dp;
->>>>>>> df0cc57e
 	int err = 0;
 
 	if (!ds->ops->port_mdb_add)
 		return -EOPNOTSUPP;
 
-<<<<<<< HEAD
-	for (port = 0; port < ds->num_ports; port++) {
-		if (dsa_switch_host_address_match(ds, port, info->sw_index,
-						  info->port)) {
-			err = dsa_switch_do_mdb_add(ds, port, info->mdb);
-=======
 	dsa_switch_for_each_port(dp, ds) {
 		if (dsa_port_host_address_match(dp, info->sw_index,
 						info->port)) {
 			err = dsa_port_do_mdb_add(dp, info->mdb);
->>>>>>> df0cc57e
 			if (err)
 				break;
 		}
@@ -771,28 +544,16 @@
 static int dsa_switch_host_mdb_del(struct dsa_switch *ds,
 				   struct dsa_notifier_mdb_info *info)
 {
-<<<<<<< HEAD
-	int err = 0;
-	int port;
-=======
 	struct dsa_port *dp;
 	int err = 0;
->>>>>>> df0cc57e
 
 	if (!ds->ops->port_mdb_del)
 		return -EOPNOTSUPP;
 
-<<<<<<< HEAD
-	for (port = 0; port < ds->num_ports; port++) {
-		if (dsa_switch_host_address_match(ds, port, info->sw_index,
-						  info->port)) {
-			err = dsa_switch_do_mdb_del(ds, port, info->mdb);
-=======
 	dsa_switch_for_each_port(dp, ds) {
 		if (dsa_port_host_address_match(dp, info->sw_index,
 						info->port)) {
 			err = dsa_port_do_mdb_del(dp, info->mdb);
->>>>>>> df0cc57e
 			if (err)
 				break;
 		}
