/* CPU control.
 * (C) 2001, 2002, 2003, 2004 Rusty Russell
 *
 * This code is licenced under the GPL.
 */
#include <linux/sched/mm.h>
#include <linux/proc_fs.h>
#include <linux/smp.h>
#include <linux/init.h>
#include <linux/notifier.h>
#include <linux/sched/signal.h>
#include <linux/sched/hotplug.h>
#include <linux/sched/isolation.h>
#include <linux/sched/task.h>
#include <linux/sched/smt.h>
#include <linux/unistd.h>
#include <linux/cpu.h>
#include <linux/oom.h>
#include <linux/rcupdate.h>
#include <linux/delay.h>
#include <linux/export.h>
#include <linux/bug.h>
#include <linux/kthread.h>
#include <linux/stop_machine.h>
#include <linux/mutex.h>
#include <linux/gfp.h>
#include <linux/suspend.h>
#include <linux/lockdep.h>
#include <linux/tick.h>
#include <linux/irq.h>
#include <linux/nmi.h>
#include <linux/smpboot.h>
#include <linux/relay.h>
#include <linux/slab.h>
#include <linux/scs.h>
#include <linux/percpu-rwsem.h>
#include <linux/cpuset.h>
#include <linux/random.h>
#include <linux/cc_platform.h>

#include <trace/events/power.h>
#define CREATE_TRACE_POINTS
#include <trace/events/cpuhp.h>

#include "smpboot.h"

/**
 * struct cpuhp_cpu_state - Per cpu hotplug state storage
 * @state:	The current cpu state
 * @target:	The target state
 * @fail:	Current CPU hotplug callback state
 * @thread:	Pointer to the hotplug thread
 * @should_run:	Thread should execute
 * @rollback:	Perform a rollback
 * @single:	Single callback invocation
 * @bringup:	Single callback bringup or teardown selector
 * @node:	Remote CPU node; for multi-instance, do a
 *		single entry callback for install/remove
 * @last:	For multi-instance rollback, remember how far we got
 * @cb_state:	The state for a single callback (install/uninstall)
 * @result:	Result of the operation
 * @ap_sync_state:	State for AP synchronization
 * @done_up:	Signal completion to the issuer of the task for cpu-up
 * @done_down:	Signal completion to the issuer of the task for cpu-down
 */
struct cpuhp_cpu_state {
	enum cpuhp_state	state;
	enum cpuhp_state	target;
	enum cpuhp_state	fail;
#ifdef CONFIG_SMP
	struct task_struct	*thread;
	bool			should_run;
	bool			rollback;
	bool			single;
	bool			bringup;
	struct hlist_node	*node;
	struct hlist_node	*last;
	enum cpuhp_state	cb_state;
	int			result;
	atomic_t		ap_sync_state;
	struct completion	done_up;
	struct completion	done_down;
#endif
};

static DEFINE_PER_CPU(struct cpuhp_cpu_state, cpuhp_state) = {
	.fail = CPUHP_INVALID,
};

#ifdef CONFIG_SMP
cpumask_t cpus_booted_once_mask;
#endif

#if defined(CONFIG_LOCKDEP) && defined(CONFIG_SMP)
static struct lockdep_map cpuhp_state_up_map =
	STATIC_LOCKDEP_MAP_INIT("cpuhp_state-up", &cpuhp_state_up_map);
static struct lockdep_map cpuhp_state_down_map =
	STATIC_LOCKDEP_MAP_INIT("cpuhp_state-down", &cpuhp_state_down_map);


static inline void cpuhp_lock_acquire(bool bringup)
{
	lock_map_acquire(bringup ? &cpuhp_state_up_map : &cpuhp_state_down_map);
}

static inline void cpuhp_lock_release(bool bringup)
{
	lock_map_release(bringup ? &cpuhp_state_up_map : &cpuhp_state_down_map);
}
#else

static inline void cpuhp_lock_acquire(bool bringup) { }
static inline void cpuhp_lock_release(bool bringup) { }

#endif

/**
 * struct cpuhp_step - Hotplug state machine step
 * @name:	Name of the step
 * @startup:	Startup function of the step
 * @teardown:	Teardown function of the step
 * @cant_stop:	Bringup/teardown can't be stopped at this step
 * @multi_instance:	State has multiple instances which get added afterwards
 */
struct cpuhp_step {
	const char		*name;
	union {
		int		(*single)(unsigned int cpu);
		int		(*multi)(unsigned int cpu,
					 struct hlist_node *node);
	} startup;
	union {
		int		(*single)(unsigned int cpu);
		int		(*multi)(unsigned int cpu,
					 struct hlist_node *node);
	} teardown;
	/* private: */
	struct hlist_head	list;
	/* public: */
	bool			cant_stop;
	bool			multi_instance;
};

static DEFINE_MUTEX(cpuhp_state_mutex);
static struct cpuhp_step cpuhp_hp_states[];

static struct cpuhp_step *cpuhp_get_step(enum cpuhp_state state)
{
	return cpuhp_hp_states + state;
}

static bool cpuhp_step_empty(bool bringup, struct cpuhp_step *step)
{
	return bringup ? !step->startup.single : !step->teardown.single;
}

/**
 * cpuhp_invoke_callback - Invoke the callbacks for a given state
 * @cpu:	The cpu for which the callback should be invoked
 * @state:	The state to do callbacks for
 * @bringup:	True if the bringup callback should be invoked
 * @node:	For multi-instance, do a single entry callback for install/remove
 * @lastp:	For multi-instance rollback, remember how far we got
 *
 * Called from cpu hotplug and from the state register machinery.
 *
 * Return: %0 on success or a negative errno code
 */
static int cpuhp_invoke_callback(unsigned int cpu, enum cpuhp_state state,
				 bool bringup, struct hlist_node *node,
				 struct hlist_node **lastp)
{
	struct cpuhp_cpu_state *st = per_cpu_ptr(&cpuhp_state, cpu);
	struct cpuhp_step *step = cpuhp_get_step(state);
	int (*cbm)(unsigned int cpu, struct hlist_node *node);
	int (*cb)(unsigned int cpu);
	int ret, cnt;

	if (st->fail == state) {
		st->fail = CPUHP_INVALID;
		return -EAGAIN;
	}

	if (cpuhp_step_empty(bringup, step)) {
		WARN_ON_ONCE(1);
		return 0;
	}

	if (!step->multi_instance) {
		WARN_ON_ONCE(lastp && *lastp);
		cb = bringup ? step->startup.single : step->teardown.single;

		trace_cpuhp_enter(cpu, st->target, state, cb);
		ret = cb(cpu);
		trace_cpuhp_exit(cpu, st->state, state, ret);
		return ret;
	}
	cbm = bringup ? step->startup.multi : step->teardown.multi;

	/* Single invocation for instance add/remove */
	if (node) {
		WARN_ON_ONCE(lastp && *lastp);
		trace_cpuhp_multi_enter(cpu, st->target, state, cbm, node);
		ret = cbm(cpu, node);
		trace_cpuhp_exit(cpu, st->state, state, ret);
		return ret;
	}

	/* State transition. Invoke on all instances */
	cnt = 0;
	hlist_for_each(node, &step->list) {
		if (lastp && node == *lastp)
			break;

		trace_cpuhp_multi_enter(cpu, st->target, state, cbm, node);
		ret = cbm(cpu, node);
		trace_cpuhp_exit(cpu, st->state, state, ret);
		if (ret) {
			if (!lastp)
				goto err;

			*lastp = node;
			return ret;
		}
		cnt++;
	}
	if (lastp)
		*lastp = NULL;
	return 0;
err:
	/* Rollback the instances if one failed */
	cbm = !bringup ? step->startup.multi : step->teardown.multi;
	if (!cbm)
		return ret;

	hlist_for_each(node, &step->list) {
		if (!cnt--)
			break;

		trace_cpuhp_multi_enter(cpu, st->target, state, cbm, node);
		ret = cbm(cpu, node);
		trace_cpuhp_exit(cpu, st->state, state, ret);
		/*
		 * Rollback must not fail,
		 */
		WARN_ON_ONCE(ret);
	}
	return ret;
}

#ifdef CONFIG_SMP
static bool cpuhp_is_ap_state(enum cpuhp_state state)
{
	/*
	 * The extra check for CPUHP_TEARDOWN_CPU is only for documentation
	 * purposes as that state is handled explicitly in cpu_down.
	 */
	return state > CPUHP_BRINGUP_CPU && state != CPUHP_TEARDOWN_CPU;
}

static inline void wait_for_ap_thread(struct cpuhp_cpu_state *st, bool bringup)
{
	struct completion *done = bringup ? &st->done_up : &st->done_down;
	wait_for_completion(done);
}

static inline void complete_ap_thread(struct cpuhp_cpu_state *st, bool bringup)
{
	struct completion *done = bringup ? &st->done_up : &st->done_down;
	complete(done);
}

/*
 * The former STARTING/DYING states, ran with IRQs disabled and must not fail.
 */
static bool cpuhp_is_atomic_state(enum cpuhp_state state)
{
	return CPUHP_AP_IDLE_DEAD <= state && state < CPUHP_AP_ONLINE;
}

/* Synchronization state management */
enum cpuhp_sync_state {
	SYNC_STATE_DEAD,
	SYNC_STATE_KICKED,
	SYNC_STATE_SHOULD_DIE,
	SYNC_STATE_ALIVE,
	SYNC_STATE_SHOULD_ONLINE,
	SYNC_STATE_ONLINE,
};

#ifdef CONFIG_HOTPLUG_CORE_SYNC
/**
 * cpuhp_ap_update_sync_state - Update synchronization state during bringup/teardown
 * @state:	The synchronization state to set
 *
 * No synchronization point. Just update of the synchronization state, but implies
 * a full barrier so that the AP changes are visible before the control CPU proceeds.
 */
static inline void cpuhp_ap_update_sync_state(enum cpuhp_sync_state state)
{
	atomic_t *st = this_cpu_ptr(&cpuhp_state.ap_sync_state);

	(void)atomic_xchg(st, state);
}

void __weak arch_cpuhp_sync_state_poll(void) { cpu_relax(); }

static bool cpuhp_wait_for_sync_state(unsigned int cpu, enum cpuhp_sync_state state,
				      enum cpuhp_sync_state next_state)
{
	atomic_t *st = per_cpu_ptr(&cpuhp_state.ap_sync_state, cpu);
	ktime_t now, end, start = ktime_get();
	int sync;

	end = start + 10ULL * NSEC_PER_SEC;

	sync = atomic_read(st);
	while (1) {
		if (sync == state) {
			if (!atomic_try_cmpxchg(st, &sync, next_state))
				continue;
			return true;
		}

		now = ktime_get();
		if (now > end) {
			/* Timeout. Leave the state unchanged */
			return false;
		} else if (now - start < NSEC_PER_MSEC) {
			/* Poll for one millisecond */
			arch_cpuhp_sync_state_poll();
		} else {
			usleep_range(USEC_PER_MSEC, 2 * USEC_PER_MSEC);
		}
		sync = atomic_read(st);
	}
	return true;
}
#else  /* CONFIG_HOTPLUG_CORE_SYNC */
static inline void cpuhp_ap_update_sync_state(enum cpuhp_sync_state state) { }
#endif /* !CONFIG_HOTPLUG_CORE_SYNC */

#ifdef CONFIG_HOTPLUG_CORE_SYNC_DEAD
/**
 * cpuhp_ap_report_dead - Update synchronization state to DEAD
 *
 * No synchronization point. Just update of the synchronization state.
 */
void cpuhp_ap_report_dead(void)
{
	cpuhp_ap_update_sync_state(SYNC_STATE_DEAD);
}

void __weak arch_cpuhp_cleanup_dead_cpu(unsigned int cpu) { }

/*
 * Late CPU shutdown synchronization point. Cannot use cpuhp_state::done_down
 * because the AP cannot issue complete() at this stage.
 */
static void cpuhp_bp_sync_dead(unsigned int cpu)
{
	atomic_t *st = per_cpu_ptr(&cpuhp_state.ap_sync_state, cpu);
	int sync = atomic_read(st);

	do {
		/* CPU can have reported dead already. Don't overwrite that! */
		if (sync == SYNC_STATE_DEAD)
			break;
	} while (!atomic_try_cmpxchg(st, &sync, SYNC_STATE_SHOULD_DIE));

	if (cpuhp_wait_for_sync_state(cpu, SYNC_STATE_DEAD, SYNC_STATE_DEAD)) {
		/* CPU reached dead state. Invoke the cleanup function */
		arch_cpuhp_cleanup_dead_cpu(cpu);
		return;
	}

	/* No further action possible. Emit message and give up. */
	pr_err("CPU%u failed to report dead state\n", cpu);
}
#else /* CONFIG_HOTPLUG_CORE_SYNC_DEAD */
static inline void cpuhp_bp_sync_dead(unsigned int cpu) { }
#endif /* !CONFIG_HOTPLUG_CORE_SYNC_DEAD */

#ifdef CONFIG_HOTPLUG_CORE_SYNC_FULL
/**
 * cpuhp_ap_sync_alive - Synchronize AP with the control CPU once it is alive
 *
 * Updates the AP synchronization state to SYNC_STATE_ALIVE and waits
 * for the BP to release it.
 */
void cpuhp_ap_sync_alive(void)
{
	atomic_t *st = this_cpu_ptr(&cpuhp_state.ap_sync_state);

	cpuhp_ap_update_sync_state(SYNC_STATE_ALIVE);

	/* Wait for the control CPU to release it. */
	while (atomic_read(st) != SYNC_STATE_SHOULD_ONLINE)
		cpu_relax();
}

static bool cpuhp_can_boot_ap(unsigned int cpu)
{
	atomic_t *st = per_cpu_ptr(&cpuhp_state.ap_sync_state, cpu);
	int sync = atomic_read(st);

again:
	switch (sync) {
	case SYNC_STATE_DEAD:
		/* CPU is properly dead */
		break;
	case SYNC_STATE_KICKED:
		/* CPU did not come up in previous attempt */
		break;
	case SYNC_STATE_ALIVE:
		/* CPU is stuck cpuhp_ap_sync_alive(). */
		break;
	default:
		/* CPU failed to report online or dead and is in limbo state. */
		return false;
	}

	/* Prepare for booting */
	if (!atomic_try_cmpxchg(st, &sync, SYNC_STATE_KICKED))
		goto again;

	return true;
}

void __weak arch_cpuhp_cleanup_kick_cpu(unsigned int cpu) { }

/*
 * Early CPU bringup synchronization point. Cannot use cpuhp_state::done_up
 * because the AP cannot issue complete() so early in the bringup.
 */
static int cpuhp_bp_sync_alive(unsigned int cpu)
{
	int ret = 0;

	if (!IS_ENABLED(CONFIG_HOTPLUG_CORE_SYNC_FULL))
		return 0;

	if (!cpuhp_wait_for_sync_state(cpu, SYNC_STATE_ALIVE, SYNC_STATE_SHOULD_ONLINE)) {
		pr_err("CPU%u failed to report alive state\n", cpu);
		ret = -EIO;
	}

	/* Let the architecture cleanup the kick alive mechanics. */
	arch_cpuhp_cleanup_kick_cpu(cpu);
	return ret;
}
#else /* CONFIG_HOTPLUG_CORE_SYNC_FULL */
static inline int cpuhp_bp_sync_alive(unsigned int cpu) { return 0; }
static inline bool cpuhp_can_boot_ap(unsigned int cpu) { return true; }
#endif /* !CONFIG_HOTPLUG_CORE_SYNC_FULL */

/* Serializes the updates to cpu_online_mask, cpu_present_mask */
static DEFINE_MUTEX(cpu_add_remove_lock);
bool cpuhp_tasks_frozen;
EXPORT_SYMBOL_GPL(cpuhp_tasks_frozen);

/*
 * The following two APIs (cpu_maps_update_begin/done) must be used when
 * attempting to serialize the updates to cpu_online_mask & cpu_present_mask.
 */
void cpu_maps_update_begin(void)
{
	mutex_lock(&cpu_add_remove_lock);
}

void cpu_maps_update_done(void)
{
	mutex_unlock(&cpu_add_remove_lock);
}

/*
 * If set, cpu_up and cpu_down will return -EBUSY and do nothing.
 * Should always be manipulated under cpu_add_remove_lock
 */
static int cpu_hotplug_disabled;

#ifdef CONFIG_HOTPLUG_CPU

DEFINE_STATIC_PERCPU_RWSEM(cpu_hotplug_lock);

static bool cpu_hotplug_offline_disabled __ro_after_init;

void cpus_read_lock(void)
{
	percpu_down_read(&cpu_hotplug_lock);
}
EXPORT_SYMBOL_GPL(cpus_read_lock);

int cpus_read_trylock(void)
{
	return percpu_down_read_trylock(&cpu_hotplug_lock);
}
EXPORT_SYMBOL_GPL(cpus_read_trylock);

void cpus_read_unlock(void)
{
	percpu_up_read(&cpu_hotplug_lock);
}
EXPORT_SYMBOL_GPL(cpus_read_unlock);

void cpus_write_lock(void)
{
	percpu_down_write(&cpu_hotplug_lock);
}

void cpus_write_unlock(void)
{
	percpu_up_write(&cpu_hotplug_lock);
}

void lockdep_assert_cpus_held(void)
{
	/*
	 * We can't have hotplug operations before userspace starts running,
	 * and some init codepaths will knowingly not take the hotplug lock.
	 * This is all valid, so mute lockdep until it makes sense to report
	 * unheld locks.
	 */
	if (system_state < SYSTEM_RUNNING)
		return;

	percpu_rwsem_assert_held(&cpu_hotplug_lock);
}

#ifdef CONFIG_LOCKDEP
int lockdep_is_cpus_held(void)
{
	return percpu_rwsem_is_held(&cpu_hotplug_lock);
}
#endif

static void lockdep_acquire_cpus_lock(void)
{
	rwsem_acquire(&cpu_hotplug_lock.dep_map, 0, 0, _THIS_IP_);
}

static void lockdep_release_cpus_lock(void)
{
	rwsem_release(&cpu_hotplug_lock.dep_map, _THIS_IP_);
}

/* Declare CPU offlining not supported */
void cpu_hotplug_disable_offlining(void)
{
	cpu_maps_update_begin();
	cpu_hotplug_offline_disabled = true;
	cpu_maps_update_done();
}

/*
 * Wait for currently running CPU hotplug operations to complete (if any) and
 * disable future CPU hotplug (from sysfs). The 'cpu_add_remove_lock' protects
 * the 'cpu_hotplug_disabled' flag. The same lock is also acquired by the
 * hotplug path before performing hotplug operations. So acquiring that lock
 * guarantees mutual exclusion from any currently running hotplug operations.
 */
void cpu_hotplug_disable(void)
{
	cpu_maps_update_begin();
	cpu_hotplug_disabled++;
	cpu_maps_update_done();
}
EXPORT_SYMBOL_GPL(cpu_hotplug_disable);

static void __cpu_hotplug_enable(void)
{
	if (WARN_ONCE(!cpu_hotplug_disabled, "Unbalanced cpu hotplug enable\n"))
		return;
	cpu_hotplug_disabled--;
}

void cpu_hotplug_enable(void)
{
	cpu_maps_update_begin();
	__cpu_hotplug_enable();
	cpu_maps_update_done();
}
EXPORT_SYMBOL_GPL(cpu_hotplug_enable);

#else

static void lockdep_acquire_cpus_lock(void)
{
}

static void lockdep_release_cpus_lock(void)
{
}

#endif	/* CONFIG_HOTPLUG_CPU */

/*
 * Architectures that need SMT-specific errata handling during SMT hotplug
 * should override this.
 */
void __weak arch_smt_update(void) { }

#ifdef CONFIG_HOTPLUG_SMT

enum cpuhp_smt_control cpu_smt_control __read_mostly = CPU_SMT_ENABLED;
static unsigned int cpu_smt_max_threads __ro_after_init;
unsigned int cpu_smt_num_threads __read_mostly = UINT_MAX;

void __init cpu_smt_disable(bool force)
{
	if (!cpu_smt_possible())
		return;

	if (force) {
		pr_info("SMT: Force disabled\n");
		cpu_smt_control = CPU_SMT_FORCE_DISABLED;
	} else {
		pr_info("SMT: disabled\n");
		cpu_smt_control = CPU_SMT_DISABLED;
	}
	cpu_smt_num_threads = 1;
}

/*
 * The decision whether SMT is supported can only be done after the full
 * CPU identification. Called from architecture code.
 */
void __init cpu_smt_set_num_threads(unsigned int num_threads,
				    unsigned int max_threads)
{
	WARN_ON(!num_threads || (num_threads > max_threads));

	if (max_threads == 1)
		cpu_smt_control = CPU_SMT_NOT_SUPPORTED;

	cpu_smt_max_threads = max_threads;

	/*
	 * If SMT has been disabled via the kernel command line or SMT is
	 * not supported, set cpu_smt_num_threads to 1 for consistency.
	 * If enabled, take the architecture requested number of threads
	 * to bring up into account.
	 */
	if (cpu_smt_control != CPU_SMT_ENABLED)
		cpu_smt_num_threads = 1;
	else if (num_threads < cpu_smt_num_threads)
		cpu_smt_num_threads = num_threads;
}

static int __init smt_cmdline_disable(char *str)
{
	cpu_smt_disable(str && !strcmp(str, "force"));
	return 0;
}
early_param("nosmt", smt_cmdline_disable);

/*
 * For Archicture supporting partial SMT states check if the thread is allowed.
 * Otherwise this has already been checked through cpu_smt_max_threads when
 * setting the SMT level.
 */
static inline bool cpu_smt_thread_allowed(unsigned int cpu)
{
#ifdef CONFIG_SMT_NUM_THREADS_DYNAMIC
	return topology_smt_thread_allowed(cpu);
#else
	return true;
#endif
}

static inline bool cpu_bootable(unsigned int cpu)
{
	if (cpu_smt_control == CPU_SMT_ENABLED && cpu_smt_thread_allowed(cpu))
		return true;

	/* All CPUs are bootable if controls are not configured */
	if (cpu_smt_control == CPU_SMT_NOT_IMPLEMENTED)
		return true;

	/* All CPUs are bootable if CPU is not SMT capable */
	if (cpu_smt_control == CPU_SMT_NOT_SUPPORTED)
		return true;

	if (topology_is_primary_thread(cpu))
		return true;

	/*
	 * On x86 it's required to boot all logical CPUs at least once so
	 * that the init code can get a chance to set CR4.MCE on each
	 * CPU. Otherwise, a broadcasted MCE observing CR4.MCE=0b on any
	 * core will shutdown the machine.
	 */
	return !cpumask_test_cpu(cpu, &cpus_booted_once_mask);
}

/* Returns true if SMT is supported and not forcefully (irreversibly) disabled */
bool cpu_smt_possible(void)
{
	return cpu_smt_control != CPU_SMT_FORCE_DISABLED &&
		cpu_smt_control != CPU_SMT_NOT_SUPPORTED;
}
EXPORT_SYMBOL_GPL(cpu_smt_possible);

#else
static inline bool cpu_bootable(unsigned int cpu) { return true; }
#endif

static inline enum cpuhp_state
cpuhp_set_state(int cpu, struct cpuhp_cpu_state *st, enum cpuhp_state target)
{
	enum cpuhp_state prev_state = st->state;
	bool bringup = st->state < target;

	st->rollback = false;
	st->last = NULL;

	st->target = target;
	st->single = false;
	st->bringup = bringup;
	if (cpu_dying(cpu) != !bringup)
		set_cpu_dying(cpu, !bringup);

	return prev_state;
}

static inline void
cpuhp_reset_state(int cpu, struct cpuhp_cpu_state *st,
		  enum cpuhp_state prev_state)
{
	bool bringup = !st->bringup;

	st->target = prev_state;

	/*
	 * Already rolling back. No need invert the bringup value or to change
	 * the current state.
	 */
	if (st->rollback)
		return;

	st->rollback = true;

	/*
	 * If we have st->last we need to undo partial multi_instance of this
	 * state first. Otherwise start undo at the previous state.
	 */
	if (!st->last) {
		if (st->bringup)
			st->state--;
		else
			st->state++;
	}

	st->bringup = bringup;
	if (cpu_dying(cpu) != !bringup)
		set_cpu_dying(cpu, !bringup);
}

/* Regular hotplug invocation of the AP hotplug thread */
static void __cpuhp_kick_ap(struct cpuhp_cpu_state *st)
{
	if (!st->single && st->state == st->target)
		return;

	st->result = 0;
	/*
	 * Make sure the above stores are visible before should_run becomes
	 * true. Paired with the mb() above in cpuhp_thread_fun()
	 */
	smp_mb();
	st->should_run = true;
	wake_up_process(st->thread);
	wait_for_ap_thread(st, st->bringup);
}

static int cpuhp_kick_ap(int cpu, struct cpuhp_cpu_state *st,
			 enum cpuhp_state target)
{
	enum cpuhp_state prev_state;
	int ret;

	prev_state = cpuhp_set_state(cpu, st, target);
	__cpuhp_kick_ap(st);
	if ((ret = st->result)) {
		cpuhp_reset_state(cpu, st, prev_state);
		__cpuhp_kick_ap(st);
	}

	return ret;
}

static int bringup_wait_for_ap_online(unsigned int cpu)
{
	struct cpuhp_cpu_state *st = per_cpu_ptr(&cpuhp_state, cpu);

	/* Wait for the CPU to reach CPUHP_AP_ONLINE_IDLE */
	wait_for_ap_thread(st, true);
	if (WARN_ON_ONCE((!cpu_online(cpu))))
		return -ECANCELED;

	/* Unpark the hotplug thread of the target cpu */
	kthread_unpark(st->thread);

	/*
	 * SMT soft disabling on X86 requires to bring the CPU out of the
	 * BIOS 'wait for SIPI' state in order to set the CR4.MCE bit.  The
	 * CPU marked itself as booted_once in notify_cpu_starting() so the
	 * cpu_bootable() check will now return false if this is not the
	 * primary sibling.
	 */
	if (!cpu_bootable(cpu))
		return -ECANCELED;
	return 0;
}

#ifdef CONFIG_HOTPLUG_SPLIT_STARTUP
static int cpuhp_kick_ap_alive(unsigned int cpu)
{
	if (!cpuhp_can_boot_ap(cpu))
		return -EAGAIN;

	return arch_cpuhp_kick_ap_alive(cpu, idle_thread_get(cpu));
}

static int cpuhp_bringup_ap(unsigned int cpu)
{
	struct cpuhp_cpu_state *st = per_cpu_ptr(&cpuhp_state, cpu);
	int ret;

	/*
	 * Some architectures have to walk the irq descriptors to
	 * setup the vector space for the cpu which comes online.
	 * Prevent irq alloc/free across the bringup.
	 */
	irq_lock_sparse();

	ret = cpuhp_bp_sync_alive(cpu);
	if (ret)
		goto out_unlock;

	ret = bringup_wait_for_ap_online(cpu);
	if (ret)
		goto out_unlock;

	irq_unlock_sparse();

	if (st->target <= CPUHP_AP_ONLINE_IDLE)
		return 0;

	return cpuhp_kick_ap(cpu, st, st->target);

out_unlock:
	irq_unlock_sparse();
	return ret;
}
#else
static int bringup_cpu(unsigned int cpu)
{
	struct cpuhp_cpu_state *st = per_cpu_ptr(&cpuhp_state, cpu);
	struct task_struct *idle = idle_thread_get(cpu);
	int ret;

	if (!cpuhp_can_boot_ap(cpu))
		return -EAGAIN;

	/*
	 * Some architectures have to walk the irq descriptors to
	 * setup the vector space for the cpu which comes online.
	 *
	 * Prevent irq alloc/free across the bringup by acquiring the
	 * sparse irq lock. Hold it until the upcoming CPU completes the
	 * startup in cpuhp_online_idle() which allows to avoid
	 * intermediate synchronization points in the architecture code.
	 */
	irq_lock_sparse();

	ret = __cpu_up(cpu, idle);
	if (ret)
		goto out_unlock;

	ret = cpuhp_bp_sync_alive(cpu);
	if (ret)
		goto out_unlock;

	ret = bringup_wait_for_ap_online(cpu);
	if (ret)
		goto out_unlock;

	irq_unlock_sparse();

	if (st->target <= CPUHP_AP_ONLINE_IDLE)
		return 0;

	return cpuhp_kick_ap(cpu, st, st->target);

out_unlock:
	irq_unlock_sparse();
	return ret;
}
#endif

static int finish_cpu(unsigned int cpu)
{
	struct task_struct *idle = idle_thread_get(cpu);
	struct mm_struct *mm = idle->active_mm;

	/*
	 * idle_task_exit() will have switched to &init_mm, now
	 * clean up any remaining active_mm state.
	 */
	if (mm != &init_mm)
		idle->active_mm = &init_mm;
	mmdrop_lazy_tlb(mm);
	return 0;
}

/*
 * Hotplug state machine related functions
 */

/*
 * Get the next state to run. Empty ones will be skipped. Returns true if a
 * state must be run.
 *
 * st->state will be modified ahead of time, to match state_to_run, as if it
 * has already ran.
 */
static bool cpuhp_next_state(bool bringup,
			     enum cpuhp_state *state_to_run,
			     struct cpuhp_cpu_state *st,
			     enum cpuhp_state target)
{
	do {
		if (bringup) {
			if (st->state >= target)
				return false;

			*state_to_run = ++st->state;
		} else {
			if (st->state <= target)
				return false;

			*state_to_run = st->state--;
		}

		if (!cpuhp_step_empty(bringup, cpuhp_get_step(*state_to_run)))
			break;
	} while (true);

	return true;
}

static int __cpuhp_invoke_callback_range(bool bringup,
					 unsigned int cpu,
					 struct cpuhp_cpu_state *st,
					 enum cpuhp_state target,
					 bool nofail)
{
	enum cpuhp_state state;
	int ret = 0;

	while (cpuhp_next_state(bringup, &state, st, target)) {
		int err;

		err = cpuhp_invoke_callback(cpu, state, bringup, NULL, NULL);
		if (!err)
			continue;

		if (nofail) {
			pr_warn("CPU %u %s state %s (%d) failed (%d)\n",
				cpu, bringup ? "UP" : "DOWN",
				cpuhp_get_step(st->state)->name,
				st->state, err);
			ret = -1;
		} else {
			ret = err;
			break;
		}
	}

	return ret;
}

static inline int cpuhp_invoke_callback_range(bool bringup,
					      unsigned int cpu,
					      struct cpuhp_cpu_state *st,
					      enum cpuhp_state target)
{
	return __cpuhp_invoke_callback_range(bringup, cpu, st, target, false);
}

static inline void cpuhp_invoke_callback_range_nofail(bool bringup,
						      unsigned int cpu,
						      struct cpuhp_cpu_state *st,
						      enum cpuhp_state target)
{
	__cpuhp_invoke_callback_range(bringup, cpu, st, target, true);
}

static inline bool can_rollback_cpu(struct cpuhp_cpu_state *st)
{
	if (IS_ENABLED(CONFIG_HOTPLUG_CPU))
		return true;
	/*
	 * When CPU hotplug is disabled, then taking the CPU down is not
	 * possible because takedown_cpu() and the architecture and
	 * subsystem specific mechanisms are not available. So the CPU
	 * which would be completely unplugged again needs to stay around
	 * in the current state.
	 */
	return st->state <= CPUHP_BRINGUP_CPU;
}

static int cpuhp_up_callbacks(unsigned int cpu, struct cpuhp_cpu_state *st,
			      enum cpuhp_state target)
{
	enum cpuhp_state prev_state = st->state;
	int ret = 0;

	ret = cpuhp_invoke_callback_range(true, cpu, st, target);
	if (ret) {
		pr_debug("CPU UP failed (%d) CPU %u state %s (%d)\n",
			 ret, cpu, cpuhp_get_step(st->state)->name,
			 st->state);

		cpuhp_reset_state(cpu, st, prev_state);
		if (can_rollback_cpu(st))
			WARN_ON(cpuhp_invoke_callback_range(false, cpu, st,
							    prev_state));
	}
	return ret;
}

/*
 * The cpu hotplug threads manage the bringup and teardown of the cpus
 */
static int cpuhp_should_run(unsigned int cpu)
{
	struct cpuhp_cpu_state *st = this_cpu_ptr(&cpuhp_state);

	return st->should_run;
}

/*
 * Execute teardown/startup callbacks on the plugged cpu. Also used to invoke
 * callbacks when a state gets [un]installed at runtime.
 *
 * Each invocation of this function by the smpboot thread does a single AP
 * state callback.
 *
 * It has 3 modes of operation:
 *  - single: runs st->cb_state
 *  - up:     runs ++st->state, while st->state < st->target
 *  - down:   runs st->state--, while st->state > st->target
 *
 * When complete or on error, should_run is cleared and the completion is fired.
 */
static void cpuhp_thread_fun(unsigned int cpu)
{
	struct cpuhp_cpu_state *st = this_cpu_ptr(&cpuhp_state);
	bool bringup = st->bringup;
	enum cpuhp_state state;

	if (WARN_ON_ONCE(!st->should_run))
		return;

	/*
	 * ACQUIRE for the cpuhp_should_run() load of ->should_run. Ensures
	 * that if we see ->should_run we also see the rest of the state.
	 */
	smp_mb();

	/*
	 * The BP holds the hotplug lock, but we're now running on the AP,
	 * ensure that anybody asserting the lock is held, will actually find
	 * it so.
	 */
	lockdep_acquire_cpus_lock();
	cpuhp_lock_acquire(bringup);

	if (st->single) {
		state = st->cb_state;
		st->should_run = false;
	} else {
		st->should_run = cpuhp_next_state(bringup, &state, st, st->target);
		if (!st->should_run)
			goto end;
	}

	WARN_ON_ONCE(!cpuhp_is_ap_state(state));

	if (cpuhp_is_atomic_state(state)) {
		local_irq_disable();
		st->result = cpuhp_invoke_callback(cpu, state, bringup, st->node, &st->last);
		local_irq_enable();

		/*
		 * STARTING/DYING must not fail!
		 */
		WARN_ON_ONCE(st->result);
	} else {
		st->result = cpuhp_invoke_callback(cpu, state, bringup, st->node, &st->last);
	}

	if (st->result) {
		/*
		 * If we fail on a rollback, we're up a creek without no
		 * paddle, no way forward, no way back. We loose, thanks for
		 * playing.
		 */
		WARN_ON_ONCE(st->rollback);
		st->should_run = false;
	}

end:
	cpuhp_lock_release(bringup);
	lockdep_release_cpus_lock();

	if (!st->should_run)
		complete_ap_thread(st, bringup);
}

/* Invoke a single callback on a remote cpu */
static int
cpuhp_invoke_ap_callback(int cpu, enum cpuhp_state state, bool bringup,
			 struct hlist_node *node)
{
	struct cpuhp_cpu_state *st = per_cpu_ptr(&cpuhp_state, cpu);
	int ret;

	if (!cpu_online(cpu))
		return 0;

	cpuhp_lock_acquire(false);
	cpuhp_lock_release(false);

	cpuhp_lock_acquire(true);
	cpuhp_lock_release(true);

	/*
	 * If we are up and running, use the hotplug thread. For early calls
	 * we invoke the thread function directly.
	 */
	if (!st->thread)
		return cpuhp_invoke_callback(cpu, state, bringup, node, NULL);

	st->rollback = false;
	st->last = NULL;

	st->node = node;
	st->bringup = bringup;
	st->cb_state = state;
	st->single = true;

	__cpuhp_kick_ap(st);

	/*
	 * If we failed and did a partial, do a rollback.
	 */
	if ((ret = st->result) && st->last) {
		st->rollback = true;
		st->bringup = !bringup;

		__cpuhp_kick_ap(st);
	}

	/*
	 * Clean up the leftovers so the next hotplug operation wont use stale
	 * data.
	 */
	st->node = st->last = NULL;
	return ret;
}

static int cpuhp_kick_ap_work(unsigned int cpu)
{
	struct cpuhp_cpu_state *st = per_cpu_ptr(&cpuhp_state, cpu);
	enum cpuhp_state prev_state = st->state;
	int ret;

	cpuhp_lock_acquire(false);
	cpuhp_lock_release(false);

	cpuhp_lock_acquire(true);
	cpuhp_lock_release(true);

	trace_cpuhp_enter(cpu, st->target, prev_state, cpuhp_kick_ap_work);
	ret = cpuhp_kick_ap(cpu, st, st->target);
	trace_cpuhp_exit(cpu, st->state, prev_state, ret);

	return ret;
}

static struct smp_hotplug_thread cpuhp_threads = {
	.store			= &cpuhp_state.thread,
	.thread_should_run	= cpuhp_should_run,
	.thread_fn		= cpuhp_thread_fun,
	.thread_comm		= "cpuhp/%u",
	.selfparking		= true,
};

static __init void cpuhp_init_state(void)
{
	struct cpuhp_cpu_state *st;
	int cpu;

	for_each_possible_cpu(cpu) {
		st = per_cpu_ptr(&cpuhp_state, cpu);
		init_completion(&st->done_up);
		init_completion(&st->done_down);
	}
}

void __init cpuhp_threads_init(void)
{
	cpuhp_init_state();
	BUG_ON(smpboot_register_percpu_thread(&cpuhp_threads));
	kthread_unpark(this_cpu_read(cpuhp_state.thread));
}

#ifdef CONFIG_HOTPLUG_CPU
#ifndef arch_clear_mm_cpumask_cpu
#define arch_clear_mm_cpumask_cpu(cpu, mm) cpumask_clear_cpu(cpu, mm_cpumask(mm))
#endif

/**
 * clear_tasks_mm_cpumask - Safely clear tasks' mm_cpumask for a CPU
 * @cpu: a CPU id
 *
 * This function walks all processes, finds a valid mm struct for each one and
 * then clears a corresponding bit in mm's cpumask.  While this all sounds
 * trivial, there are various non-obvious corner cases, which this function
 * tries to solve in a safe manner.
 *
 * Also note that the function uses a somewhat relaxed locking scheme, so it may
 * be called only for an already offlined CPU.
 */
void clear_tasks_mm_cpumask(int cpu)
{
	struct task_struct *p;

	/*
	 * This function is called after the cpu is taken down and marked
	 * offline, so its not like new tasks will ever get this cpu set in
	 * their mm mask. -- Peter Zijlstra
	 * Thus, we may use rcu_read_lock() here, instead of grabbing
	 * full-fledged tasklist_lock.
	 */
	WARN_ON(cpu_online(cpu));
	rcu_read_lock();
	for_each_process(p) {
		struct task_struct *t;

		/*
		 * Main thread might exit, but other threads may still have
		 * a valid mm. Find one.
		 */
		t = find_lock_task_mm(p);
		if (!t)
			continue;
		arch_clear_mm_cpumask_cpu(cpu, t->mm);
		task_unlock(t);
	}
	rcu_read_unlock();
}

/* Take this CPU down. */
static int take_cpu_down(void *_param)
{
	struct cpuhp_cpu_state *st = this_cpu_ptr(&cpuhp_state);
	enum cpuhp_state target = max((int)st->target, CPUHP_AP_OFFLINE);
	int err, cpu = smp_processor_id();

	/* Ensure this CPU doesn't handle any more interrupts. */
	err = __cpu_disable();
	if (err < 0)
		return err;

	/*
	 * Must be called from CPUHP_TEARDOWN_CPU, which means, as we are going
	 * down, that the current state is CPUHP_TEARDOWN_CPU - 1.
	 */
	WARN_ON(st->state != (CPUHP_TEARDOWN_CPU - 1));

	/*
	 * Invoke the former CPU_DYING callbacks. DYING must not fail!
	 */
	cpuhp_invoke_callback_range_nofail(false, cpu, st, target);

	/* Park the stopper thread */
	stop_machine_park(cpu);
	return 0;
}

static int takedown_cpu(unsigned int cpu)
{
	struct cpuhp_cpu_state *st = per_cpu_ptr(&cpuhp_state, cpu);
	int err;

	/* Park the smpboot threads */
	kthread_park(st->thread);

	/*
	 * Prevent irq alloc/free while the dying cpu reorganizes the
	 * interrupt affinities.
	 */
	irq_lock_sparse();

	/*
	 * So now all preempt/rcu users must observe !cpu_active().
	 */
	err = stop_machine_cpuslocked(take_cpu_down, NULL, cpumask_of(cpu));
	if (err) {
		/* CPU refused to die */
		irq_unlock_sparse();
		/* Unpark the hotplug thread so we can rollback there */
		kthread_unpark(st->thread);
		return err;
	}
	BUG_ON(cpu_online(cpu));

	/*
	 * The teardown callback for CPUHP_AP_SCHED_STARTING will have removed
	 * all runnable tasks from the CPU, there's only the idle task left now
	 * that the migration thread is done doing the stop_machine thing.
	 *
	 * Wait for the stop thread to go away.
	 */
	wait_for_ap_thread(st, false);
	BUG_ON(st->state != CPUHP_AP_IDLE_DEAD);

	/* Interrupts are moved away from the dying cpu, reenable alloc/free */
	irq_unlock_sparse();

	hotplug_cpu__broadcast_tick_pull(cpu);
	/* This actually kills the CPU. */
	__cpu_die(cpu);

	cpuhp_bp_sync_dead(cpu);

<<<<<<< HEAD
=======
	lockdep_cleanup_dead_cpu(cpu, idle_thread_get(cpu));
	tick_cleanup_dead_cpu(cpu);

>>>>>>> 36c2cf88
	/*
	 * Callbacks must be re-integrated right away to the RCU state machine.
	 * Otherwise an RCU callback could block a further teardown function
	 * waiting for its completion.
	 */
	rcutree_migrate_callbacks(cpu);

	return 0;
}

static void cpuhp_complete_idle_dead(void *arg)
{
	struct cpuhp_cpu_state *st = arg;

	complete_ap_thread(st, false);
}

void cpuhp_report_idle_dead(void)
{
	struct cpuhp_cpu_state *st = this_cpu_ptr(&cpuhp_state);

	BUG_ON(st->state != CPUHP_AP_OFFLINE);
	tick_assert_timekeeping_handover();
	rcutree_report_cpu_dead();
	st->state = CPUHP_AP_IDLE_DEAD;
	/*
	 * We cannot call complete after rcutree_report_cpu_dead() so we delegate it
	 * to an online cpu.
	 */
	smp_call_function_single(cpumask_first(cpu_online_mask),
				 cpuhp_complete_idle_dead, st, 0);
}

static int cpuhp_down_callbacks(unsigned int cpu, struct cpuhp_cpu_state *st,
				enum cpuhp_state target)
{
	enum cpuhp_state prev_state = st->state;
	int ret = 0;

	ret = cpuhp_invoke_callback_range(false, cpu, st, target);
	if (ret) {
		pr_debug("CPU DOWN failed (%d) CPU %u state %s (%d)\n",
			 ret, cpu, cpuhp_get_step(st->state)->name,
			 st->state);

		cpuhp_reset_state(cpu, st, prev_state);

		if (st->state < prev_state)
			WARN_ON(cpuhp_invoke_callback_range(true, cpu, st,
							    prev_state));
	}

	return ret;
}

/* Requires cpu_add_remove_lock to be held */
static int __ref _cpu_down(unsigned int cpu, int tasks_frozen,
			   enum cpuhp_state target)
{
	struct cpuhp_cpu_state *st = per_cpu_ptr(&cpuhp_state, cpu);
	int prev_state, ret = 0;

	if (num_online_cpus() == 1)
		return -EBUSY;

	if (!cpu_present(cpu))
		return -EINVAL;

	cpus_write_lock();

	cpuhp_tasks_frozen = tasks_frozen;

	prev_state = cpuhp_set_state(cpu, st, target);
	/*
	 * If the current CPU state is in the range of the AP hotplug thread,
	 * then we need to kick the thread.
	 */
	if (st->state > CPUHP_TEARDOWN_CPU) {
		st->target = max((int)target, CPUHP_TEARDOWN_CPU);
		ret = cpuhp_kick_ap_work(cpu);
		/*
		 * The AP side has done the error rollback already. Just
		 * return the error code..
		 */
		if (ret)
			goto out;

		/*
		 * We might have stopped still in the range of the AP hotplug
		 * thread. Nothing to do anymore.
		 */
		if (st->state > CPUHP_TEARDOWN_CPU)
			goto out;

		st->target = target;
	}
	/*
	 * The AP brought itself down to CPUHP_TEARDOWN_CPU. So we need
	 * to do the further cleanups.
	 */
	ret = cpuhp_down_callbacks(cpu, st, target);
	if (ret && st->state < prev_state) {
		if (st->state == CPUHP_TEARDOWN_CPU) {
			cpuhp_reset_state(cpu, st, prev_state);
			__cpuhp_kick_ap(st);
		} else {
			WARN(1, "DEAD callback error for CPU%d", cpu);
		}
	}

out:
	cpus_write_unlock();
	/*
	 * Do post unplug cleanup. This is still protected against
	 * concurrent CPU hotplug via cpu_add_remove_lock.
	 */
	lockup_detector_cleanup();
	arch_smt_update();
	return ret;
}

struct cpu_down_work {
	unsigned int		cpu;
	enum cpuhp_state	target;
};

static long __cpu_down_maps_locked(void *arg)
{
	struct cpu_down_work *work = arg;

	return _cpu_down(work->cpu, 0, work->target);
}

static int cpu_down_maps_locked(unsigned int cpu, enum cpuhp_state target)
{
	struct cpu_down_work work = { .cpu = cpu, .target = target, };

	/*
	 * If the platform does not support hotplug, report it explicitly to
	 * differentiate it from a transient offlining failure.
	 */
	if (cpu_hotplug_offline_disabled)
		return -EOPNOTSUPP;
	if (cpu_hotplug_disabled)
		return -EBUSY;

	/*
	 * Ensure that the control task does not run on the to be offlined
	 * CPU to prevent a deadlock against cfs_b->period_timer.
	 * Also keep at least one housekeeping cpu onlined to avoid generating
	 * an empty sched_domain span.
	 */
	for_each_cpu_and(cpu, cpu_online_mask, housekeeping_cpumask(HK_TYPE_DOMAIN)) {
		if (cpu != work.cpu)
			return work_on_cpu(cpu, __cpu_down_maps_locked, &work);
	}
	return -EBUSY;
}

static int cpu_down(unsigned int cpu, enum cpuhp_state target)
{
	int err;

	cpu_maps_update_begin();
	err = cpu_down_maps_locked(cpu, target);
	cpu_maps_update_done();
	return err;
}

/**
 * cpu_device_down - Bring down a cpu device
 * @dev: Pointer to the cpu device to offline
 *
 * This function is meant to be used by device core cpu subsystem only.
 *
 * Other subsystems should use remove_cpu() instead.
 *
 * Return: %0 on success or a negative errno code
 */
int cpu_device_down(struct device *dev)
{
	return cpu_down(dev->id, CPUHP_OFFLINE);
}

int remove_cpu(unsigned int cpu)
{
	int ret;

	lock_device_hotplug();
	ret = device_offline(get_cpu_device(cpu));
	unlock_device_hotplug();

	return ret;
}
EXPORT_SYMBOL_GPL(remove_cpu);

void smp_shutdown_nonboot_cpus(unsigned int primary_cpu)
{
	unsigned int cpu;
	int error;

	cpu_maps_update_begin();

	/*
	 * Make certain the cpu I'm about to reboot on is online.
	 *
	 * This is inline to what migrate_to_reboot_cpu() already do.
	 */
	if (!cpu_online(primary_cpu))
		primary_cpu = cpumask_first(cpu_online_mask);

	for_each_online_cpu(cpu) {
		if (cpu == primary_cpu)
			continue;

		error = cpu_down_maps_locked(cpu, CPUHP_OFFLINE);
		if (error) {
			pr_err("Failed to offline CPU%d - error=%d",
				cpu, error);
			break;
		}
	}

	/*
	 * Ensure all but the reboot CPU are offline.
	 */
	BUG_ON(num_online_cpus() > 1);

	/*
	 * Make sure the CPUs won't be enabled by someone else after this
	 * point. Kexec will reboot to a new kernel shortly resetting
	 * everything along the way.
	 */
	cpu_hotplug_disabled++;

	cpu_maps_update_done();
}

#else
#define takedown_cpu		NULL
#endif /*CONFIG_HOTPLUG_CPU*/

/**
 * notify_cpu_starting(cpu) - Invoke the callbacks on the starting CPU
 * @cpu: cpu that just started
 *
 * It must be called by the arch code on the new cpu, before the new cpu
 * enables interrupts and before the "boot" cpu returns from __cpu_up().
 */
void notify_cpu_starting(unsigned int cpu)
{
	struct cpuhp_cpu_state *st = per_cpu_ptr(&cpuhp_state, cpu);
	enum cpuhp_state target = min((int)st->target, CPUHP_AP_ONLINE);

	rcutree_report_cpu_starting(cpu);	/* Enables RCU usage on this CPU. */
	cpumask_set_cpu(cpu, &cpus_booted_once_mask);

	/*
	 * STARTING must not fail!
	 */
	cpuhp_invoke_callback_range_nofail(true, cpu, st, target);
}

/*
 * Called from the idle task. Wake up the controlling task which brings the
 * hotplug thread of the upcoming CPU up and then delegates the rest of the
 * online bringup to the hotplug thread.
 */
void cpuhp_online_idle(enum cpuhp_state state)
{
	struct cpuhp_cpu_state *st = this_cpu_ptr(&cpuhp_state);

	/* Happens for the boot cpu */
	if (state != CPUHP_AP_ONLINE_IDLE)
		return;

	cpuhp_ap_update_sync_state(SYNC_STATE_ONLINE);

	/*
	 * Unpark the stopper thread before we start the idle loop (and start
	 * scheduling); this ensures the stopper task is always available.
	 */
	stop_machine_unpark(smp_processor_id());

	st->state = CPUHP_AP_ONLINE_IDLE;
	complete_ap_thread(st, true);
}

/* Requires cpu_add_remove_lock to be held */
static int _cpu_up(unsigned int cpu, int tasks_frozen, enum cpuhp_state target)
{
	struct cpuhp_cpu_state *st = per_cpu_ptr(&cpuhp_state, cpu);
	struct task_struct *idle;
	int ret = 0;

	cpus_write_lock();

	if (!cpu_present(cpu)) {
		ret = -EINVAL;
		goto out;
	}

	/*
	 * The caller of cpu_up() might have raced with another
	 * caller. Nothing to do.
	 */
	if (st->state >= target)
		goto out;

	if (st->state == CPUHP_OFFLINE) {
		/* Let it fail before we try to bring the cpu up */
		idle = idle_thread_get(cpu);
		if (IS_ERR(idle)) {
			ret = PTR_ERR(idle);
			goto out;
		}

		/*
		 * Reset stale stack state from the last time this CPU was online.
		 */
		scs_task_reset(idle);
		kasan_unpoison_task_stack(idle);
	}

	cpuhp_tasks_frozen = tasks_frozen;

	cpuhp_set_state(cpu, st, target);
	/*
	 * If the current CPU state is in the range of the AP hotplug thread,
	 * then we need to kick the thread once more.
	 */
	if (st->state > CPUHP_BRINGUP_CPU) {
		ret = cpuhp_kick_ap_work(cpu);
		/*
		 * The AP side has done the error rollback already. Just
		 * return the error code..
		 */
		if (ret)
			goto out;
	}

	/*
	 * Try to reach the target state. We max out on the BP at
	 * CPUHP_BRINGUP_CPU. After that the AP hotplug thread is
	 * responsible for bringing it up to the target state.
	 */
	target = min((int)target, CPUHP_BRINGUP_CPU);
	ret = cpuhp_up_callbacks(cpu, st, target);
out:
	cpus_write_unlock();
	arch_smt_update();
	return ret;
}

static int cpu_up(unsigned int cpu, enum cpuhp_state target)
{
	int err = 0;

	if (!cpu_possible(cpu)) {
		pr_err("can't online cpu %d because it is not configured as may-hotadd at boot time\n",
		       cpu);
		return -EINVAL;
	}

	err = try_online_node(cpu_to_node(cpu));
	if (err)
		return err;

	cpu_maps_update_begin();

	if (cpu_hotplug_disabled) {
		err = -EBUSY;
		goto out;
	}
	if (!cpu_bootable(cpu)) {
		err = -EPERM;
		goto out;
	}

	err = _cpu_up(cpu, 0, target);
out:
	cpu_maps_update_done();
	return err;
}

/**
 * cpu_device_up - Bring up a cpu device
 * @dev: Pointer to the cpu device to online
 *
 * This function is meant to be used by device core cpu subsystem only.
 *
 * Other subsystems should use add_cpu() instead.
 *
 * Return: %0 on success or a negative errno code
 */
int cpu_device_up(struct device *dev)
{
	return cpu_up(dev->id, CPUHP_ONLINE);
}

int add_cpu(unsigned int cpu)
{
	int ret;

	lock_device_hotplug();
	ret = device_online(get_cpu_device(cpu));
	unlock_device_hotplug();

	return ret;
}
EXPORT_SYMBOL_GPL(add_cpu);

/**
 * bringup_hibernate_cpu - Bring up the CPU that we hibernated on
 * @sleep_cpu: The cpu we hibernated on and should be brought up.
 *
 * On some architectures like arm64, we can hibernate on any CPU, but on
 * wake up the CPU we hibernated on might be offline as a side effect of
 * using maxcpus= for example.
 *
 * Return: %0 on success or a negative errno code
 */
int bringup_hibernate_cpu(unsigned int sleep_cpu)
{
	int ret;

	if (!cpu_online(sleep_cpu)) {
		pr_info("Hibernated on a CPU that is offline! Bringing CPU up.\n");
		ret = cpu_up(sleep_cpu, CPUHP_ONLINE);
		if (ret) {
			pr_err("Failed to bring hibernate-CPU up!\n");
			return ret;
		}
	}
	return 0;
}

static void __init cpuhp_bringup_mask(const struct cpumask *mask, unsigned int ncpus,
				      enum cpuhp_state target)
{
	unsigned int cpu;

	for_each_cpu(cpu, mask) {
		struct cpuhp_cpu_state *st = per_cpu_ptr(&cpuhp_state, cpu);

		if (cpu_up(cpu, target) && can_rollback_cpu(st)) {
			/*
			 * If this failed then cpu_up() might have only
			 * rolled back to CPUHP_BP_KICK_AP for the final
			 * online. Clean it up. NOOP if already rolled back.
			 */
			WARN_ON(cpuhp_invoke_callback_range(false, cpu, st, CPUHP_OFFLINE));
		}

		if (!--ncpus)
			break;
	}
}

#ifdef CONFIG_HOTPLUG_PARALLEL
static bool __cpuhp_parallel_bringup __ro_after_init = true;

static int __init parallel_bringup_parse_param(char *arg)
{
	return kstrtobool(arg, &__cpuhp_parallel_bringup);
}
early_param("cpuhp.parallel", parallel_bringup_parse_param);

#ifdef CONFIG_HOTPLUG_SMT
static inline bool cpuhp_smt_aware(void)
{
	return cpu_smt_max_threads > 1;
}

static inline const struct cpumask *cpuhp_get_primary_thread_mask(void)
{
	return cpu_primary_thread_mask;
}
#else
static inline bool cpuhp_smt_aware(void)
{
	return false;
}
static inline const struct cpumask *cpuhp_get_primary_thread_mask(void)
{
	return cpu_none_mask;
}
#endif

bool __weak arch_cpuhp_init_parallel_bringup(void)
{
	return true;
}

/*
 * On architectures which have enabled parallel bringup this invokes all BP
 * prepare states for each of the to be onlined APs first. The last state
 * sends the startup IPI to the APs. The APs proceed through the low level
 * bringup code in parallel and then wait for the control CPU to release
 * them one by one for the final onlining procedure.
 *
 * This avoids waiting for each AP to respond to the startup IPI in
 * CPUHP_BRINGUP_CPU.
 */
static bool __init cpuhp_bringup_cpus_parallel(unsigned int ncpus)
{
	const struct cpumask *mask = cpu_present_mask;

	if (__cpuhp_parallel_bringup)
		__cpuhp_parallel_bringup = arch_cpuhp_init_parallel_bringup();
	if (!__cpuhp_parallel_bringup)
		return false;

	if (cpuhp_smt_aware()) {
		const struct cpumask *pmask = cpuhp_get_primary_thread_mask();
		static struct cpumask tmp_mask __initdata;

		/*
		 * X86 requires to prevent that SMT siblings stopped while
		 * the primary thread does a microcode update for various
		 * reasons. Bring the primary threads up first.
		 */
		cpumask_and(&tmp_mask, mask, pmask);
		cpuhp_bringup_mask(&tmp_mask, ncpus, CPUHP_BP_KICK_AP);
		cpuhp_bringup_mask(&tmp_mask, ncpus, CPUHP_ONLINE);
		/* Account for the online CPUs */
		ncpus -= num_online_cpus();
		if (!ncpus)
			return true;
		/* Create the mask for secondary CPUs */
		cpumask_andnot(&tmp_mask, mask, pmask);
		mask = &tmp_mask;
	}

	/* Bring the not-yet started CPUs up */
	cpuhp_bringup_mask(mask, ncpus, CPUHP_BP_KICK_AP);
	cpuhp_bringup_mask(mask, ncpus, CPUHP_ONLINE);
	return true;
}
#else
static inline bool cpuhp_bringup_cpus_parallel(unsigned int ncpus) { return false; }
#endif /* CONFIG_HOTPLUG_PARALLEL */

void __init bringup_nonboot_cpus(unsigned int max_cpus)
{
	if (!max_cpus)
		return;

	/* Try parallel bringup optimization if enabled */
	if (cpuhp_bringup_cpus_parallel(max_cpus))
		return;

	/* Full per CPU serialized bringup */
	cpuhp_bringup_mask(cpu_present_mask, max_cpus, CPUHP_ONLINE);
}

#ifdef CONFIG_PM_SLEEP_SMP
static cpumask_var_t frozen_cpus;

int freeze_secondary_cpus(int primary)
{
	int cpu, error = 0;

	cpu_maps_update_begin();
	if (primary == -1) {
		primary = cpumask_first(cpu_online_mask);
		if (!housekeeping_cpu(primary, HK_TYPE_TIMER))
			primary = housekeeping_any_cpu(HK_TYPE_TIMER);
	} else {
		if (!cpu_online(primary))
			primary = cpumask_first(cpu_online_mask);
	}

	/*
	 * We take down all of the non-boot CPUs in one shot to avoid races
	 * with the userspace trying to use the CPU hotplug at the same time
	 */
	cpumask_clear(frozen_cpus);

	pr_info("Disabling non-boot CPUs ...\n");
	for (cpu = nr_cpu_ids - 1; cpu >= 0; cpu--) {
		if (!cpu_online(cpu) || cpu == primary)
			continue;

		if (pm_wakeup_pending()) {
			pr_info("Wakeup pending. Abort CPU freeze\n");
			error = -EBUSY;
			break;
		}

		trace_suspend_resume(TPS("CPU_OFF"), cpu, true);
		error = _cpu_down(cpu, 1, CPUHP_OFFLINE);
		trace_suspend_resume(TPS("CPU_OFF"), cpu, false);
		if (!error)
			cpumask_set_cpu(cpu, frozen_cpus);
		else {
			pr_err("Error taking CPU%d down: %d\n", cpu, error);
			break;
		}
	}

	if (!error)
		BUG_ON(num_online_cpus() > 1);
	else
		pr_err("Non-boot CPUs are not disabled\n");

	/*
	 * Make sure the CPUs won't be enabled by someone else. We need to do
	 * this even in case of failure as all freeze_secondary_cpus() users are
	 * supposed to do thaw_secondary_cpus() on the failure path.
	 */
	cpu_hotplug_disabled++;

	cpu_maps_update_done();
	return error;
}

void __weak arch_thaw_secondary_cpus_begin(void)
{
}

void __weak arch_thaw_secondary_cpus_end(void)
{
}

void thaw_secondary_cpus(void)
{
	int cpu, error;

	/* Allow everyone to use the CPU hotplug again */
	cpu_maps_update_begin();
	__cpu_hotplug_enable();
	if (cpumask_empty(frozen_cpus))
		goto out;

	pr_info("Enabling non-boot CPUs ...\n");

	arch_thaw_secondary_cpus_begin();

	for_each_cpu(cpu, frozen_cpus) {
		trace_suspend_resume(TPS("CPU_ON"), cpu, true);
		error = _cpu_up(cpu, 1, CPUHP_ONLINE);
		trace_suspend_resume(TPS("CPU_ON"), cpu, false);
		if (!error) {
			pr_info("CPU%d is up\n", cpu);
			continue;
		}
		pr_warn("Error taking CPU%d up: %d\n", cpu, error);
	}

	arch_thaw_secondary_cpus_end();

	cpumask_clear(frozen_cpus);
out:
	cpu_maps_update_done();
}

static int __init alloc_frozen_cpus(void)
{
	if (!alloc_cpumask_var(&frozen_cpus, GFP_KERNEL|__GFP_ZERO))
		return -ENOMEM;
	return 0;
}
core_initcall(alloc_frozen_cpus);

/*
 * When callbacks for CPU hotplug notifications are being executed, we must
 * ensure that the state of the system with respect to the tasks being frozen
 * or not, as reported by the notification, remains unchanged *throughout the
 * duration* of the execution of the callbacks.
 * Hence we need to prevent the freezer from racing with regular CPU hotplug.
 *
 * This synchronization is implemented by mutually excluding regular CPU
 * hotplug and Suspend/Hibernate call paths by hooking onto the Suspend/
 * Hibernate notifications.
 */
static int
cpu_hotplug_pm_callback(struct notifier_block *nb,
			unsigned long action, void *ptr)
{
	switch (action) {

	case PM_SUSPEND_PREPARE:
	case PM_HIBERNATION_PREPARE:
		cpu_hotplug_disable();
		break;

	case PM_POST_SUSPEND:
	case PM_POST_HIBERNATION:
		cpu_hotplug_enable();
		break;

	default:
		return NOTIFY_DONE;
	}

	return NOTIFY_OK;
}


static int __init cpu_hotplug_pm_sync_init(void)
{
	/*
	 * cpu_hotplug_pm_callback has higher priority than x86
	 * bsp_pm_callback which depends on cpu_hotplug_pm_callback
	 * to disable cpu hotplug to avoid cpu hotplug race.
	 */
	pm_notifier(cpu_hotplug_pm_callback, 0);
	return 0;
}
core_initcall(cpu_hotplug_pm_sync_init);

#endif /* CONFIG_PM_SLEEP_SMP */

int __boot_cpu_id;

#endif /* CONFIG_SMP */

/* Boot processor state steps */
static struct cpuhp_step cpuhp_hp_states[] = {
	[CPUHP_OFFLINE] = {
		.name			= "offline",
		.startup.single		= NULL,
		.teardown.single	= NULL,
	},
#ifdef CONFIG_SMP
	[CPUHP_CREATE_THREADS]= {
		.name			= "threads:prepare",
		.startup.single		= smpboot_create_threads,
		.teardown.single	= NULL,
		.cant_stop		= true,
	},
	[CPUHP_PERF_PREPARE] = {
		.name			= "perf:prepare",
		.startup.single		= perf_event_init_cpu,
		.teardown.single	= perf_event_exit_cpu,
	},
	[CPUHP_RANDOM_PREPARE] = {
		.name			= "random:prepare",
		.startup.single		= random_prepare_cpu,
		.teardown.single	= NULL,
	},
	[CPUHP_WORKQUEUE_PREP] = {
		.name			= "workqueue:prepare",
		.startup.single		= workqueue_prepare_cpu,
		.teardown.single	= NULL,
	},
	[CPUHP_HRTIMERS_PREPARE] = {
		.name			= "hrtimers:prepare",
		.startup.single		= hrtimers_prepare_cpu,
		.teardown.single	= NULL,
	},
	[CPUHP_SMPCFD_PREPARE] = {
		.name			= "smpcfd:prepare",
		.startup.single		= smpcfd_prepare_cpu,
		.teardown.single	= smpcfd_dead_cpu,
	},
	[CPUHP_RELAY_PREPARE] = {
		.name			= "relay:prepare",
		.startup.single		= relay_prepare_cpu,
		.teardown.single	= NULL,
	},
	[CPUHP_RCUTREE_PREP] = {
		.name			= "RCU/tree:prepare",
		.startup.single		= rcutree_prepare_cpu,
		.teardown.single	= rcutree_dead_cpu,
	},
	/*
	 * On the tear-down path, timers_dead_cpu() must be invoked
	 * before blk_mq_queue_reinit_notify() from notify_dead(),
	 * otherwise a RCU stall occurs.
	 */
	[CPUHP_TIMERS_PREPARE] = {
		.name			= "timers:prepare",
		.startup.single		= timers_prepare_cpu,
		.teardown.single	= timers_dead_cpu,
	},

#ifdef CONFIG_HOTPLUG_SPLIT_STARTUP
	/*
	 * Kicks the AP alive. AP will wait in cpuhp_ap_sync_alive() until
	 * the next step will release it.
	 */
	[CPUHP_BP_KICK_AP] = {
		.name			= "cpu:kick_ap",
		.startup.single		= cpuhp_kick_ap_alive,
	},

	/*
	 * Waits for the AP to reach cpuhp_ap_sync_alive() and then
	 * releases it for the complete bringup.
	 */
	[CPUHP_BRINGUP_CPU] = {
		.name			= "cpu:bringup",
		.startup.single		= cpuhp_bringup_ap,
		.teardown.single	= finish_cpu,
		.cant_stop		= true,
	},
#else
	/*
	 * All-in-one CPU bringup state which includes the kick alive.
	 */
	[CPUHP_BRINGUP_CPU] = {
		.name			= "cpu:bringup",
		.startup.single		= bringup_cpu,
		.teardown.single	= finish_cpu,
		.cant_stop		= true,
	},
#endif
	/* Final state before CPU kills itself */
	[CPUHP_AP_IDLE_DEAD] = {
		.name			= "idle:dead",
	},
	/*
	 * Last state before CPU enters the idle loop to die. Transient state
	 * for synchronization.
	 */
	[CPUHP_AP_OFFLINE] = {
		.name			= "ap:offline",
		.cant_stop		= true,
	},
	/* First state is scheduler control. Interrupts are disabled */
	[CPUHP_AP_SCHED_STARTING] = {
		.name			= "sched:starting",
		.startup.single		= sched_cpu_starting,
		.teardown.single	= sched_cpu_dying,
	},
	[CPUHP_AP_RCUTREE_DYING] = {
		.name			= "RCU/tree:dying",
		.startup.single		= NULL,
		.teardown.single	= rcutree_dying_cpu,
	},
	[CPUHP_AP_SMPCFD_DYING] = {
		.name			= "smpcfd:dying",
		.startup.single		= NULL,
		.teardown.single	= smpcfd_dying_cpu,
	},
	[CPUHP_AP_HRTIMERS_DYING] = {
		.name			= "hrtimers:dying",
		.startup.single		= NULL,
		.teardown.single	= hrtimers_cpu_dying,
	},
	[CPUHP_AP_TICK_DYING] = {
		.name			= "tick:dying",
		.startup.single		= NULL,
		.teardown.single	= tick_cpu_dying,
	},
	/* Entry state on starting. Interrupts enabled from here on. Transient
	 * state for synchronsization */
	[CPUHP_AP_ONLINE] = {
		.name			= "ap:online",
	},
	/*
	 * Handled on control processor until the plugged processor manages
	 * this itself.
	 */
	[CPUHP_TEARDOWN_CPU] = {
		.name			= "cpu:teardown",
		.startup.single		= NULL,
		.teardown.single	= takedown_cpu,
		.cant_stop		= true,
	},

	[CPUHP_AP_SCHED_WAIT_EMPTY] = {
		.name			= "sched:waitempty",
		.startup.single		= NULL,
		.teardown.single	= sched_cpu_wait_empty,
	},

	/* Handle smpboot threads park/unpark */
	[CPUHP_AP_SMPBOOT_THREADS] = {
		.name			= "smpboot/threads:online",
		.startup.single		= smpboot_unpark_threads,
		.teardown.single	= smpboot_park_threads,
	},
	[CPUHP_AP_IRQ_AFFINITY_ONLINE] = {
		.name			= "irq/affinity:online",
		.startup.single		= irq_affinity_online_cpu,
		.teardown.single	= NULL,
	},
	[CPUHP_AP_PERF_ONLINE] = {
		.name			= "perf:online",
		.startup.single		= perf_event_init_cpu,
		.teardown.single	= perf_event_exit_cpu,
	},
	[CPUHP_AP_WATCHDOG_ONLINE] = {
		.name			= "lockup_detector:online",
		.startup.single		= lockup_detector_online_cpu,
		.teardown.single	= lockup_detector_offline_cpu,
	},
	[CPUHP_AP_WORKQUEUE_ONLINE] = {
		.name			= "workqueue:online",
		.startup.single		= workqueue_online_cpu,
		.teardown.single	= workqueue_offline_cpu,
	},
	[CPUHP_AP_RANDOM_ONLINE] = {
		.name			= "random:online",
		.startup.single		= random_online_cpu,
		.teardown.single	= NULL,
	},
	[CPUHP_AP_RCUTREE_ONLINE] = {
		.name			= "RCU/tree:online",
		.startup.single		= rcutree_online_cpu,
		.teardown.single	= rcutree_offline_cpu,
	},
#endif
	/*
	 * The dynamically registered state space is here
	 */

#ifdef CONFIG_SMP
	/* Last state is scheduler control setting the cpu active */
	[CPUHP_AP_ACTIVE] = {
		.name			= "sched:active",
		.startup.single		= sched_cpu_activate,
		.teardown.single	= sched_cpu_deactivate,
	},
#endif

	/* CPU is fully up and running. */
	[CPUHP_ONLINE] = {
		.name			= "online",
		.startup.single		= NULL,
		.teardown.single	= NULL,
	},
};

/* Sanity check for callbacks */
static int cpuhp_cb_check(enum cpuhp_state state)
{
	if (state <= CPUHP_OFFLINE || state >= CPUHP_ONLINE)
		return -EINVAL;
	return 0;
}

/*
 * Returns a free for dynamic slot assignment of the Online state. The states
 * are protected by the cpuhp_slot_states mutex and an empty slot is identified
 * by having no name assigned.
 */
static int cpuhp_reserve_state(enum cpuhp_state state)
{
	enum cpuhp_state i, end;
	struct cpuhp_step *step;

	switch (state) {
	case CPUHP_AP_ONLINE_DYN:
		step = cpuhp_hp_states + CPUHP_AP_ONLINE_DYN;
		end = CPUHP_AP_ONLINE_DYN_END;
		break;
	case CPUHP_BP_PREPARE_DYN:
		step = cpuhp_hp_states + CPUHP_BP_PREPARE_DYN;
		end = CPUHP_BP_PREPARE_DYN_END;
		break;
	default:
		return -EINVAL;
	}

	for (i = state; i <= end; i++, step++) {
		if (!step->name)
			return i;
	}
	WARN(1, "No more dynamic states available for CPU hotplug\n");
	return -ENOSPC;
}

static int cpuhp_store_callbacks(enum cpuhp_state state, const char *name,
				 int (*startup)(unsigned int cpu),
				 int (*teardown)(unsigned int cpu),
				 bool multi_instance)
{
	/* (Un)Install the callbacks for further cpu hotplug operations */
	struct cpuhp_step *sp;
	int ret = 0;

	/*
	 * If name is NULL, then the state gets removed.
	 *
	 * CPUHP_AP_ONLINE_DYN and CPUHP_BP_PREPARE_DYN are handed out on
	 * the first allocation from these dynamic ranges, so the removal
	 * would trigger a new allocation and clear the wrong (already
	 * empty) state, leaving the callbacks of the to be cleared state
	 * dangling, which causes wreckage on the next hotplug operation.
	 */
	if (name && (state == CPUHP_AP_ONLINE_DYN ||
		     state == CPUHP_BP_PREPARE_DYN)) {
		ret = cpuhp_reserve_state(state);
		if (ret < 0)
			return ret;
		state = ret;
	}
	sp = cpuhp_get_step(state);
	if (name && sp->name)
		return -EBUSY;

	sp->startup.single = startup;
	sp->teardown.single = teardown;
	sp->name = name;
	sp->multi_instance = multi_instance;
	INIT_HLIST_HEAD(&sp->list);
	return ret;
}

static void *cpuhp_get_teardown_cb(enum cpuhp_state state)
{
	return cpuhp_get_step(state)->teardown.single;
}

/*
 * Call the startup/teardown function for a step either on the AP or
 * on the current CPU.
 */
static int cpuhp_issue_call(int cpu, enum cpuhp_state state, bool bringup,
			    struct hlist_node *node)
{
	struct cpuhp_step *sp = cpuhp_get_step(state);
	int ret;

	/*
	 * If there's nothing to do, we done.
	 * Relies on the union for multi_instance.
	 */
	if (cpuhp_step_empty(bringup, sp))
		return 0;
	/*
	 * The non AP bound callbacks can fail on bringup. On teardown
	 * e.g. module removal we crash for now.
	 */
#ifdef CONFIG_SMP
	if (cpuhp_is_ap_state(state))
		ret = cpuhp_invoke_ap_callback(cpu, state, bringup, node);
	else
		ret = cpuhp_invoke_callback(cpu, state, bringup, node, NULL);
#else
	ret = cpuhp_invoke_callback(cpu, state, bringup, node, NULL);
#endif
	BUG_ON(ret && !bringup);
	return ret;
}

/*
 * Called from __cpuhp_setup_state on a recoverable failure.
 *
 * Note: The teardown callbacks for rollback are not allowed to fail!
 */
static void cpuhp_rollback_install(int failedcpu, enum cpuhp_state state,
				   struct hlist_node *node)
{
	int cpu;

	/* Roll back the already executed steps on the other cpus */
	for_each_present_cpu(cpu) {
		struct cpuhp_cpu_state *st = per_cpu_ptr(&cpuhp_state, cpu);
		int cpustate = st->state;

		if (cpu >= failedcpu)
			break;

		/* Did we invoke the startup call on that cpu ? */
		if (cpustate >= state)
			cpuhp_issue_call(cpu, state, false, node);
	}
}

int __cpuhp_state_add_instance_cpuslocked(enum cpuhp_state state,
					  struct hlist_node *node,
					  bool invoke)
{
	struct cpuhp_step *sp;
	int cpu;
	int ret;

	lockdep_assert_cpus_held();

	sp = cpuhp_get_step(state);
	if (sp->multi_instance == false)
		return -EINVAL;

	mutex_lock(&cpuhp_state_mutex);

	if (!invoke || !sp->startup.multi)
		goto add_node;

	/*
	 * Try to call the startup callback for each present cpu
	 * depending on the hotplug state of the cpu.
	 */
	for_each_present_cpu(cpu) {
		struct cpuhp_cpu_state *st = per_cpu_ptr(&cpuhp_state, cpu);
		int cpustate = st->state;

		if (cpustate < state)
			continue;

		ret = cpuhp_issue_call(cpu, state, true, node);
		if (ret) {
			if (sp->teardown.multi)
				cpuhp_rollback_install(cpu, state, node);
			goto unlock;
		}
	}
add_node:
	ret = 0;
	hlist_add_head(node, &sp->list);
unlock:
	mutex_unlock(&cpuhp_state_mutex);
	return ret;
}

int __cpuhp_state_add_instance(enum cpuhp_state state, struct hlist_node *node,
			       bool invoke)
{
	int ret;

	cpus_read_lock();
	ret = __cpuhp_state_add_instance_cpuslocked(state, node, invoke);
	cpus_read_unlock();
	return ret;
}
EXPORT_SYMBOL_GPL(__cpuhp_state_add_instance);

/**
 * __cpuhp_setup_state_cpuslocked - Setup the callbacks for an hotplug machine state
 * @state:		The state to setup
 * @name:		Name of the step
 * @invoke:		If true, the startup function is invoked for cpus where
 *			cpu state >= @state
 * @startup:		startup callback function
 * @teardown:		teardown callback function
 * @multi_instance:	State is set up for multiple instances which get
 *			added afterwards.
 *
 * The caller needs to hold cpus read locked while calling this function.
 * Return:
 *   On success:
 *      Positive state number if @state is CPUHP_AP_ONLINE_DYN or CPUHP_BP_PREPARE_DYN;
 *      0 for all other states
 *   On failure: proper (negative) error code
 */
int __cpuhp_setup_state_cpuslocked(enum cpuhp_state state,
				   const char *name, bool invoke,
				   int (*startup)(unsigned int cpu),
				   int (*teardown)(unsigned int cpu),
				   bool multi_instance)
{
	int cpu, ret = 0;
	bool dynstate;

	lockdep_assert_cpus_held();

	if (cpuhp_cb_check(state) || !name)
		return -EINVAL;

	mutex_lock(&cpuhp_state_mutex);

	ret = cpuhp_store_callbacks(state, name, startup, teardown,
				    multi_instance);

	dynstate = state == CPUHP_AP_ONLINE_DYN || state == CPUHP_BP_PREPARE_DYN;
	if (ret > 0 && dynstate) {
		state = ret;
		ret = 0;
	}

	if (ret || !invoke || !startup)
		goto out;

	/*
	 * Try to call the startup callback for each present cpu
	 * depending on the hotplug state of the cpu.
	 */
	for_each_present_cpu(cpu) {
		struct cpuhp_cpu_state *st = per_cpu_ptr(&cpuhp_state, cpu);
		int cpustate = st->state;

		if (cpustate < state)
			continue;

		ret = cpuhp_issue_call(cpu, state, true, NULL);
		if (ret) {
			if (teardown)
				cpuhp_rollback_install(cpu, state, NULL);
			cpuhp_store_callbacks(state, NULL, NULL, NULL, false);
			goto out;
		}
	}
out:
	mutex_unlock(&cpuhp_state_mutex);
	/*
	 * If the requested state is CPUHP_AP_ONLINE_DYN or CPUHP_BP_PREPARE_DYN,
	 * return the dynamically allocated state in case of success.
	 */
	if (!ret && dynstate)
		return state;
	return ret;
}
EXPORT_SYMBOL(__cpuhp_setup_state_cpuslocked);

int __cpuhp_setup_state(enum cpuhp_state state,
			const char *name, bool invoke,
			int (*startup)(unsigned int cpu),
			int (*teardown)(unsigned int cpu),
			bool multi_instance)
{
	int ret;

	cpus_read_lock();
	ret = __cpuhp_setup_state_cpuslocked(state, name, invoke, startup,
					     teardown, multi_instance);
	cpus_read_unlock();
	return ret;
}
EXPORT_SYMBOL(__cpuhp_setup_state);

int __cpuhp_state_remove_instance(enum cpuhp_state state,
				  struct hlist_node *node, bool invoke)
{
	struct cpuhp_step *sp = cpuhp_get_step(state);
	int cpu;

	BUG_ON(cpuhp_cb_check(state));

	if (!sp->multi_instance)
		return -EINVAL;

	cpus_read_lock();
	mutex_lock(&cpuhp_state_mutex);

	if (!invoke || !cpuhp_get_teardown_cb(state))
		goto remove;
	/*
	 * Call the teardown callback for each present cpu depending
	 * on the hotplug state of the cpu. This function is not
	 * allowed to fail currently!
	 */
	for_each_present_cpu(cpu) {
		struct cpuhp_cpu_state *st = per_cpu_ptr(&cpuhp_state, cpu);
		int cpustate = st->state;

		if (cpustate >= state)
			cpuhp_issue_call(cpu, state, false, node);
	}

remove:
	hlist_del(node);
	mutex_unlock(&cpuhp_state_mutex);
	cpus_read_unlock();

	return 0;
}
EXPORT_SYMBOL_GPL(__cpuhp_state_remove_instance);

/**
 * __cpuhp_remove_state_cpuslocked - Remove the callbacks for an hotplug machine state
 * @state:	The state to remove
 * @invoke:	If true, the teardown function is invoked for cpus where
 *		cpu state >= @state
 *
 * The caller needs to hold cpus read locked while calling this function.
 * The teardown callback is currently not allowed to fail. Think
 * about module removal!
 */
void __cpuhp_remove_state_cpuslocked(enum cpuhp_state state, bool invoke)
{
	struct cpuhp_step *sp = cpuhp_get_step(state);
	int cpu;

	BUG_ON(cpuhp_cb_check(state));

	lockdep_assert_cpus_held();

	mutex_lock(&cpuhp_state_mutex);
	if (sp->multi_instance) {
		WARN(!hlist_empty(&sp->list),
		     "Error: Removing state %d which has instances left.\n",
		     state);
		goto remove;
	}

	if (!invoke || !cpuhp_get_teardown_cb(state))
		goto remove;

	/*
	 * Call the teardown callback for each present cpu depending
	 * on the hotplug state of the cpu. This function is not
	 * allowed to fail currently!
	 */
	for_each_present_cpu(cpu) {
		struct cpuhp_cpu_state *st = per_cpu_ptr(&cpuhp_state, cpu);
		int cpustate = st->state;

		if (cpustate >= state)
			cpuhp_issue_call(cpu, state, false, NULL);
	}
remove:
	cpuhp_store_callbacks(state, NULL, NULL, NULL, false);
	mutex_unlock(&cpuhp_state_mutex);
}
EXPORT_SYMBOL(__cpuhp_remove_state_cpuslocked);

void __cpuhp_remove_state(enum cpuhp_state state, bool invoke)
{
	cpus_read_lock();
	__cpuhp_remove_state_cpuslocked(state, invoke);
	cpus_read_unlock();
}
EXPORT_SYMBOL(__cpuhp_remove_state);

#ifdef CONFIG_HOTPLUG_SMT
static void cpuhp_offline_cpu_device(unsigned int cpu)
{
	struct device *dev = get_cpu_device(cpu);

	dev->offline = true;
	/* Tell user space about the state change */
	kobject_uevent(&dev->kobj, KOBJ_OFFLINE);
}

static void cpuhp_online_cpu_device(unsigned int cpu)
{
	struct device *dev = get_cpu_device(cpu);

	dev->offline = false;
	/* Tell user space about the state change */
	kobject_uevent(&dev->kobj, KOBJ_ONLINE);
}

int cpuhp_smt_disable(enum cpuhp_smt_control ctrlval)
{
	int cpu, ret = 0;

	cpu_maps_update_begin();
	for_each_online_cpu(cpu) {
		if (topology_is_primary_thread(cpu))
			continue;
		/*
		 * Disable can be called with CPU_SMT_ENABLED when changing
		 * from a higher to lower number of SMT threads per core.
		 */
		if (ctrlval == CPU_SMT_ENABLED && cpu_smt_thread_allowed(cpu))
			continue;
		ret = cpu_down_maps_locked(cpu, CPUHP_OFFLINE);
		if (ret)
			break;
		/*
		 * As this needs to hold the cpu maps lock it's impossible
		 * to call device_offline() because that ends up calling
		 * cpu_down() which takes cpu maps lock. cpu maps lock
		 * needs to be held as this might race against in kernel
		 * abusers of the hotplug machinery (thermal management).
		 *
		 * So nothing would update device:offline state. That would
		 * leave the sysfs entry stale and prevent onlining after
		 * smt control has been changed to 'off' again. This is
		 * called under the sysfs hotplug lock, so it is properly
		 * serialized against the regular offline usage.
		 */
		cpuhp_offline_cpu_device(cpu);
	}
	if (!ret)
		cpu_smt_control = ctrlval;
	cpu_maps_update_done();
	return ret;
}

/* Check if the core a CPU belongs to is online */
#if !defined(topology_is_core_online)
static inline bool topology_is_core_online(unsigned int cpu)
{
	return true;
}
#endif

int cpuhp_smt_enable(void)
{
	int cpu, ret = 0;

	cpu_maps_update_begin();
	cpu_smt_control = CPU_SMT_ENABLED;
	for_each_present_cpu(cpu) {
		/* Skip online CPUs and CPUs on offline nodes */
		if (cpu_online(cpu) || !node_online(cpu_to_node(cpu)))
			continue;
		if (!cpu_smt_thread_allowed(cpu) || !topology_is_core_online(cpu))
			continue;
		ret = _cpu_up(cpu, 0, CPUHP_ONLINE);
		if (ret)
			break;
		/* See comment in cpuhp_smt_disable() */
		cpuhp_online_cpu_device(cpu);
	}
	cpu_maps_update_done();
	return ret;
}
#endif

#if defined(CONFIG_SYSFS) && defined(CONFIG_HOTPLUG_CPU)
static ssize_t state_show(struct device *dev,
			  struct device_attribute *attr, char *buf)
{
	struct cpuhp_cpu_state *st = per_cpu_ptr(&cpuhp_state, dev->id);

	return sprintf(buf, "%d\n", st->state);
}
static DEVICE_ATTR_RO(state);

static ssize_t target_store(struct device *dev, struct device_attribute *attr,
			    const char *buf, size_t count)
{
	struct cpuhp_cpu_state *st = per_cpu_ptr(&cpuhp_state, dev->id);
	struct cpuhp_step *sp;
	int target, ret;

	ret = kstrtoint(buf, 10, &target);
	if (ret)
		return ret;

#ifdef CONFIG_CPU_HOTPLUG_STATE_CONTROL
	if (target < CPUHP_OFFLINE || target > CPUHP_ONLINE)
		return -EINVAL;
#else
	if (target != CPUHP_OFFLINE && target != CPUHP_ONLINE)
		return -EINVAL;
#endif

	ret = lock_device_hotplug_sysfs();
	if (ret)
		return ret;

	mutex_lock(&cpuhp_state_mutex);
	sp = cpuhp_get_step(target);
	ret = !sp->name || sp->cant_stop ? -EINVAL : 0;
	mutex_unlock(&cpuhp_state_mutex);
	if (ret)
		goto out;

	if (st->state < target)
		ret = cpu_up(dev->id, target);
	else if (st->state > target)
		ret = cpu_down(dev->id, target);
	else if (WARN_ON(st->target != target))
		st->target = target;
out:
	unlock_device_hotplug();
	return ret ? ret : count;
}

static ssize_t target_show(struct device *dev,
			   struct device_attribute *attr, char *buf)
{
	struct cpuhp_cpu_state *st = per_cpu_ptr(&cpuhp_state, dev->id);

	return sprintf(buf, "%d\n", st->target);
}
static DEVICE_ATTR_RW(target);

static ssize_t fail_store(struct device *dev, struct device_attribute *attr,
			  const char *buf, size_t count)
{
	struct cpuhp_cpu_state *st = per_cpu_ptr(&cpuhp_state, dev->id);
	struct cpuhp_step *sp;
	int fail, ret;

	ret = kstrtoint(buf, 10, &fail);
	if (ret)
		return ret;

	if (fail == CPUHP_INVALID) {
		st->fail = fail;
		return count;
	}

	if (fail < CPUHP_OFFLINE || fail > CPUHP_ONLINE)
		return -EINVAL;

	/*
	 * Cannot fail STARTING/DYING callbacks.
	 */
	if (cpuhp_is_atomic_state(fail))
		return -EINVAL;

	/*
	 * DEAD callbacks cannot fail...
	 * ... neither can CPUHP_BRINGUP_CPU during hotunplug. The latter
	 * triggering STARTING callbacks, a failure in this state would
	 * hinder rollback.
	 */
	if (fail <= CPUHP_BRINGUP_CPU && st->state > CPUHP_BRINGUP_CPU)
		return -EINVAL;

	/*
	 * Cannot fail anything that doesn't have callbacks.
	 */
	mutex_lock(&cpuhp_state_mutex);
	sp = cpuhp_get_step(fail);
	if (!sp->startup.single && !sp->teardown.single)
		ret = -EINVAL;
	mutex_unlock(&cpuhp_state_mutex);
	if (ret)
		return ret;

	st->fail = fail;

	return count;
}

static ssize_t fail_show(struct device *dev,
			 struct device_attribute *attr, char *buf)
{
	struct cpuhp_cpu_state *st = per_cpu_ptr(&cpuhp_state, dev->id);

	return sprintf(buf, "%d\n", st->fail);
}

static DEVICE_ATTR_RW(fail);

static struct attribute *cpuhp_cpu_attrs[] = {
	&dev_attr_state.attr,
	&dev_attr_target.attr,
	&dev_attr_fail.attr,
	NULL
};

static const struct attribute_group cpuhp_cpu_attr_group = {
	.attrs = cpuhp_cpu_attrs,
	.name = "hotplug",
	NULL
};

static ssize_t states_show(struct device *dev,
				 struct device_attribute *attr, char *buf)
{
	ssize_t cur, res = 0;
	int i;

	mutex_lock(&cpuhp_state_mutex);
	for (i = CPUHP_OFFLINE; i <= CPUHP_ONLINE; i++) {
		struct cpuhp_step *sp = cpuhp_get_step(i);

		if (sp->name) {
			cur = sprintf(buf, "%3d: %s\n", i, sp->name);
			buf += cur;
			res += cur;
		}
	}
	mutex_unlock(&cpuhp_state_mutex);
	return res;
}
static DEVICE_ATTR_RO(states);

static struct attribute *cpuhp_cpu_root_attrs[] = {
	&dev_attr_states.attr,
	NULL
};

static const struct attribute_group cpuhp_cpu_root_attr_group = {
	.attrs = cpuhp_cpu_root_attrs,
	.name = "hotplug",
	NULL
};

#ifdef CONFIG_HOTPLUG_SMT

static bool cpu_smt_num_threads_valid(unsigned int threads)
{
	if (IS_ENABLED(CONFIG_SMT_NUM_THREADS_DYNAMIC))
		return threads >= 1 && threads <= cpu_smt_max_threads;
	return threads == 1 || threads == cpu_smt_max_threads;
}

static ssize_t
__store_smt_control(struct device *dev, struct device_attribute *attr,
		    const char *buf, size_t count)
{
	int ctrlval, ret, num_threads, orig_threads;
	bool force_off;

	if (cpu_smt_control == CPU_SMT_FORCE_DISABLED)
		return -EPERM;

	if (cpu_smt_control == CPU_SMT_NOT_SUPPORTED)
		return -ENODEV;

	if (sysfs_streq(buf, "on")) {
		ctrlval = CPU_SMT_ENABLED;
		num_threads = cpu_smt_max_threads;
	} else if (sysfs_streq(buf, "off")) {
		ctrlval = CPU_SMT_DISABLED;
		num_threads = 1;
	} else if (sysfs_streq(buf, "forceoff")) {
		ctrlval = CPU_SMT_FORCE_DISABLED;
		num_threads = 1;
	} else if (kstrtoint(buf, 10, &num_threads) == 0) {
		if (num_threads == 1)
			ctrlval = CPU_SMT_DISABLED;
		else if (cpu_smt_num_threads_valid(num_threads))
			ctrlval = CPU_SMT_ENABLED;
		else
			return -EINVAL;
	} else {
		return -EINVAL;
	}

	ret = lock_device_hotplug_sysfs();
	if (ret)
		return ret;

	orig_threads = cpu_smt_num_threads;
	cpu_smt_num_threads = num_threads;

	force_off = ctrlval != cpu_smt_control && ctrlval == CPU_SMT_FORCE_DISABLED;

	if (num_threads > orig_threads)
		ret = cpuhp_smt_enable();
	else if (num_threads < orig_threads || force_off)
		ret = cpuhp_smt_disable(ctrlval);

	unlock_device_hotplug();
	return ret ? ret : count;
}

#else /* !CONFIG_HOTPLUG_SMT */
static ssize_t
__store_smt_control(struct device *dev, struct device_attribute *attr,
		    const char *buf, size_t count)
{
	return -ENODEV;
}
#endif /* CONFIG_HOTPLUG_SMT */

static const char *smt_states[] = {
	[CPU_SMT_ENABLED]		= "on",
	[CPU_SMT_DISABLED]		= "off",
	[CPU_SMT_FORCE_DISABLED]	= "forceoff",
	[CPU_SMT_NOT_SUPPORTED]		= "notsupported",
	[CPU_SMT_NOT_IMPLEMENTED]	= "notimplemented",
};

static ssize_t control_show(struct device *dev,
			    struct device_attribute *attr, char *buf)
{
	const char *state = smt_states[cpu_smt_control];

#ifdef CONFIG_HOTPLUG_SMT
	/*
	 * If SMT is enabled but not all threads are enabled then show the
	 * number of threads. If all threads are enabled show "on". Otherwise
	 * show the state name.
	 */
	if (cpu_smt_control == CPU_SMT_ENABLED &&
	    cpu_smt_num_threads != cpu_smt_max_threads)
		return sysfs_emit(buf, "%d\n", cpu_smt_num_threads);
#endif

	return sysfs_emit(buf, "%s\n", state);
}

static ssize_t control_store(struct device *dev, struct device_attribute *attr,
			     const char *buf, size_t count)
{
	return __store_smt_control(dev, attr, buf, count);
}
static DEVICE_ATTR_RW(control);

static ssize_t active_show(struct device *dev,
			   struct device_attribute *attr, char *buf)
{
	return sysfs_emit(buf, "%d\n", sched_smt_active());
}
static DEVICE_ATTR_RO(active);

static struct attribute *cpuhp_smt_attrs[] = {
	&dev_attr_control.attr,
	&dev_attr_active.attr,
	NULL
};

static const struct attribute_group cpuhp_smt_attr_group = {
	.attrs = cpuhp_smt_attrs,
	.name = "smt",
	NULL
};

static int __init cpu_smt_sysfs_init(void)
{
	struct device *dev_root;
	int ret = -ENODEV;

	dev_root = bus_get_dev_root(&cpu_subsys);
	if (dev_root) {
		ret = sysfs_create_group(&dev_root->kobj, &cpuhp_smt_attr_group);
		put_device(dev_root);
	}
	return ret;
}

static int __init cpuhp_sysfs_init(void)
{
	struct device *dev_root;
	int cpu, ret;

	ret = cpu_smt_sysfs_init();
	if (ret)
		return ret;

	dev_root = bus_get_dev_root(&cpu_subsys);
	if (dev_root) {
		ret = sysfs_create_group(&dev_root->kobj, &cpuhp_cpu_root_attr_group);
		put_device(dev_root);
		if (ret)
			return ret;
	}

	for_each_possible_cpu(cpu) {
		struct device *dev = get_cpu_device(cpu);

		if (!dev)
			continue;
		ret = sysfs_create_group(&dev->kobj, &cpuhp_cpu_attr_group);
		if (ret)
			return ret;
	}
	return 0;
}
device_initcall(cpuhp_sysfs_init);
#endif /* CONFIG_SYSFS && CONFIG_HOTPLUG_CPU */

/*
 * cpu_bit_bitmap[] is a special, "compressed" data structure that
 * represents all NR_CPUS bits binary values of 1<<nr.
 *
 * It is used by cpumask_of() to get a constant address to a CPU
 * mask value that has a single bit set only.
 */

/* cpu_bit_bitmap[0] is empty - so we can back into it */
#define MASK_DECLARE_1(x)	[x+1][0] = (1UL << (x))
#define MASK_DECLARE_2(x)	MASK_DECLARE_1(x), MASK_DECLARE_1(x+1)
#define MASK_DECLARE_4(x)	MASK_DECLARE_2(x), MASK_DECLARE_2(x+2)
#define MASK_DECLARE_8(x)	MASK_DECLARE_4(x), MASK_DECLARE_4(x+4)

const unsigned long cpu_bit_bitmap[BITS_PER_LONG+1][BITS_TO_LONGS(NR_CPUS)] = {

	MASK_DECLARE_8(0),	MASK_DECLARE_8(8),
	MASK_DECLARE_8(16),	MASK_DECLARE_8(24),
#if BITS_PER_LONG > 32
	MASK_DECLARE_8(32),	MASK_DECLARE_8(40),
	MASK_DECLARE_8(48),	MASK_DECLARE_8(56),
#endif
};
EXPORT_SYMBOL_GPL(cpu_bit_bitmap);

const DECLARE_BITMAP(cpu_all_bits, NR_CPUS) = CPU_BITS_ALL;
EXPORT_SYMBOL(cpu_all_bits);

#ifdef CONFIG_INIT_ALL_POSSIBLE
struct cpumask __cpu_possible_mask __ro_after_init
	= {CPU_BITS_ALL};
#else
struct cpumask __cpu_possible_mask __ro_after_init;
#endif
EXPORT_SYMBOL(__cpu_possible_mask);

struct cpumask __cpu_online_mask __read_mostly;
EXPORT_SYMBOL(__cpu_online_mask);

struct cpumask __cpu_enabled_mask __read_mostly;
EXPORT_SYMBOL(__cpu_enabled_mask);

struct cpumask __cpu_present_mask __read_mostly;
EXPORT_SYMBOL(__cpu_present_mask);

struct cpumask __cpu_active_mask __read_mostly;
EXPORT_SYMBOL(__cpu_active_mask);

struct cpumask __cpu_dying_mask __read_mostly;
EXPORT_SYMBOL(__cpu_dying_mask);

atomic_t __num_online_cpus __read_mostly;
EXPORT_SYMBOL(__num_online_cpus);

void init_cpu_present(const struct cpumask *src)
{
	cpumask_copy(&__cpu_present_mask, src);
}

void init_cpu_possible(const struct cpumask *src)
{
	cpumask_copy(&__cpu_possible_mask, src);
}

void init_cpu_online(const struct cpumask *src)
{
	cpumask_copy(&__cpu_online_mask, src);
}

void set_cpu_online(unsigned int cpu, bool online)
{
	/*
	 * atomic_inc/dec() is required to handle the horrid abuse of this
	 * function by the reboot and kexec code which invoke it from
	 * IPI/NMI broadcasts when shutting down CPUs. Invocation from
	 * regular CPU hotplug is properly serialized.
	 *
	 * Note, that the fact that __num_online_cpus is of type atomic_t
	 * does not protect readers which are not serialized against
	 * concurrent hotplug operations.
	 */
	if (online) {
		if (!cpumask_test_and_set_cpu(cpu, &__cpu_online_mask))
			atomic_inc(&__num_online_cpus);
	} else {
		if (cpumask_test_and_clear_cpu(cpu, &__cpu_online_mask))
			atomic_dec(&__num_online_cpus);
	}
}

/*
 * Activate the first processor.
 */
void __init boot_cpu_init(void)
{
	int cpu = smp_processor_id();

	/* Mark the boot cpu "present", "online" etc for SMP and UP case */
	set_cpu_online(cpu, true);
	set_cpu_active(cpu, true);
	set_cpu_present(cpu, true);
	set_cpu_possible(cpu, true);

#ifdef CONFIG_SMP
	__boot_cpu_id = cpu;
#endif
}

/*
 * Must be called _AFTER_ setting up the per_cpu areas
 */
void __init boot_cpu_hotplug_init(void)
{
#ifdef CONFIG_SMP
	cpumask_set_cpu(smp_processor_id(), &cpus_booted_once_mask);
	atomic_set(this_cpu_ptr(&cpuhp_state.ap_sync_state), SYNC_STATE_ONLINE);
#endif
	this_cpu_write(cpuhp_state.state, CPUHP_ONLINE);
	this_cpu_write(cpuhp_state.target, CPUHP_ONLINE);
}

#ifdef CONFIG_CPU_MITIGATIONS
/*
 * These are used for a global "mitigations=" cmdline option for toggling
 * optional CPU mitigations.
 */
enum cpu_mitigations {
	CPU_MITIGATIONS_OFF,
	CPU_MITIGATIONS_AUTO,
	CPU_MITIGATIONS_AUTO_NOSMT,
};

static enum cpu_mitigations cpu_mitigations __ro_after_init = CPU_MITIGATIONS_AUTO;

static int __init mitigations_parse_cmdline(char *arg)
{
	if (!strcmp(arg, "off"))
		cpu_mitigations = CPU_MITIGATIONS_OFF;
	else if (!strcmp(arg, "auto"))
		cpu_mitigations = CPU_MITIGATIONS_AUTO;
	else if (!strcmp(arg, "auto,nosmt"))
		cpu_mitigations = CPU_MITIGATIONS_AUTO_NOSMT;
	else
		pr_crit("Unsupported mitigations=%s, system may still be vulnerable\n",
			arg);

	return 0;
}

/* mitigations=off */
bool cpu_mitigations_off(void)
{
	return cpu_mitigations == CPU_MITIGATIONS_OFF;
}
EXPORT_SYMBOL_GPL(cpu_mitigations_off);

/* mitigations=auto,nosmt */
bool cpu_mitigations_auto_nosmt(void)
{
	return cpu_mitigations == CPU_MITIGATIONS_AUTO_NOSMT;
}
EXPORT_SYMBOL_GPL(cpu_mitigations_auto_nosmt);
#else
static int __init mitigations_parse_cmdline(char *arg)
{
	pr_crit("Kernel compiled without mitigations, ignoring 'mitigations'; system may still be vulnerable\n");
	return 0;
}
#endif
early_param("mitigations", mitigations_parse_cmdline);<|MERGE_RESOLUTION|>--- conflicted
+++ resolved
@@ -1338,12 +1338,7 @@
 
 	cpuhp_bp_sync_dead(cpu);
 
-<<<<<<< HEAD
-=======
 	lockdep_cleanup_dead_cpu(cpu, idle_thread_get(cpu));
-	tick_cleanup_dead_cpu(cpu);
-
->>>>>>> 36c2cf88
 	/*
 	 * Callbacks must be re-integrated right away to the RCU state machine.
 	 * Otherwise an RCU callback could block a further teardown function
