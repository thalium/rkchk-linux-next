// SPDX-License-Identifier: GPL-2.0-only
/*
 * RT-Mutexes: simple blocking mutual exclusion locks with PI support
 *
 * started by Ingo Molnar and Thomas Gleixner.
 *
 *  Copyright (C) 2004-2006 Red Hat, Inc., Ingo Molnar <mingo@redhat.com>
 *  Copyright (C) 2005-2006 Timesys Corp., Thomas Gleixner <tglx@timesys.com>
 *  Copyright (C) 2005 Kihon Technologies Inc., Steven Rostedt
 *  Copyright (C) 2006 Esben Nielsen
 * Adaptive Spinlocks:
 *  Copyright (C) 2008 Novell, Inc., Gregory Haskins, Sven Dietrich,
 *				     and Peter Morreale,
 * Adaptive Spinlocks simplification:
 *  Copyright (C) 2008 Red Hat, Inc., Steven Rostedt <srostedt@redhat.com>
 *
 *  See Documentation/locking/rt-mutex-design.rst for details.
 */
#include <linux/sched.h>
#include <linux/sched/debug.h>
#include <linux/sched/deadline.h>
#include <linux/sched/signal.h>
#include <linux/sched/rt.h>
#include <linux/sched/wake_q.h>
#include <linux/ww_mutex.h>

#include "rtmutex_common.h"

#ifndef WW_RT
# define build_ww_mutex()	(false)
# define ww_container_of(rtm)	NULL

static inline int __ww_mutex_add_waiter(struct rt_mutex_waiter *waiter,
					struct rt_mutex *lock,
					struct ww_acquire_ctx *ww_ctx)
{
	return 0;
}

static inline void __ww_mutex_check_waiters(struct rt_mutex *lock,
					    struct ww_acquire_ctx *ww_ctx)
{
}

static inline void ww_mutex_lock_acquired(struct ww_mutex *lock,
					  struct ww_acquire_ctx *ww_ctx)
{
}

static inline int __ww_mutex_check_kill(struct rt_mutex *lock,
					struct rt_mutex_waiter *waiter,
					struct ww_acquire_ctx *ww_ctx)
{
	return 0;
}

#else
# define build_ww_mutex()	(true)
# define ww_container_of(rtm)	container_of(rtm, struct ww_mutex, base)
# include "ww_mutex.h"
#endif

/*
 * lock->owner state tracking:
 *
 * lock->owner holds the task_struct pointer of the owner. Bit 0
 * is used to keep track of the "lock has waiters" state.
 *
 * owner	bit0
 * NULL		0	lock is free (fast acquire possible)
 * NULL		1	lock is free and has waiters and the top waiter
 *				is going to take the lock*
 * taskpointer	0	lock is held (fast release possible)
 * taskpointer	1	lock is held and has waiters**
 *
 * The fast atomic compare exchange based acquire and release is only
 * possible when bit 0 of lock->owner is 0.
 *
 * (*) It also can be a transitional state when grabbing the lock
 * with ->wait_lock is held. To prevent any fast path cmpxchg to the lock,
 * we need to set the bit0 before looking at the lock, and the owner may be
 * NULL in this small time, hence this can be a transitional state.
 *
 * (**) There is a small time when bit 0 is set but there are no
 * waiters. This can happen when grabbing the lock in the slow path.
 * To prevent a cmpxchg of the owner releasing the lock, we need to
 * set this bit before looking at the lock.
 */

static __always_inline void
rt_mutex_set_owner(struct rt_mutex_base *lock, struct task_struct *owner)
{
	unsigned long val = (unsigned long)owner;

	if (rt_mutex_has_waiters(lock))
		val |= RT_MUTEX_HAS_WAITERS;

	WRITE_ONCE(lock->owner, (struct task_struct *)val);
}

static __always_inline void clear_rt_mutex_waiters(struct rt_mutex_base *lock)
{
	lock->owner = (struct task_struct *)
			((unsigned long)lock->owner & ~RT_MUTEX_HAS_WAITERS);
}

static __always_inline void fixup_rt_mutex_waiters(struct rt_mutex_base *lock)
{
	unsigned long owner, *p = (unsigned long *) &lock->owner;

	if (rt_mutex_has_waiters(lock))
		return;

	/*
	 * The rbtree has no waiters enqueued, now make sure that the
	 * lock->owner still has the waiters bit set, otherwise the
	 * following can happen:
	 *
	 * CPU 0	CPU 1		CPU2
	 * l->owner=T1
	 *		rt_mutex_lock(l)
	 *		lock(l->lock)
	 *		l->owner = T1 | HAS_WAITERS;
	 *		enqueue(T2)
	 *		boost()
	 *		  unlock(l->lock)
	 *		block()
	 *
	 *				rt_mutex_lock(l)
	 *				lock(l->lock)
	 *				l->owner = T1 | HAS_WAITERS;
	 *				enqueue(T3)
	 *				boost()
	 *				  unlock(l->lock)
	 *				block()
	 *		signal(->T2)	signal(->T3)
	 *		lock(l->lock)
	 *		dequeue(T2)
	 *		deboost()
	 *		  unlock(l->lock)
	 *				lock(l->lock)
	 *				dequeue(T3)
	 *				 ==> wait list is empty
	 *				deboost()
	 *				 unlock(l->lock)
	 *		lock(l->lock)
	 *		fixup_rt_mutex_waiters()
	 *		  if (wait_list_empty(l) {
	 *		    l->owner = owner
	 *		    owner = l->owner & ~HAS_WAITERS;
	 *		      ==> l->owner = T1
	 *		  }
	 *				lock(l->lock)
	 * rt_mutex_unlock(l)		fixup_rt_mutex_waiters()
	 *				  if (wait_list_empty(l) {
	 *				    owner = l->owner & ~HAS_WAITERS;
	 * cmpxchg(l->owner, T1, NULL)
	 *  ===> Success (l->owner = NULL)
	 *
	 *				    l->owner = owner
	 *				      ==> l->owner = T1
	 *				  }
	 *
	 * With the check for the waiter bit in place T3 on CPU2 will not
	 * overwrite. All tasks fiddling with the waiters bit are
	 * serialized by l->lock, so nothing else can modify the waiters
	 * bit. If the bit is set then nothing can change l->owner either
	 * so the simple RMW is safe. The cmpxchg() will simply fail if it
	 * happens in the middle of the RMW because the waiters bit is
	 * still set.
	 */
	owner = READ_ONCE(*p);
	if (owner & RT_MUTEX_HAS_WAITERS)
		WRITE_ONCE(*p, owner & ~RT_MUTEX_HAS_WAITERS);
}

/*
 * We can speed up the acquire/release, if there's no debugging state to be
 * set up.
 */
#ifndef CONFIG_DEBUG_RT_MUTEXES
static __always_inline bool rt_mutex_cmpxchg_acquire(struct rt_mutex_base *lock,
						     struct task_struct *old,
						     struct task_struct *new)
{
	return try_cmpxchg_acquire(&lock->owner, &old, new);
}

static __always_inline bool rt_mutex_cmpxchg_release(struct rt_mutex_base *lock,
						     struct task_struct *old,
						     struct task_struct *new)
{
	return try_cmpxchg_release(&lock->owner, &old, new);
}

/*
 * Callers must hold the ->wait_lock -- which is the whole purpose as we force
 * all future threads that attempt to [Rmw] the lock to the slowpath. As such
 * relaxed semantics suffice.
 */
static __always_inline void mark_rt_mutex_waiters(struct rt_mutex_base *lock)
{
	unsigned long owner, *p = (unsigned long *) &lock->owner;

	do {
		owner = *p;
	} while (cmpxchg_relaxed(p, owner,
				 owner | RT_MUTEX_HAS_WAITERS) != owner);
}

/*
 * Safe fastpath aware unlock:
 * 1) Clear the waiters bit
 * 2) Drop lock->wait_lock
 * 3) Try to unlock the lock with cmpxchg
 */
static __always_inline bool unlock_rt_mutex_safe(struct rt_mutex_base *lock,
						 unsigned long flags)
	__releases(lock->wait_lock)
{
	struct task_struct *owner = rt_mutex_owner(lock);

	clear_rt_mutex_waiters(lock);
	raw_spin_unlock_irqrestore(&lock->wait_lock, flags);
	/*
	 * If a new waiter comes in between the unlock and the cmpxchg
	 * we have two situations:
	 *
	 * unlock(wait_lock);
	 *					lock(wait_lock);
	 * cmpxchg(p, owner, 0) == owner
	 *					mark_rt_mutex_waiters(lock);
	 *					acquire(lock);
	 * or:
	 *
	 * unlock(wait_lock);
	 *					lock(wait_lock);
	 *					mark_rt_mutex_waiters(lock);
	 *
	 * cmpxchg(p, owner, 0) != owner
	 *					enqueue_waiter();
	 *					unlock(wait_lock);
	 * lock(wait_lock);
	 * wake waiter();
	 * unlock(wait_lock);
	 *					lock(wait_lock);
	 *					acquire(lock);
	 */
	return rt_mutex_cmpxchg_release(lock, owner, NULL);
}

#else
static __always_inline bool rt_mutex_cmpxchg_acquire(struct rt_mutex_base *lock,
						     struct task_struct *old,
						     struct task_struct *new)
{
	return false;

}

static __always_inline bool rt_mutex_cmpxchg_release(struct rt_mutex_base *lock,
						     struct task_struct *old,
						     struct task_struct *new)
{
	return false;
}

static __always_inline void mark_rt_mutex_waiters(struct rt_mutex_base *lock)
{
	lock->owner = (struct task_struct *)
			((unsigned long)lock->owner | RT_MUTEX_HAS_WAITERS);
}

/*
 * Simple slow path only version: lock->owner is protected by lock->wait_lock.
 */
static __always_inline bool unlock_rt_mutex_safe(struct rt_mutex_base *lock,
						 unsigned long flags)
	__releases(lock->wait_lock)
{
	lock->owner = NULL;
	raw_spin_unlock_irqrestore(&lock->wait_lock, flags);
	return true;
}
#endif

static __always_inline int __waiter_prio(struct task_struct *task)
{
	int prio = task->prio;

	if (!rt_prio(prio))
		return DEFAULT_PRIO;

	return prio;
}

static __always_inline void
waiter_update_prio(struct rt_mutex_waiter *waiter, struct task_struct *task)
{
	waiter->prio = __waiter_prio(task);
	waiter->deadline = task->dl.deadline;
}

/*
 * Only use with rt_mutex_waiter_{less,equal}()
 */
#define task_to_waiter(p)	\
	&(struct rt_mutex_waiter){ .prio = __waiter_prio(p), .deadline = (p)->dl.deadline }

static __always_inline int rt_mutex_waiter_less(struct rt_mutex_waiter *left,
						struct rt_mutex_waiter *right)
{
	if (left->prio < right->prio)
		return 1;

	/*
	 * If both waiters have dl_prio(), we check the deadlines of the
	 * associated tasks.
	 * If left waiter has a dl_prio(), and we didn't return 1 above,
	 * then right waiter has a dl_prio() too.
	 */
	if (dl_prio(left->prio))
		return dl_time_before(left->deadline, right->deadline);

	return 0;
}

static __always_inline int rt_mutex_waiter_equal(struct rt_mutex_waiter *left,
						 struct rt_mutex_waiter *right)
{
	if (left->prio != right->prio)
		return 0;

	/*
	 * If both waiters have dl_prio(), we check the deadlines of the
	 * associated tasks.
	 * If left waiter has a dl_prio(), and we didn't return 0 above,
	 * then right waiter has a dl_prio() too.
	 */
	if (dl_prio(left->prio))
		return left->deadline == right->deadline;

	return 1;
}

static inline bool rt_mutex_steal(struct rt_mutex_waiter *waiter,
				  struct rt_mutex_waiter *top_waiter)
{
	if (rt_mutex_waiter_less(waiter, top_waiter))
		return true;

#ifdef RT_MUTEX_BUILD_SPINLOCKS
	/*
	 * Note that RT tasks are excluded from same priority (lateral)
	 * steals to prevent the introduction of an unbounded latency.
	 */
	if (rt_prio(waiter->prio) || dl_prio(waiter->prio))
		return false;

	return rt_mutex_waiter_equal(waiter, top_waiter);
#else
	return false;
#endif
}

#define __node_2_waiter(node) \
	rb_entry((node), struct rt_mutex_waiter, tree_entry)

static __always_inline bool __waiter_less(struct rb_node *a, const struct rb_node *b)
{
	struct rt_mutex_waiter *aw = __node_2_waiter(a);
	struct rt_mutex_waiter *bw = __node_2_waiter(b);

	if (rt_mutex_waiter_less(aw, bw))
		return 1;

	if (!build_ww_mutex())
		return 0;

	if (rt_mutex_waiter_less(bw, aw))
		return 0;

	/* NOTE: relies on waiter->ww_ctx being set before insertion */
	if (aw->ww_ctx) {
		if (!bw->ww_ctx)
			return 1;

		return (signed long)(aw->ww_ctx->stamp -
				     bw->ww_ctx->stamp) < 0;
	}

	return 0;
}

static __always_inline void
rt_mutex_enqueue(struct rt_mutex_base *lock, struct rt_mutex_waiter *waiter)
{
	rb_add_cached(&waiter->tree_entry, &lock->waiters, __waiter_less);
}

static __always_inline void
rt_mutex_dequeue(struct rt_mutex_base *lock, struct rt_mutex_waiter *waiter)
{
	if (RB_EMPTY_NODE(&waiter->tree_entry))
		return;

	rb_erase_cached(&waiter->tree_entry, &lock->waiters);
	RB_CLEAR_NODE(&waiter->tree_entry);
}

#define __node_2_pi_waiter(node) \
	rb_entry((node), struct rt_mutex_waiter, pi_tree_entry)

static __always_inline bool
__pi_waiter_less(struct rb_node *a, const struct rb_node *b)
{
	return rt_mutex_waiter_less(__node_2_pi_waiter(a), __node_2_pi_waiter(b));
}

static __always_inline void
rt_mutex_enqueue_pi(struct task_struct *task, struct rt_mutex_waiter *waiter)
{
	rb_add_cached(&waiter->pi_tree_entry, &task->pi_waiters, __pi_waiter_less);
}

static __always_inline void
rt_mutex_dequeue_pi(struct task_struct *task, struct rt_mutex_waiter *waiter)
{
	if (RB_EMPTY_NODE(&waiter->pi_tree_entry))
		return;

	rb_erase_cached(&waiter->pi_tree_entry, &task->pi_waiters);
	RB_CLEAR_NODE(&waiter->pi_tree_entry);
}

static __always_inline void rt_mutex_adjust_prio(struct task_struct *p)
{
	struct task_struct *pi_task = NULL;

	lockdep_assert_held(&p->pi_lock);

	if (task_has_pi_waiters(p))
		pi_task = task_top_pi_waiter(p)->task;

	rt_mutex_setprio(p, pi_task);
}

/* RT mutex specific wake_q wrappers */
static __always_inline void rt_mutex_wake_q_add_task(struct rt_wake_q_head *wqh,
						     struct task_struct *task,
						     unsigned int wake_state)
{
	if (IS_ENABLED(CONFIG_PREEMPT_RT) && wake_state == TASK_RTLOCK_WAIT) {
		if (IS_ENABLED(CONFIG_PROVE_LOCKING))
			WARN_ON_ONCE(wqh->rtlock_task);
		get_task_struct(task);
		wqh->rtlock_task = task;
	} else {
		wake_q_add(&wqh->head, task);
	}
}

static __always_inline void rt_mutex_wake_q_add(struct rt_wake_q_head *wqh,
						struct rt_mutex_waiter *w)
{
	rt_mutex_wake_q_add_task(wqh, w->task, w->wake_state);
}

static __always_inline void rt_mutex_wake_up_q(struct rt_wake_q_head *wqh)
{
	if (IS_ENABLED(CONFIG_PREEMPT_RT) && wqh->rtlock_task) {
		wake_up_state(wqh->rtlock_task, TASK_RTLOCK_WAIT);
		put_task_struct(wqh->rtlock_task);
		wqh->rtlock_task = NULL;
	}

	if (!wake_q_empty(&wqh->head))
		wake_up_q(&wqh->head);

	/* Pairs with preempt_disable() in mark_wakeup_next_waiter() */
	preempt_enable();
}

/*
 * Deadlock detection is conditional:
 *
 * If CONFIG_DEBUG_RT_MUTEXES=n, deadlock detection is only conducted
 * if the detect argument is == RT_MUTEX_FULL_CHAINWALK.
 *
 * If CONFIG_DEBUG_RT_MUTEXES=y, deadlock detection is always
 * conducted independent of the detect argument.
 *
 * If the waiter argument is NULL this indicates the deboost path and
 * deadlock detection is disabled independent of the detect argument
 * and the config settings.
 */
static __always_inline bool
rt_mutex_cond_detect_deadlock(struct rt_mutex_waiter *waiter,
			      enum rtmutex_chainwalk chwalk)
{
	if (IS_ENABLED(CONFIG_DEBUG_RT_MUTEXES))
		return waiter != NULL;
	return chwalk == RT_MUTEX_FULL_CHAINWALK;
}

static __always_inline struct rt_mutex_base *task_blocked_on_lock(struct task_struct *p)
{
	return p->pi_blocked_on ? p->pi_blocked_on->lock : NULL;
}

/*
 * Adjust the priority chain. Also used for deadlock detection.
 * Decreases task's usage by one - may thus free the task.
 *
 * @task:	the task owning the mutex (owner) for which a chain walk is
 *		probably needed
 * @chwalk:	do we have to carry out deadlock detection?
 * @orig_lock:	the mutex (can be NULL if we are walking the chain to recheck
 *		things for a task that has just got its priority adjusted, and
 *		is waiting on a mutex)
 * @next_lock:	the mutex on which the owner of @orig_lock was blocked before
 *		we dropped its pi_lock. Is never dereferenced, only used for
 *		comparison to detect lock chain changes.
 * @orig_waiter: rt_mutex_waiter struct for the task that has just donated
 *		its priority to the mutex owner (can be NULL in the case
 *		depicted above or if the top waiter is gone away and we are
 *		actually deboosting the owner)
 * @top_task:	the current top waiter
 *
 * Returns 0 or -EDEADLK.
 *
 * Chain walk basics and protection scope
 *
 * [R] refcount on task
 * [P] task->pi_lock held
 * [L] rtmutex->wait_lock held
 *
 * Step	Description				Protected by
 *	function arguments:
 *	@task					[R]
 *	@orig_lock if != NULL			@top_task is blocked on it
 *	@next_lock				Unprotected. Cannot be
 *						dereferenced. Only used for
 *						comparison.
 *	@orig_waiter if != NULL			@top_task is blocked on it
 *	@top_task				current, or in case of proxy
 *						locking protected by calling
 *						code
 *	again:
 *	  loop_sanity_check();
 *	retry:
 * [1]	  lock(task->pi_lock);			[R] acquire [P]
 * [2]	  waiter = task->pi_blocked_on;		[P]
 * [3]	  check_exit_conditions_1();		[P]
 * [4]	  lock = waiter->lock;			[P]
 * [5]	  if (!try_lock(lock->wait_lock)) {	[P] try to acquire [L]
 *	    unlock(task->pi_lock);		release [P]
 *	    goto retry;
 *	  }
 * [6]	  check_exit_conditions_2();		[P] + [L]
 * [7]	  requeue_lock_waiter(lock, waiter);	[P] + [L]
 * [8]	  unlock(task->pi_lock);		release [P]
 *	  put_task_struct(task);		release [R]
 * [9]	  check_exit_conditions_3();		[L]
 * [10]	  task = owner(lock);			[L]
 *	  get_task_struct(task);		[L] acquire [R]
 *	  lock(task->pi_lock);			[L] acquire [P]
 * [11]	  requeue_pi_waiter(tsk, waiters(lock));[P] + [L]
 * [12]	  check_exit_conditions_4();		[P] + [L]
 * [13]	  unlock(task->pi_lock);		release [P]
 *	  unlock(lock->wait_lock);		release [L]
 *	  goto again;
 */
static int __sched rt_mutex_adjust_prio_chain(struct task_struct *task,
					      enum rtmutex_chainwalk chwalk,
					      struct rt_mutex_base *orig_lock,
					      struct rt_mutex_base *next_lock,
					      struct rt_mutex_waiter *orig_waiter,
					      struct task_struct *top_task)
{
	struct rt_mutex_waiter *waiter, *top_waiter = orig_waiter;
	struct rt_mutex_waiter *prerequeue_top_waiter;
	int ret = 0, depth = 0;
	struct rt_mutex_base *lock;
	bool detect_deadlock;
	bool requeue = true;

	detect_deadlock = rt_mutex_cond_detect_deadlock(orig_waiter, chwalk);

	/*
	 * The (de)boosting is a step by step approach with a lot of
	 * pitfalls. We want this to be preemptible and we want hold a
	 * maximum of two locks per step. So we have to check
	 * carefully whether things change under us.
	 */
 again:
	/*
	 * We limit the lock chain length for each invocation.
	 */
	if (++depth > max_lock_depth) {
		static int prev_max;

		/*
		 * Print this only once. If the admin changes the limit,
		 * print a new message when reaching the limit again.
		 */
		if (prev_max != max_lock_depth) {
			prev_max = max_lock_depth;
			printk(KERN_WARNING "Maximum lock depth %d reached "
			       "task: %s (%d)\n", max_lock_depth,
			       top_task->comm, task_pid_nr(top_task));
		}
		put_task_struct(task);

		return -EDEADLK;
	}

	/*
	 * We are fully preemptible here and only hold the refcount on
	 * @task. So everything can have changed under us since the
	 * caller or our own code below (goto retry/again) dropped all
	 * locks.
	 */
 retry:
	/*
	 * [1] Task cannot go away as we did a get_task() before !
	 */
	raw_spin_lock_irq(&task->pi_lock);

	/*
	 * [2] Get the waiter on which @task is blocked on.
	 */
	waiter = task->pi_blocked_on;

	/*
	 * [3] check_exit_conditions_1() protected by task->pi_lock.
	 */

	/*
	 * Check whether the end of the boosting chain has been
	 * reached or the state of the chain has changed while we
	 * dropped the locks.
	 */
	if (!waiter)
		goto out_unlock_pi;

	/*
	 * Check the orig_waiter state. After we dropped the locks,
	 * the previous owner of the lock might have released the lock.
	 */
	if (orig_waiter && !rt_mutex_owner(orig_lock))
		goto out_unlock_pi;

	/*
	 * We dropped all locks after taking a refcount on @task, so
	 * the task might have moved on in the lock chain or even left
	 * the chain completely and blocks now on an unrelated lock or
	 * on @orig_lock.
	 *
	 * We stored the lock on which @task was blocked in @next_lock,
	 * so we can detect the chain change.
	 */
	if (next_lock != waiter->lock)
		goto out_unlock_pi;

	/*
	 * There could be 'spurious' loops in the lock graph due to ww_mutex,
	 * consider:
	 *
	 *   P1: A, ww_A, ww_B
	 *   P2: ww_B, ww_A
	 *   P3: A
	 *
	 * P3 should not return -EDEADLK because it gets trapped in the cycle
	 * created by P1 and P2 (which will resolve -- and runs into
	 * max_lock_depth above). Therefore disable detect_deadlock such that
	 * the below termination condition can trigger once all relevant tasks
	 * are boosted.
	 *
	 * Even when we start with ww_mutex we can disable deadlock detection,
	 * since we would supress a ww_mutex induced deadlock at [6] anyway.
	 * Supressing it here however is not sufficient since we might still
	 * hit [6] due to adjustment driven iteration.
	 *
	 * NOTE: if someone were to create a deadlock between 2 ww_classes we'd
	 * utterly fail to report it; lockdep should.
	 */
	if (IS_ENABLED(CONFIG_PREEMPT_RT) && waiter->ww_ctx && detect_deadlock)
		detect_deadlock = false;

	/*
	 * Drop out, when the task has no waiters. Note,
	 * top_waiter can be NULL, when we are in the deboosting
	 * mode!
	 */
	if (top_waiter) {
		if (!task_has_pi_waiters(task))
			goto out_unlock_pi;
		/*
		 * If deadlock detection is off, we stop here if we
		 * are not the top pi waiter of the task. If deadlock
		 * detection is enabled we continue, but stop the
		 * requeueing in the chain walk.
		 */
		if (top_waiter != task_top_pi_waiter(task)) {
			if (!detect_deadlock)
				goto out_unlock_pi;
			else
				requeue = false;
		}
	}

	/*
	 * If the waiter priority is the same as the task priority
	 * then there is no further priority adjustment necessary.  If
	 * deadlock detection is off, we stop the chain walk. If its
	 * enabled we continue, but stop the requeueing in the chain
	 * walk.
	 */
	if (rt_mutex_waiter_equal(waiter, task_to_waiter(task))) {
		if (!detect_deadlock)
			goto out_unlock_pi;
		else
			requeue = false;
	}

	/*
	 * [4] Get the next lock
	 */
	lock = waiter->lock;
	/*
	 * [5] We need to trylock here as we are holding task->pi_lock,
	 * which is the reverse lock order versus the other rtmutex
	 * operations.
	 */
	if (!raw_spin_trylock(&lock->wait_lock)) {
		raw_spin_unlock_irq(&task->pi_lock);
		cpu_relax();
		goto retry;
	}

	/*
	 * [6] check_exit_conditions_2() protected by task->pi_lock and
	 * lock->wait_lock.
	 *
	 * Deadlock detection. If the lock is the same as the original
	 * lock which caused us to walk the lock chain or if the
	 * current lock is owned by the task which initiated the chain
	 * walk, we detected a deadlock.
	 */
	if (lock == orig_lock || rt_mutex_owner(lock) == top_task) {
		ret = -EDEADLK;

		/*
		 * When the deadlock is due to ww_mutex; also see above. Don't
		 * report the deadlock and instead let the ww_mutex wound/die
		 * logic pick which of the contending threads gets -EDEADLK.
		 *
		 * NOTE: assumes the cycle only contains a single ww_class; any
		 * other configuration and we fail to report; also, see
		 * lockdep.
		 */
		if (IS_ENABLED(CONFIG_PREEMPT_RT) && orig_waiter && orig_waiter->ww_ctx)
			ret = 0;

		raw_spin_unlock(&lock->wait_lock);
		goto out_unlock_pi;
	}

	/*
	 * If we just follow the lock chain for deadlock detection, no
	 * need to do all the requeue operations. To avoid a truckload
	 * of conditionals around the various places below, just do the
	 * minimum chain walk checks.
	 */
	if (!requeue) {
		/*
		 * No requeue[7] here. Just release @task [8]
		 */
		raw_spin_unlock(&task->pi_lock);
		put_task_struct(task);

		/*
		 * [9] check_exit_conditions_3 protected by lock->wait_lock.
		 * If there is no owner of the lock, end of chain.
		 */
		if (!rt_mutex_owner(lock)) {
			raw_spin_unlock_irq(&lock->wait_lock);
			return 0;
		}

		/* [10] Grab the next task, i.e. owner of @lock */
		task = get_task_struct(rt_mutex_owner(lock));
		raw_spin_lock(&task->pi_lock);

		/*
		 * No requeue [11] here. We just do deadlock detection.
		 *
		 * [12] Store whether owner is blocked
		 * itself. Decision is made after dropping the locks
		 */
		next_lock = task_blocked_on_lock(task);
		/*
		 * Get the top waiter for the next iteration
		 */
		top_waiter = rt_mutex_top_waiter(lock);

		/* [13] Drop locks */
		raw_spin_unlock(&task->pi_lock);
		raw_spin_unlock_irq(&lock->wait_lock);

		/* If owner is not blocked, end of chain. */
		if (!next_lock)
			goto out_put_task;
		goto again;
	}

	/*
	 * Store the current top waiter before doing the requeue
	 * operation on @lock. We need it for the boost/deboost
	 * decision below.
	 */
	prerequeue_top_waiter = rt_mutex_top_waiter(lock);

	/* [7] Requeue the waiter in the lock waiter tree. */
	rt_mutex_dequeue(lock, waiter);

	/*
	 * Update the waiter prio fields now that we're dequeued.
	 *
	 * These values can have changed through either:
	 *
	 *   sys_sched_set_scheduler() / sys_sched_setattr()
	 *
	 * or
	 *
	 *   DL CBS enforcement advancing the effective deadline.
	 *
	 * Even though pi_waiters also uses these fields, and that tree is only
	 * updated in [11], we can do this here, since we hold [L], which
	 * serializes all pi_waiters access and rb_erase() does not care about
	 * the values of the node being removed.
	 */
	waiter_update_prio(waiter, task);

	rt_mutex_enqueue(lock, waiter);

	/* [8] Release the task */
	raw_spin_unlock(&task->pi_lock);
	put_task_struct(task);

	/*
	 * [9] check_exit_conditions_3 protected by lock->wait_lock.
	 *
	 * We must abort the chain walk if there is no lock owner even
	 * in the dead lock detection case, as we have nothing to
	 * follow here. This is the end of the chain we are walking.
	 */
	if (!rt_mutex_owner(lock)) {
		/*
		 * If the requeue [7] above changed the top waiter,
		 * then we need to wake the new top waiter up to try
		 * to get the lock.
		 */
		if (prerequeue_top_waiter != rt_mutex_top_waiter(lock))
			wake_up_state(waiter->task, waiter->wake_state);
		raw_spin_unlock_irq(&lock->wait_lock);
		return 0;
	}

	/* [10] Grab the next task, i.e. the owner of @lock */
	task = get_task_struct(rt_mutex_owner(lock));
	raw_spin_lock(&task->pi_lock);

	/* [11] requeue the pi waiters if necessary */
	if (waiter == rt_mutex_top_waiter(lock)) {
		/*
		 * The waiter became the new top (highest priority)
		 * waiter on the lock. Replace the previous top waiter
		 * in the owner tasks pi waiters tree with this waiter
		 * and adjust the priority of the owner.
		 */
		rt_mutex_dequeue_pi(task, prerequeue_top_waiter);
		rt_mutex_enqueue_pi(task, waiter);
		rt_mutex_adjust_prio(task);

	} else if (prerequeue_top_waiter == waiter) {
		/*
		 * The waiter was the top waiter on the lock, but is
		 * no longer the top priority waiter. Replace waiter in
		 * the owner tasks pi waiters tree with the new top
		 * (highest priority) waiter and adjust the priority
		 * of the owner.
		 * The new top waiter is stored in @waiter so that
		 * @waiter == @top_waiter evaluates to true below and
		 * we continue to deboost the rest of the chain.
		 */
		rt_mutex_dequeue_pi(task, waiter);
		waiter = rt_mutex_top_waiter(lock);
		rt_mutex_enqueue_pi(task, waiter);
		rt_mutex_adjust_prio(task);
	} else {
		/*
		 * Nothing changed. No need to do any priority
		 * adjustment.
		 */
	}

	/*
	 * [12] check_exit_conditions_4() protected by task->pi_lock
	 * and lock->wait_lock. The actual decisions are made after we
	 * dropped the locks.
	 *
	 * Check whether the task which owns the current lock is pi
	 * blocked itself. If yes we store a pointer to the lock for
	 * the lock chain change detection above. After we dropped
	 * task->pi_lock next_lock cannot be dereferenced anymore.
	 */
	next_lock = task_blocked_on_lock(task);
	/*
	 * Store the top waiter of @lock for the end of chain walk
	 * decision below.
	 */
	top_waiter = rt_mutex_top_waiter(lock);

	/* [13] Drop the locks */
	raw_spin_unlock(&task->pi_lock);
	raw_spin_unlock_irq(&lock->wait_lock);

	/*
	 * Make the actual exit decisions [12], based on the stored
	 * values.
	 *
	 * We reached the end of the lock chain. Stop right here. No
	 * point to go back just to figure that out.
	 */
	if (!next_lock)
		goto out_put_task;

	/*
	 * If the current waiter is not the top waiter on the lock,
	 * then we can stop the chain walk here if we are not in full
	 * deadlock detection mode.
	 */
	if (!detect_deadlock && waiter != top_waiter)
		goto out_put_task;

	goto again;

 out_unlock_pi:
	raw_spin_unlock_irq(&task->pi_lock);
 out_put_task:
	put_task_struct(task);

	return ret;
}

/*
 * Try to take an rt-mutex
 *
 * Must be called with lock->wait_lock held and interrupts disabled
 *
 * @lock:   The lock to be acquired.
 * @task:   The task which wants to acquire the lock
 * @waiter: The waiter that is queued to the lock's wait tree if the
 *	    callsite called task_blocked_on_lock(), otherwise NULL
 */
static int __sched
try_to_take_rt_mutex(struct rt_mutex_base *lock, struct task_struct *task,
		     struct rt_mutex_waiter *waiter)
{
	lockdep_assert_held(&lock->wait_lock);

	/*
	 * Before testing whether we can acquire @lock, we set the
	 * RT_MUTEX_HAS_WAITERS bit in @lock->owner. This forces all
	 * other tasks which try to modify @lock into the slow path
	 * and they serialize on @lock->wait_lock.
	 *
	 * The RT_MUTEX_HAS_WAITERS bit can have a transitional state
	 * as explained at the top of this file if and only if:
	 *
	 * - There is a lock owner. The caller must fixup the
	 *   transient state if it does a trylock or leaves the lock
	 *   function due to a signal or timeout.
	 *
	 * - @task acquires the lock and there are no other
	 *   waiters. This is undone in rt_mutex_set_owner(@task) at
	 *   the end of this function.
	 */
	mark_rt_mutex_waiters(lock);

	/*
	 * If @lock has an owner, give up.
	 */
	if (rt_mutex_owner(lock))
		return 0;

	/*
	 * If @waiter != NULL, @task has already enqueued the waiter
	 * into @lock waiter tree. If @waiter == NULL then this is a
	 * trylock attempt.
	 */
	if (waiter) {
		struct rt_mutex_waiter *top_waiter = rt_mutex_top_waiter(lock);

		/*
		 * If waiter is the highest priority waiter of @lock,
		 * or allowed to steal it, take it over.
		 */
		if (waiter == top_waiter || rt_mutex_steal(waiter, top_waiter)) {
			/*
			 * We can acquire the lock. Remove the waiter from the
			 * lock waiters tree.
			 */
			rt_mutex_dequeue(lock, waiter);
		} else {
			return 0;
		}
	} else {
		/*
		 * If the lock has waiters already we check whether @task is
		 * eligible to take over the lock.
		 *
		 * If there are no other waiters, @task can acquire
		 * the lock.  @task->pi_blocked_on is NULL, so it does
		 * not need to be dequeued.
		 */
		if (rt_mutex_has_waiters(lock)) {
			/* Check whether the trylock can steal it. */
			if (!rt_mutex_steal(task_to_waiter(task),
					    rt_mutex_top_waiter(lock)))
				return 0;

			/*
			 * The current top waiter stays enqueued. We
			 * don't have to change anything in the lock
			 * waiters order.
			 */
		} else {
			/*
			 * No waiters. Take the lock without the
			 * pi_lock dance.@task->pi_blocked_on is NULL
			 * and we have no waiters to enqueue in @task
			 * pi waiters tree.
			 */
			goto takeit;
		}
	}

	/*
	 * Clear @task->pi_blocked_on. Requires protection by
	 * @task->pi_lock. Redundant operation for the @waiter == NULL
	 * case, but conditionals are more expensive than a redundant
	 * store.
	 */
	raw_spin_lock(&task->pi_lock);
	task->pi_blocked_on = NULL;
	/*
	 * Finish the lock acquisition. @task is the new owner. If
	 * other waiters exist we have to insert the highest priority
	 * waiter into @task->pi_waiters tree.
	 */
	if (rt_mutex_has_waiters(lock))
		rt_mutex_enqueue_pi(task, rt_mutex_top_waiter(lock));
	raw_spin_unlock(&task->pi_lock);

takeit:
	/*
	 * This either preserves the RT_MUTEX_HAS_WAITERS bit if there
	 * are still waiters or clears it.
	 */
	rt_mutex_set_owner(lock, task);

	return 1;
}

/*
 * Task blocks on lock.
 *
 * Prepare waiter and propagate pi chain
 *
 * This must be called with lock->wait_lock held and interrupts disabled
 */
static int __sched task_blocks_on_rt_mutex(struct rt_mutex_base *lock,
					   struct rt_mutex_waiter *waiter,
					   struct task_struct *task,
					   struct ww_acquire_ctx *ww_ctx,
					   enum rtmutex_chainwalk chwalk)
{
	struct task_struct *owner = rt_mutex_owner(lock);
	struct rt_mutex_waiter *top_waiter = waiter;
	struct rt_mutex_base *next_lock;
	int chain_walk = 0, res;

	lockdep_assert_held(&lock->wait_lock);

	/*
	 * Early deadlock detection. We really don't want the task to
	 * enqueue on itself just to untangle the mess later. It's not
	 * only an optimization. We drop the locks, so another waiter
	 * can come in before the chain walk detects the deadlock. So
	 * the other will detect the deadlock and return -EDEADLOCK,
	 * which is wrong, as the other waiter is not in a deadlock
	 * situation.
	 *
	 * Except for ww_mutex, in that case the chain walk must already deal
	 * with spurious cycles, see the comments at [3] and [6].
	 */
	if (owner == task && !(build_ww_mutex() && ww_ctx))
		return -EDEADLK;

	raw_spin_lock(&task->pi_lock);
	waiter->task = task;
	waiter->lock = lock;
	waiter_update_prio(waiter, task);

	/* Get the top priority waiter on the lock */
	if (rt_mutex_has_waiters(lock))
		top_waiter = rt_mutex_top_waiter(lock);
	rt_mutex_enqueue(lock, waiter);

	task->pi_blocked_on = waiter;

	raw_spin_unlock(&task->pi_lock);

	if (build_ww_mutex() && ww_ctx) {
		struct rt_mutex *rtm;

		/* Check whether the waiter should back out immediately */
		rtm = container_of(lock, struct rt_mutex, rtmutex);
		res = __ww_mutex_add_waiter(waiter, rtm, ww_ctx);
		if (res) {
			raw_spin_lock(&task->pi_lock);
			rt_mutex_dequeue(lock, waiter);
			task->pi_blocked_on = NULL;
			raw_spin_unlock(&task->pi_lock);
			return res;
		}
	}

	if (!owner)
		return 0;

	raw_spin_lock(&owner->pi_lock);
	if (waiter == rt_mutex_top_waiter(lock)) {
		rt_mutex_dequeue_pi(owner, top_waiter);
		rt_mutex_enqueue_pi(owner, waiter);

		rt_mutex_adjust_prio(owner);
		if (owner->pi_blocked_on)
			chain_walk = 1;
	} else if (rt_mutex_cond_detect_deadlock(waiter, chwalk)) {
		chain_walk = 1;
	}

	/* Store the lock on which owner is blocked or NULL */
	next_lock = task_blocked_on_lock(owner);

	raw_spin_unlock(&owner->pi_lock);
	/*
	 * Even if full deadlock detection is on, if the owner is not
	 * blocked itself, we can avoid finding this out in the chain
	 * walk.
	 */
	if (!chain_walk || !next_lock)
		return 0;

	/*
	 * The owner can't disappear while holding a lock,
	 * so the owner struct is protected by wait_lock.
	 * Gets dropped in rt_mutex_adjust_prio_chain()!
	 */
	get_task_struct(owner);

	raw_spin_unlock_irq(&lock->wait_lock);

	res = rt_mutex_adjust_prio_chain(owner, chwalk, lock,
					 next_lock, waiter, task);

	raw_spin_lock_irq(&lock->wait_lock);

	return res;
}

/*
 * Remove the top waiter from the current tasks pi waiter tree and
 * queue it up.
 *
 * Called with lock->wait_lock held and interrupts disabled.
 */
static void __sched mark_wakeup_next_waiter(struct rt_wake_q_head *wqh,
					    struct rt_mutex_base *lock)
{
	struct rt_mutex_waiter *waiter;

	raw_spin_lock(&current->pi_lock);

	waiter = rt_mutex_top_waiter(lock);

	/*
	 * Remove it from current->pi_waiters and deboost.
	 *
	 * We must in fact deboost here in order to ensure we call
	 * rt_mutex_setprio() to update p->pi_top_task before the
	 * task unblocks.
	 */
	rt_mutex_dequeue_pi(current, waiter);
	rt_mutex_adjust_prio(current);

	/*
	 * As we are waking up the top waiter, and the waiter stays
	 * queued on the lock until it gets the lock, this lock
	 * obviously has waiters. Just set the bit here and this has
	 * the added benefit of forcing all new tasks into the
	 * slow path making sure no task of lower priority than
	 * the top waiter can steal this lock.
	 */
	lock->owner = (void *) RT_MUTEX_HAS_WAITERS;

	/*
	 * We deboosted before waking the top waiter task such that we don't
	 * run two tasks with the 'same' priority (and ensure the
	 * p->pi_top_task pointer points to a blocked task). This however can
	 * lead to priority inversion if we would get preempted after the
	 * deboost but before waking our donor task, hence the preempt_disable()
	 * before unlock.
	 *
	 * Pairs with preempt_enable() in rt_mutex_wake_up_q();
	 */
	preempt_disable();
	rt_mutex_wake_q_add(wqh, waiter);
	raw_spin_unlock(&current->pi_lock);
}

static int __sched __rt_mutex_slowtrylock(struct rt_mutex_base *lock)
{
	int ret = try_to_take_rt_mutex(lock, current, NULL);

	/*
	 * try_to_take_rt_mutex() sets the lock waiters bit
	 * unconditionally. Clean this up.
	 */
	fixup_rt_mutex_waiters(lock);

	return ret;
}

/*
 * Slow path try-lock function:
 */
static int __sched rt_mutex_slowtrylock(struct rt_mutex_base *lock)
{
	unsigned long flags;
	int ret;

	/*
	 * If the lock already has an owner we fail to get the lock.
	 * This can be done without taking the @lock->wait_lock as
	 * it is only being read, and this is a trylock anyway.
	 */
	if (rt_mutex_owner(lock))
		return 0;

	/*
	 * The mutex has currently no owner. Lock the wait lock and try to
	 * acquire the lock. We use irqsave here to support early boot calls.
	 */
	raw_spin_lock_irqsave(&lock->wait_lock, flags);

	ret = __rt_mutex_slowtrylock(lock);

	raw_spin_unlock_irqrestore(&lock->wait_lock, flags);

	return ret;
}

static __always_inline int __rt_mutex_trylock(struct rt_mutex_base *lock)
{
	if (likely(rt_mutex_cmpxchg_acquire(lock, NULL, current)))
		return 1;

	return rt_mutex_slowtrylock(lock);
}

/*
 * Slow path to release a rt-mutex.
 */
static void __sched rt_mutex_slowunlock(struct rt_mutex_base *lock)
{
	DEFINE_RT_WAKE_Q(wqh);
	unsigned long flags;

	/* irqsave required to support early boot calls */
	raw_spin_lock_irqsave(&lock->wait_lock, flags);

	debug_rt_mutex_unlock(lock);

	/*
	 * We must be careful here if the fast path is enabled. If we
	 * have no waiters queued we cannot set owner to NULL here
	 * because of:
	 *
	 * foo->lock->owner = NULL;
	 *			rtmutex_lock(foo->lock);   <- fast path
	 *			free = atomic_dec_and_test(foo->refcnt);
	 *			rtmutex_unlock(foo->lock); <- fast path
	 *			if (free)
	 *				kfree(foo);
	 * raw_spin_unlock(foo->lock->wait_lock);
	 *
	 * So for the fastpath enabled kernel:
	 *
	 * Nothing can set the waiters bit as long as we hold
	 * lock->wait_lock. So we do the following sequence:
	 *
	 *	owner = rt_mutex_owner(lock);
	 *	clear_rt_mutex_waiters(lock);
	 *	raw_spin_unlock(&lock->wait_lock);
	 *	if (cmpxchg(&lock->owner, owner, 0) == owner)
	 *		return;
	 *	goto retry;
	 *
	 * The fastpath disabled variant is simple as all access to
	 * lock->owner is serialized by lock->wait_lock:
	 *
	 *	lock->owner = NULL;
	 *	raw_spin_unlock(&lock->wait_lock);
	 */
	while (!rt_mutex_has_waiters(lock)) {
		/* Drops lock->wait_lock ! */
		if (unlock_rt_mutex_safe(lock, flags) == true)
			return;
		/* Relock the rtmutex and try again */
		raw_spin_lock_irqsave(&lock->wait_lock, flags);
	}

	/*
	 * The wakeup next waiter path does not suffer from the above
	 * race. See the comments there.
	 *
	 * Queue the next waiter for wakeup once we release the wait_lock.
	 */
	mark_wakeup_next_waiter(&wqh, lock);
	raw_spin_unlock_irqrestore(&lock->wait_lock, flags);

	rt_mutex_wake_up_q(&wqh);
}

static __always_inline void __rt_mutex_unlock(struct rt_mutex_base *lock)
{
	if (likely(rt_mutex_cmpxchg_release(lock, current, NULL)))
		return;

	rt_mutex_slowunlock(lock);
}

#ifdef CONFIG_SMP
static bool rtmutex_spin_on_owner(struct rt_mutex_base *lock,
				  struct rt_mutex_waiter *waiter,
				  struct task_struct *owner)
{
	bool res = true;

	rcu_read_lock();
	for (;;) {
		/* If owner changed, trylock again. */
		if (owner != rt_mutex_owner(lock))
			break;
		/*
		 * Ensure that @owner is dereferenced after checking that
		 * the lock owner still matches @owner. If that fails,
		 * @owner might point to freed memory. If it still matches,
		 * the rcu_read_lock() ensures the memory stays valid.
		 */
		barrier();
		/*
		 * Stop spinning when:
		 *  - the lock owner has been scheduled out
		 *  - current is not longer the top waiter
		 *  - current is requested to reschedule (redundant
		 *    for CONFIG_PREEMPT_RCU=y)
		 *  - the VCPU on which owner runs is preempted
		 */
<<<<<<< HEAD
		if (!owner_on_cpu(owner) || need_resched() ||
		    rt_mutex_waiter_is_top_waiter(lock, waiter)) {
=======
		if (!owner->on_cpu || need_resched() ||
		    !rt_mutex_waiter_is_top_waiter(lock, waiter) ||
		    vcpu_is_preempted(task_cpu(owner))) {
>>>>>>> 8f556a32
			res = false;
			break;
		}
		cpu_relax();
	}
	rcu_read_unlock();
	return res;
}
#else
static bool rtmutex_spin_on_owner(struct rt_mutex_base *lock,
				  struct rt_mutex_waiter *waiter,
				  struct task_struct *owner)
{
	return false;
}
#endif

#ifdef RT_MUTEX_BUILD_MUTEX
/*
 * Functions required for:
 *	- rtmutex, futex on all kernels
 *	- mutex and rwsem substitutions on RT kernels
 */

/*
 * Remove a waiter from a lock and give up
 *
 * Must be called with lock->wait_lock held and interrupts disabled. It must
 * have just failed to try_to_take_rt_mutex().
 */
static void __sched remove_waiter(struct rt_mutex_base *lock,
				  struct rt_mutex_waiter *waiter)
{
	bool is_top_waiter = (waiter == rt_mutex_top_waiter(lock));
	struct task_struct *owner = rt_mutex_owner(lock);
	struct rt_mutex_base *next_lock;

	lockdep_assert_held(&lock->wait_lock);

	raw_spin_lock(&current->pi_lock);
	rt_mutex_dequeue(lock, waiter);
	current->pi_blocked_on = NULL;
	raw_spin_unlock(&current->pi_lock);

	/*
	 * Only update priority if the waiter was the highest priority
	 * waiter of the lock and there is an owner to update.
	 */
	if (!owner || !is_top_waiter)
		return;

	raw_spin_lock(&owner->pi_lock);

	rt_mutex_dequeue_pi(owner, waiter);

	if (rt_mutex_has_waiters(lock))
		rt_mutex_enqueue_pi(owner, rt_mutex_top_waiter(lock));

	rt_mutex_adjust_prio(owner);

	/* Store the lock on which owner is blocked or NULL */
	next_lock = task_blocked_on_lock(owner);

	raw_spin_unlock(&owner->pi_lock);

	/*
	 * Don't walk the chain, if the owner task is not blocked
	 * itself.
	 */
	if (!next_lock)
		return;

	/* gets dropped in rt_mutex_adjust_prio_chain()! */
	get_task_struct(owner);

	raw_spin_unlock_irq(&lock->wait_lock);

	rt_mutex_adjust_prio_chain(owner, RT_MUTEX_MIN_CHAINWALK, lock,
				   next_lock, NULL, current);

	raw_spin_lock_irq(&lock->wait_lock);
}

/**
 * rt_mutex_slowlock_block() - Perform the wait-wake-try-to-take loop
 * @lock:		 the rt_mutex to take
 * @ww_ctx:		 WW mutex context pointer
 * @state:		 the state the task should block in (TASK_INTERRUPTIBLE
 *			 or TASK_UNINTERRUPTIBLE)
 * @timeout:		 the pre-initialized and started timer, or NULL for none
 * @waiter:		 the pre-initialized rt_mutex_waiter
 *
 * Must be called with lock->wait_lock held and interrupts disabled
 */
static int __sched rt_mutex_slowlock_block(struct rt_mutex_base *lock,
					   struct ww_acquire_ctx *ww_ctx,
					   unsigned int state,
					   struct hrtimer_sleeper *timeout,
					   struct rt_mutex_waiter *waiter)
{
	struct rt_mutex *rtm = container_of(lock, struct rt_mutex, rtmutex);
	struct task_struct *owner;
	int ret = 0;

	for (;;) {
		/* Try to acquire the lock: */
		if (try_to_take_rt_mutex(lock, current, waiter))
			break;

		if (timeout && !timeout->task) {
			ret = -ETIMEDOUT;
			break;
		}
		if (signal_pending_state(state, current)) {
			ret = -EINTR;
			break;
		}

		if (build_ww_mutex() && ww_ctx) {
			ret = __ww_mutex_check_kill(rtm, waiter, ww_ctx);
			if (ret)
				break;
		}

		if (waiter == rt_mutex_top_waiter(lock))
			owner = rt_mutex_owner(lock);
		else
			owner = NULL;
		raw_spin_unlock_irq(&lock->wait_lock);

		if (!owner || !rtmutex_spin_on_owner(lock, waiter, owner))
			schedule();

		raw_spin_lock_irq(&lock->wait_lock);
		set_current_state(state);
	}

	__set_current_state(TASK_RUNNING);
	return ret;
}

static void __sched rt_mutex_handle_deadlock(int res, int detect_deadlock,
					     struct rt_mutex_waiter *w)
{
	/*
	 * If the result is not -EDEADLOCK or the caller requested
	 * deadlock detection, nothing to do here.
	 */
	if (res != -EDEADLOCK || detect_deadlock)
		return;

	if (build_ww_mutex() && w->ww_ctx)
		return;

	/*
	 * Yell loudly and stop the task right here.
	 */
	WARN(1, "rtmutex deadlock detected\n");
	while (1) {
		set_current_state(TASK_INTERRUPTIBLE);
		schedule();
	}
}

/**
 * __rt_mutex_slowlock - Locking slowpath invoked with lock::wait_lock held
 * @lock:	The rtmutex to block lock
 * @ww_ctx:	WW mutex context pointer
 * @state:	The task state for sleeping
 * @chwalk:	Indicator whether full or partial chainwalk is requested
 * @waiter:	Initializer waiter for blocking
 */
static int __sched __rt_mutex_slowlock(struct rt_mutex_base *lock,
				       struct ww_acquire_ctx *ww_ctx,
				       unsigned int state,
				       enum rtmutex_chainwalk chwalk,
				       struct rt_mutex_waiter *waiter)
{
	struct rt_mutex *rtm = container_of(lock, struct rt_mutex, rtmutex);
	struct ww_mutex *ww = ww_container_of(rtm);
	int ret;

	lockdep_assert_held(&lock->wait_lock);

	/* Try to acquire the lock again: */
	if (try_to_take_rt_mutex(lock, current, NULL)) {
		if (build_ww_mutex() && ww_ctx) {
			__ww_mutex_check_waiters(rtm, ww_ctx);
			ww_mutex_lock_acquired(ww, ww_ctx);
		}
		return 0;
	}

	set_current_state(state);

	ret = task_blocks_on_rt_mutex(lock, waiter, current, ww_ctx, chwalk);
	if (likely(!ret))
		ret = rt_mutex_slowlock_block(lock, ww_ctx, state, NULL, waiter);

	if (likely(!ret)) {
		/* acquired the lock */
		if (build_ww_mutex() && ww_ctx) {
			if (!ww_ctx->is_wait_die)
				__ww_mutex_check_waiters(rtm, ww_ctx);
			ww_mutex_lock_acquired(ww, ww_ctx);
		}
	} else {
		__set_current_state(TASK_RUNNING);
		remove_waiter(lock, waiter);
		rt_mutex_handle_deadlock(ret, chwalk, waiter);
	}

	/*
	 * try_to_take_rt_mutex() sets the waiter bit
	 * unconditionally. We might have to fix that up.
	 */
	fixup_rt_mutex_waiters(lock);
	return ret;
}

static inline int __rt_mutex_slowlock_locked(struct rt_mutex_base *lock,
					     struct ww_acquire_ctx *ww_ctx,
					     unsigned int state)
{
	struct rt_mutex_waiter waiter;
	int ret;

	rt_mutex_init_waiter(&waiter);
	waiter.ww_ctx = ww_ctx;

	ret = __rt_mutex_slowlock(lock, ww_ctx, state, RT_MUTEX_MIN_CHAINWALK,
				  &waiter);

	debug_rt_mutex_free_waiter(&waiter);
	return ret;
}

/*
 * rt_mutex_slowlock - Locking slowpath invoked when fast path fails
 * @lock:	The rtmutex to block lock
 * @ww_ctx:	WW mutex context pointer
 * @state:	The task state for sleeping
 */
static int __sched rt_mutex_slowlock(struct rt_mutex_base *lock,
				     struct ww_acquire_ctx *ww_ctx,
				     unsigned int state)
{
	unsigned long flags;
	int ret;

	/*
	 * Technically we could use raw_spin_[un]lock_irq() here, but this can
	 * be called in early boot if the cmpxchg() fast path is disabled
	 * (debug, no architecture support). In this case we will acquire the
	 * rtmutex with lock->wait_lock held. But we cannot unconditionally
	 * enable interrupts in that early boot case. So we need to use the
	 * irqsave/restore variants.
	 */
	raw_spin_lock_irqsave(&lock->wait_lock, flags);
	ret = __rt_mutex_slowlock_locked(lock, ww_ctx, state);
	raw_spin_unlock_irqrestore(&lock->wait_lock, flags);

	return ret;
}

static __always_inline int __rt_mutex_lock(struct rt_mutex_base *lock,
					   unsigned int state)
{
	if (likely(rt_mutex_cmpxchg_acquire(lock, NULL, current)))
		return 0;

	return rt_mutex_slowlock(lock, NULL, state);
}
#endif /* RT_MUTEX_BUILD_MUTEX */

#ifdef RT_MUTEX_BUILD_SPINLOCKS
/*
 * Functions required for spin/rw_lock substitution on RT kernels
 */

/**
 * rtlock_slowlock_locked - Slow path lock acquisition for RT locks
 * @lock:	The underlying RT mutex
 */
static void __sched rtlock_slowlock_locked(struct rt_mutex_base *lock)
{
	struct rt_mutex_waiter waiter;
	struct task_struct *owner;

	lockdep_assert_held(&lock->wait_lock);

	if (try_to_take_rt_mutex(lock, current, NULL))
		return;

	rt_mutex_init_rtlock_waiter(&waiter);

	/* Save current state and set state to TASK_RTLOCK_WAIT */
	current_save_and_set_rtlock_wait_state();

	task_blocks_on_rt_mutex(lock, &waiter, current, NULL, RT_MUTEX_MIN_CHAINWALK);

	for (;;) {
		/* Try to acquire the lock again */
		if (try_to_take_rt_mutex(lock, current, &waiter))
			break;

		if (&waiter == rt_mutex_top_waiter(lock))
			owner = rt_mutex_owner(lock);
		else
			owner = NULL;
		raw_spin_unlock_irq(&lock->wait_lock);

		if (!owner || !rtmutex_spin_on_owner(lock, &waiter, owner))
			schedule_rtlock();

		raw_spin_lock_irq(&lock->wait_lock);
		set_current_state(TASK_RTLOCK_WAIT);
	}

	/* Restore the task state */
	current_restore_rtlock_saved_state();

	/*
	 * try_to_take_rt_mutex() sets the waiter bit unconditionally.
	 * We might have to fix that up:
	 */
	fixup_rt_mutex_waiters(lock);
	debug_rt_mutex_free_waiter(&waiter);
}

static __always_inline void __sched rtlock_slowlock(struct rt_mutex_base *lock)
{
	unsigned long flags;

	raw_spin_lock_irqsave(&lock->wait_lock, flags);
	rtlock_slowlock_locked(lock);
	raw_spin_unlock_irqrestore(&lock->wait_lock, flags);
}

#endif /* RT_MUTEX_BUILD_SPINLOCKS */<|MERGE_RESOLUTION|>--- conflicted
+++ resolved
@@ -1382,14 +1382,8 @@
 		 *    for CONFIG_PREEMPT_RCU=y)
 		 *  - the VCPU on which owner runs is preempted
 		 */
-<<<<<<< HEAD
 		if (!owner_on_cpu(owner) || need_resched() ||
-		    rt_mutex_waiter_is_top_waiter(lock, waiter)) {
-=======
-		if (!owner->on_cpu || need_resched() ||
-		    !rt_mutex_waiter_is_top_waiter(lock, waiter) ||
-		    vcpu_is_preempted(task_cpu(owner))) {
->>>>>>> 8f556a32
+		    !rt_mutex_waiter_is_top_waiter(lock, waiter)) {
 			res = false;
 			break;
 		}
