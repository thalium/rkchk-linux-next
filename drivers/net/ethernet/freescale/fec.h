--- conflicted
+++ resolved
@@ -237,12 +237,6 @@
 	/* The ring entries to be free()ed */
 	struct bufdesc	*dirty_tx;
 
-<<<<<<< HEAD
-	/* hold while accessing the HW like ringbuffer for tx/rx but not MAC */
-	spinlock_t hw_lock;
-
-=======
->>>>>>> e4aa937e
 	struct	platform_device *pdev;
 
 	int	opened;
