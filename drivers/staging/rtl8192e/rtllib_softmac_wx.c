// SPDX-License-Identifier: GPL-2.0
/* IEEE 802.11 SoftMAC layer
 * Copyright (c) 2005 Andrea Merello <andrea.merello@gmail.com>
 *
 * Mostly extracted from the rtl8180-sa2400 driver for the
 * in-kernel generic ieee802.11 stack.
 *
 * Some pieces of code might be stolen from ipw2100 driver
 * copyright of who own it's copyright ;-)
 *
 * PS wx handler mostly stolen from hostap, copyright who
 * own it's copyright ;-)
 */
#include <linux/etherdevice.h>

#include "rtllib.h"

int rtllib_wx_set_freq(struct rtllib_device *ieee, struct iw_request_info *a,
			     union iwreq_data *wrqu, char *b)
{
	int ret;
	struct iw_freq *fwrq = &wrqu->freq;

	mutex_lock(&ieee->wx_mutex);

	if (ieee->iw_mode == IW_MODE_INFRA) {
		ret = 0;
		goto out;
	}

	/* if setting by freq convert to channel */
	if (fwrq->e == 1) {
		if ((fwrq->m >= (int)2.412e8 &&
		     fwrq->m <= (int)2.487e8)) {
			fwrq->m = ieee80211_freq_khz_to_channel(fwrq->m / 100);
			fwrq->e = 0;
		}
	}

	if (fwrq->e > 0 || fwrq->m > 14 || fwrq->m < 1) {
		ret = -EOPNOTSUPP;
		goto out;

	} else { /* Set the channel */

		if (ieee->active_channel_map[fwrq->m] != 1) {
			ret = -EINVAL;
			goto out;
		}
		ieee->current_network.channel = fwrq->m;
		ieee->set_chan(ieee->dev, ieee->current_network.channel);
	}

	ret = 0;
out:
	mutex_unlock(&ieee->wx_mutex);
	return ret;
}
EXPORT_SYMBOL(rtllib_wx_set_freq);

int rtllib_wx_get_freq(struct rtllib_device *ieee,
			     struct iw_request_info *a,
			     union iwreq_data *wrqu, char *b)
{
	struct iw_freq *fwrq = &wrqu->freq;

	if (ieee->current_network.channel == 0)
		return -1;
	fwrq->m = ieee80211_channel_to_freq_khz(ieee->current_network.channel,
						NL80211_BAND_2GHZ) * 100;
	fwrq->e = 1;
	return 0;
}
EXPORT_SYMBOL(rtllib_wx_get_freq);

int rtllib_wx_get_wap(struct rtllib_device *ieee,
			    struct iw_request_info *info,
			    union iwreq_data *wrqu, char *extra)
{
	unsigned long flags;

	wrqu->ap_addr.sa_family = ARPHRD_ETHER;

	if (ieee->iw_mode == IW_MODE_MONITOR)
		return -1;

	/* We want avoid to give to the user inconsistent infos*/
	spin_lock_irqsave(&ieee->lock, flags);

	if (ieee->link_state != MAC80211_LINKED &&
		ieee->link_state != MAC80211_LINKED_SCANNING &&
		ieee->wap_set == 0)

		eth_zero_addr(wrqu->ap_addr.sa_data);
	else
		memcpy(wrqu->ap_addr.sa_data,
		       ieee->current_network.bssid, ETH_ALEN);

	spin_unlock_irqrestore(&ieee->lock, flags);

	return 0;
}
EXPORT_SYMBOL(rtllib_wx_get_wap);

int rtllib_wx_set_wap(struct rtllib_device *ieee,
			 struct iw_request_info *info,
			 union iwreq_data *awrq,
			 char *extra)
{
	int ret = 0;
	unsigned long flags;

	short ifup = ieee->proto_started;
	struct sockaddr *temp = (struct sockaddr *)awrq;

	rtllib_stop_scan_syncro(ieee);

	mutex_lock(&ieee->wx_mutex);
	/* use ifconfig hw ether */

	if (temp->sa_family != ARPHRD_ETHER) {
		ret = -EINVAL;
		goto out;
	}

	if (is_zero_ether_addr(temp->sa_data)) {
		spin_lock_irqsave(&ieee->lock, flags);
		ether_addr_copy(ieee->current_network.bssid, temp->sa_data);
		ieee->wap_set = 0;
		spin_unlock_irqrestore(&ieee->lock, flags);
		ret = -1;
		goto out;
	}

	if (ifup)
		rtllib_stop_protocol(ieee);

	/* just to avoid to give inconsistent infos in the
	 * get wx method. not really needed otherwise
	 */
	spin_lock_irqsave(&ieee->lock, flags);

	ieee->cannot_notify = false;
	ether_addr_copy(ieee->current_network.bssid, temp->sa_data);
	ieee->wap_set = !is_zero_ether_addr(temp->sa_data);

	spin_unlock_irqrestore(&ieee->lock, flags);

	if (ifup)
		rtllib_start_protocol(ieee);
out:
	mutex_unlock(&ieee->wx_mutex);
	return ret;
}
EXPORT_SYMBOL(rtllib_wx_set_wap);

int rtllib_wx_get_essid(struct rtllib_device *ieee, struct iw_request_info *a,
			 union iwreq_data *wrqu, char *b)
{
	int len, ret = 0;
	unsigned long flags;

	if (ieee->iw_mode == IW_MODE_MONITOR)
		return -1;

	/* We want avoid to give to the user inconsistent infos*/
	spin_lock_irqsave(&ieee->lock, flags);

	if (ieee->current_network.ssid[0] == '\0' ||
		ieee->current_network.ssid_len == 0) {
		ret = -1;
		goto out;
	}

	if (ieee->link_state != MAC80211_LINKED &&
		ieee->link_state != MAC80211_LINKED_SCANNING &&
		ieee->ssid_set == 0) {
		ret = -1;
		goto out;
	}
	len = ieee->current_network.ssid_len;
	wrqu->essid.length = len;
	strncpy(b, ieee->current_network.ssid, len);
	wrqu->essid.flags = 1;

out:
	spin_unlock_irqrestore(&ieee->lock, flags);

	return ret;
}
EXPORT_SYMBOL(rtllib_wx_get_essid);

int rtllib_wx_set_rate(struct rtllib_device *ieee,
			     struct iw_request_info *info,
			     union iwreq_data *wrqu, char *extra)
{
	u32 target_rate = wrqu->bitrate.value;

	ieee->rate = target_rate / 100000;
	return 0;
}
EXPORT_SYMBOL(rtllib_wx_set_rate);

int rtllib_wx_get_rate(struct rtllib_device *ieee,
			     struct iw_request_info *info,
			     union iwreq_data *wrqu, char *extra)
{
	u32 tmp_rate;

	tmp_rate = tx_count_to_data_rate(ieee,
				     ieee->softmac_stats.CurrentShowTxate);
	wrqu->bitrate.value = tmp_rate * 500000;

	return 0;
}
EXPORT_SYMBOL(rtllib_wx_get_rate);

int rtllib_wx_set_rts(struct rtllib_device *ieee,
			     struct iw_request_info *info,
			     union iwreq_data *wrqu, char *extra)
{
	if (wrqu->rts.disabled || !wrqu->rts.fixed) {
		ieee->rts = DEFAULT_RTS_THRESHOLD;
	} else {
		if (wrqu->rts.value < MIN_RTS_THRESHOLD ||
				wrqu->rts.value > MAX_RTS_THRESHOLD)
			return -EINVAL;
		ieee->rts = wrqu->rts.value;
	}
	return 0;
}
EXPORT_SYMBOL(rtllib_wx_set_rts);

int rtllib_wx_get_rts(struct rtllib_device *ieee,
			     struct iw_request_info *info,
			     union iwreq_data *wrqu, char *extra)
{
	wrqu->rts.value = ieee->rts;
	wrqu->rts.fixed = 0;	/* no auto select */
	wrqu->rts.disabled = (wrqu->rts.value == DEFAULT_RTS_THRESHOLD);
	return 0;
}
EXPORT_SYMBOL(rtllib_wx_get_rts);

int rtllib_wx_set_mode(struct rtllib_device *ieee, struct iw_request_info *a,
			     union iwreq_data *wrqu, char *b)
{
	int set_mode_status = 0;

	rtllib_stop_scan_syncro(ieee);
	mutex_lock(&ieee->wx_mutex);
	switch (wrqu->mode) {
	case IW_MODE_MONITOR:
	case IW_MODE_INFRA:
		break;
	case IW_MODE_AUTO:
		wrqu->mode = IW_MODE_INFRA;
		break;
	default:
		set_mode_status = -EINVAL;
		goto out;
	}

	if (wrqu->mode == ieee->iw_mode)
		goto out;

	if (wrqu->mode == IW_MODE_MONITOR) {
		ieee->dev->type = ARPHRD_IEEE80211;
		rtllib_enable_net_monitor_mode(ieee->dev, false);
	} else {
		ieee->dev->type = ARPHRD_ETHER;
		if (ieee->iw_mode == IW_MODE_MONITOR)
			rtllib_disable_net_monitor_mode(ieee->dev, false);
	}

	if (!ieee->proto_started) {
		ieee->iw_mode = wrqu->mode;
	} else {
		rtllib_stop_protocol(ieee);
		ieee->iw_mode = wrqu->mode;
		rtllib_start_protocol(ieee);
	}

out:
	mutex_unlock(&ieee->wx_mutex);
	return set_mode_status;
}
EXPORT_SYMBOL(rtllib_wx_set_mode);

void rtllib_wx_sync_scan_wq(void *data)
{
	struct rtllib_device *ieee = container_of(data, struct rtllib_device, wx_sync_scan_wq);
	short chan;
	enum ht_extchnl_offset chan_offset = 0;
	enum ht_channel_width bandwidth = 0;
	int b40M = 0;

	mutex_lock(&ieee->wx_mutex);
	if (!(ieee->softmac_features & IEEE_SOFTMAC_SCAN)) {
		rtllib_start_scan_syncro(ieee);
		goto out;
	}

	chan = ieee->current_network.channel;

	ieee->leisure_ps_leave(ieee->dev);
	/* notify AP to be in PS mode */
	rtllib_sta_ps_send_null_frame(ieee, 1);
	rtllib_sta_ps_send_null_frame(ieee, 1);

	rtllib_stop_all_queues(ieee);
	ieee->link_state = MAC80211_LINKED_SCANNING;
	ieee->link_change(ieee->dev);
	/* wait for ps packet to be kicked out successfully */
	msleep(50);

	ieee->ScanOperationBackupHandler(ieee->dev, SCAN_OPT_BACKUP);

	if (ieee->ht_info->current_ht_support && ieee->ht_info->enable_ht &&
	    ieee->ht_info->cur_bw_40mhz) {
		b40M = 1;
<<<<<<< HEAD
		chan_offset = ieee->ht_info->CurSTAExtChnlOffset;
=======
		chan_offset = ieee->ht_info->cur_sta_ext_chnl_offset;
>>>>>>> 0c383648
		bandwidth = (enum ht_channel_width)ieee->ht_info->cur_bw_40mhz;
		ieee->set_bw_mode_handler(ieee->dev, HT_CHANNEL_WIDTH_20,
				       HT_EXTCHNL_OFFSET_NO_EXT);
	}

	rtllib_start_scan_syncro(ieee);

	if (b40M) {
		if (chan_offset == HT_EXTCHNL_OFFSET_UPPER)
			ieee->set_chan(ieee->dev, chan + 2);
		else if (chan_offset == HT_EXTCHNL_OFFSET_LOWER)
			ieee->set_chan(ieee->dev, chan - 2);
		else
			ieee->set_chan(ieee->dev, chan);
		ieee->set_bw_mode_handler(ieee->dev, bandwidth, chan_offset);
	} else {
		ieee->set_chan(ieee->dev, chan);
	}

	ieee->ScanOperationBackupHandler(ieee->dev, SCAN_OPT_RESTORE);

	ieee->link_state = MAC80211_LINKED;
	ieee->link_change(ieee->dev);

	/* Notify AP that I wake up again */
	rtllib_sta_ps_send_null_frame(ieee, 0);

	if (ieee->link_detect_info.num_recv_bcn_in_period == 0 ||
	    ieee->link_detect_info.num_recv_data_in_period == 0) {
		ieee->link_detect_info.num_recv_bcn_in_period = 1;
		ieee->link_detect_info.num_recv_data_in_period = 1;
	}
	rtllib_wake_all_queues(ieee);

out:
	mutex_unlock(&ieee->wx_mutex);
}

int rtllib_wx_set_scan(struct rtllib_device *ieee, struct iw_request_info *a,
			     union iwreq_data *wrqu, char *b)
{
	int ret = 0;

	if (ieee->iw_mode == IW_MODE_MONITOR || !(ieee->proto_started)) {
		ret = -1;
		goto out;
	}

	if (ieee->link_state == MAC80211_LINKED) {
		schedule_work(&ieee->wx_sync_scan_wq);
		/* intentionally forget to up sem */
		return 0;
	}

out:
	return ret;
}
EXPORT_SYMBOL(rtllib_wx_set_scan);

int rtllib_wx_set_essid(struct rtllib_device *ieee,
			struct iw_request_info *a,
			union iwreq_data *wrqu, char *extra)
{
	int ret = 0, len;
	short proto_started;
	unsigned long flags;

	rtllib_stop_scan_syncro(ieee);
	mutex_lock(&ieee->wx_mutex);

	proto_started = ieee->proto_started;

	len = min_t(__u16, wrqu->essid.length, IW_ESSID_MAX_SIZE);

	if (ieee->iw_mode == IW_MODE_MONITOR) {
		ret = -1;
		goto out;
	}

	if (proto_started)
		rtllib_stop_protocol(ieee);

	/* this is just to be sure that the GET wx callback
	 * has consistent infos. not needed otherwise
	 */
	spin_lock_irqsave(&ieee->lock, flags);

	if (wrqu->essid.flags && wrqu->essid.length) {
		strncpy(ieee->current_network.ssid, extra, len);
		ieee->current_network.ssid_len = len;
		ieee->cannot_notify = false;
		ieee->ssid_set = 1;
	} else {
		ieee->ssid_set = 0;
		ieee->current_network.ssid[0] = '\0';
		ieee->current_network.ssid_len = 0;
	}
	spin_unlock_irqrestore(&ieee->lock, flags);

	if (proto_started)
		rtllib_start_protocol(ieee);
out:
	mutex_unlock(&ieee->wx_mutex);
	return ret;
}
EXPORT_SYMBOL(rtllib_wx_set_essid);

int rtllib_wx_get_mode(struct rtllib_device *ieee, struct iw_request_info *a,
		       union iwreq_data *wrqu, char *b)
{
	wrqu->mode = ieee->iw_mode;
	return 0;
}
EXPORT_SYMBOL(rtllib_wx_get_mode);

int rtllib_wx_get_name(struct rtllib_device *ieee, struct iw_request_info *info,
		       union iwreq_data *wrqu, char *extra)
{
	const char *n = ieee->mode & (WIRELESS_MODE_N_24G) ? "n" : "";

	scnprintf(wrqu->name, sizeof(wrqu->name), "802.11bg%s", n);
	return 0;
}
EXPORT_SYMBOL(rtllib_wx_get_name);

/* this is mostly stolen from hostap */
int rtllib_wx_set_power(struct rtllib_device *ieee,
				 struct iw_request_info *info,
				 union iwreq_data *wrqu, char *extra)
{
	int ret = 0;

	if ((!ieee->sta_wake_up) ||
	    (!ieee->enter_sleep_state) ||
	    (!ieee->ps_is_queue_empty)) {
		netdev_warn(ieee->dev,
			    "%s(): PS mode is tried to be use but driver missed a callback\n",
			    __func__);
		return -1;
	}

	mutex_lock(&ieee->wx_mutex);

	if (wrqu->power.disabled) {
		ieee->ps = RTLLIB_PS_DISABLED;
		goto exit;
	}
	if (wrqu->power.flags & IW_POWER_TIMEOUT)
		ieee->ps_timeout = wrqu->power.value / 1000;

	if (wrqu->power.flags & IW_POWER_PERIOD)
		ieee->ps_period = wrqu->power.value / 1000;

	switch (wrqu->power.flags & IW_POWER_MODE) {
	case IW_POWER_UNICAST_R:
		ieee->ps = RTLLIB_PS_UNICAST;
		break;
	case IW_POWER_MULTICAST_R:
		ieee->ps = RTLLIB_PS_MBCAST;
		break;
	case IW_POWER_ALL_R:
		ieee->ps = RTLLIB_PS_UNICAST | RTLLIB_PS_MBCAST;
		break;

	case IW_POWER_ON:
		break;

	default:
		ret = -EINVAL;
		goto exit;
	}
exit:
	mutex_unlock(&ieee->wx_mutex);
	return ret;
}
EXPORT_SYMBOL(rtllib_wx_set_power);

/* this is stolen from hostap */
int rtllib_wx_get_power(struct rtllib_device *ieee,
				 struct iw_request_info *info,
				 union iwreq_data *wrqu, char *extra)
{
	mutex_lock(&ieee->wx_mutex);

	if (ieee->ps == RTLLIB_PS_DISABLED) {
		wrqu->power.disabled = 1;
		goto exit;
	}

	wrqu->power.disabled = 0;

	if ((wrqu->power.flags & IW_POWER_TYPE) == IW_POWER_TIMEOUT) {
		wrqu->power.flags = IW_POWER_TIMEOUT;
		wrqu->power.value = ieee->ps_timeout * 1000;
	} else {
		wrqu->power.flags = IW_POWER_PERIOD;
		wrqu->power.value = ieee->ps_period * 1000;
	}

	if ((ieee->ps & (RTLLIB_PS_MBCAST | RTLLIB_PS_UNICAST)) ==
	    (RTLLIB_PS_MBCAST | RTLLIB_PS_UNICAST))
		wrqu->power.flags |= IW_POWER_ALL_R;
	else if (ieee->ps & RTLLIB_PS_MBCAST)
		wrqu->power.flags |= IW_POWER_MULTICAST_R;
	else
		wrqu->power.flags |= IW_POWER_UNICAST_R;

exit:
	mutex_unlock(&ieee->wx_mutex);
	return 0;
}
EXPORT_SYMBOL(rtllib_wx_get_power);<|MERGE_RESOLUTION|>--- conflicted
+++ resolved
@@ -319,11 +319,7 @@
 	if (ieee->ht_info->current_ht_support && ieee->ht_info->enable_ht &&
 	    ieee->ht_info->cur_bw_40mhz) {
 		b40M = 1;
-<<<<<<< HEAD
-		chan_offset = ieee->ht_info->CurSTAExtChnlOffset;
-=======
 		chan_offset = ieee->ht_info->cur_sta_ext_chnl_offset;
->>>>>>> 0c383648
 		bandwidth = (enum ht_channel_width)ieee->ht_info->cur_bw_40mhz;
 		ieee->set_bw_mode_handler(ieee->dev, HT_CHANNEL_WIDTH_20,
 				       HT_EXTCHNL_OFFSET_NO_EXT);
