/*
 * Copyright (C) 2010 B.A.T.M.A.N. contributors:
 *
 * Marek Lindner
 *
 * This program is free software; you can redistribute it and/or
 * modify it under the terms of version 2 of the GNU General Public
 * License as published by the Free Software Foundation.
 *
 * This program is distributed in the hope that it will be useful, but
 * WITHOUT ANY WARRANTY; without even the implied warranty of
 * MERCHANTABILITY or FITNESS FOR A PARTICULAR PURPOSE. See the GNU
 * General Public License for more details.
 *
 * You should have received a copy of the GNU General Public License
 * along with this program; if not, write to the Free Software
 * Foundation, Inc., 51 Franklin Street, Fifth Floor, Boston, MA
 * 02110-1301, USA
 *
 */

#include "main.h"
#include "bat_sysfs.h"
#include "translation-table.h"
#include "originator.h"
#include "hard-interface.h"
#include "vis.h"

#define to_dev(obj)     container_of(obj, struct device, kobj)

#define BAT_ATTR(_name, _mode, _show, _store)	\
struct bat_attribute bat_attr_##_name = {	\
	.attr = {.name = __stringify(_name),	\
		 .mode = _mode },		\
	.show   = _show,			\
	.store  = _store,			\
};

static ssize_t show_aggr_ogms(struct kobject *kobj, struct attribute *attr,
			     char *buff)
{
	struct device *dev = to_dev(kobj->parent);
	struct bat_priv *bat_priv = netdev_priv(to_net_dev(dev));
	int aggr_status = atomic_read(&bat_priv->aggregation_enabled);

	return sprintf(buff, "%s\n",
		       aggr_status == 0 ? "disabled" : "enabled");
}

static ssize_t store_aggr_ogms(struct kobject *kobj, struct attribute *attr,
			      char *buff, size_t count)
{
	struct device *dev = to_dev(kobj->parent);
	struct net_device *net_dev = to_net_dev(dev);
	struct bat_priv *bat_priv = netdev_priv(net_dev);
	int aggr_tmp = -1;

	if (((count == 2) && (buff[0] == '1')) ||
	    (strncmp(buff, "enable", 6) == 0))
		aggr_tmp = 1;

	if (((count == 2) && (buff[0] == '0')) ||
	    (strncmp(buff, "disable", 7) == 0))
		aggr_tmp = 0;

	if (aggr_tmp < 0) {
		if (buff[count - 1] == '\n')
			buff[count - 1] = '\0';

		bat_info(net_dev,
			 "Invalid parameter for 'aggregate OGM' setting"
			 "received: %s\n", buff);
		return -EINVAL;
	}

	if (atomic_read(&bat_priv->aggregation_enabled) == aggr_tmp)
		return count;

	bat_info(net_dev, "Changing aggregation from: %s to: %s\n",
		 atomic_read(&bat_priv->aggregation_enabled) == 1 ?
		 "enabled" : "disabled", aggr_tmp == 1 ? "enabled" :
		 "disabled");

	atomic_set(&bat_priv->aggregation_enabled, (unsigned)aggr_tmp);
	return count;
}

static ssize_t show_bond(struct kobject *kobj, struct attribute *attr,
			     char *buff)
{
	struct device *dev = to_dev(kobj->parent);
	struct bat_priv *bat_priv = netdev_priv(to_net_dev(dev));
	int bond_status = atomic_read(&bat_priv->bonding_enabled);

	return sprintf(buff, "%s\n",
		       bond_status == 0 ? "disabled" : "enabled");
}

static ssize_t store_bond(struct kobject *kobj, struct attribute *attr,
			  char *buff, size_t count)
{
	struct device *dev = to_dev(kobj->parent);
	struct net_device *net_dev = to_net_dev(dev);
	struct bat_priv *bat_priv = netdev_priv(net_dev);
	int bonding_enabled_tmp = -1;

	if (((count == 2) && (buff[0] == '1')) ||
	    (strncmp(buff, "enable", 6) == 0))
		bonding_enabled_tmp = 1;

	if (((count == 2) && (buff[0] == '0')) ||
	    (strncmp(buff, "disable", 7) == 0))
		bonding_enabled_tmp = 0;

	if (bonding_enabled_tmp < 0) {
		if (buff[count - 1] == '\n')
			buff[count - 1] = '\0';

		bat_err(net_dev,
			"Invalid parameter for 'bonding' setting received: "
			"%s\n", buff);
		return -EINVAL;
	}

	if (atomic_read(&bat_priv->bonding_enabled) == bonding_enabled_tmp)
		return count;

	bat_info(net_dev, "Changing bonding from: %s to: %s\n",
		 atomic_read(&bat_priv->bonding_enabled) == 1 ?
		 "enabled" : "disabled",
		 bonding_enabled_tmp == 1 ? "enabled" : "disabled");

	atomic_set(&bat_priv->bonding_enabled, (unsigned)bonding_enabled_tmp);
	return count;
}

static ssize_t show_vis_mode(struct kobject *kobj, struct attribute *attr,
			     char *buff)
{
	struct device *dev = to_dev(kobj->parent);
	struct bat_priv *bat_priv = netdev_priv(to_net_dev(dev));
	int vis_mode = atomic_read(&bat_priv->vis_mode);

	return sprintf(buff, "%s\n",
		       vis_mode == VIS_TYPE_CLIENT_UPDATE ?
							"client" : "server");
}

static ssize_t store_vis_mode(struct kobject *kobj, struct attribute *attr,
			      char *buff, size_t count)
{
	struct device *dev = to_dev(kobj->parent);
	struct net_device *net_dev = to_net_dev(dev);
	struct bat_priv *bat_priv = netdev_priv(net_dev);
	unsigned long val;
	int ret, vis_mode_tmp = -1;

	ret = strict_strtoul(buff, 10, &val);

	if (((count == 2) && (!ret) && (val == VIS_TYPE_CLIENT_UPDATE)) ||
	    (strncmp(buff, "client", 6) == 0) ||
	    (strncmp(buff, "off", 3) == 0))
		vis_mode_tmp = VIS_TYPE_CLIENT_UPDATE;

	if (((count == 2) && (!ret) && (val == VIS_TYPE_SERVER_SYNC)) ||
	    (strncmp(buff, "server", 6) == 0))
		vis_mode_tmp = VIS_TYPE_SERVER_SYNC;

	if (vis_mode_tmp < 0) {
		if (buff[count - 1] == '\n')
			buff[count - 1] = '\0';

		bat_info(net_dev,
			 "Invalid parameter for 'vis mode' setting received: "
			 "%s\n", buff);
		return -EINVAL;
	}

	if (atomic_read(&bat_priv->vis_mode) == vis_mode_tmp)
		return count;

	bat_info(net_dev, "Changing vis mode from: %s to: %s\n",
		 atomic_read(&bat_priv->vis_mode) == VIS_TYPE_CLIENT_UPDATE ?
		 "client" : "server", vis_mode_tmp == VIS_TYPE_CLIENT_UPDATE ?
		 "client" : "server");

	atomic_set(&bat_priv->vis_mode, (unsigned)vis_mode_tmp);
	return count;
}

static ssize_t show_orig_interval(struct kobject *kobj, struct attribute *attr,
				 char *buff)
{
	struct device *dev = to_dev(kobj->parent);
	struct bat_priv *bat_priv = netdev_priv(to_net_dev(dev));

	return sprintf(buff, "%i\n",
		       atomic_read(&bat_priv->orig_interval));
}

static ssize_t store_orig_interval(struct kobject *kobj, struct attribute *attr,
				  char *buff, size_t count)
{
	struct device *dev = to_dev(kobj->parent);
	struct net_device *net_dev = to_net_dev(dev);
	struct bat_priv *bat_priv = netdev_priv(net_dev);
	unsigned long orig_interval_tmp;
	int ret;

	ret = strict_strtoul(buff, 10, &orig_interval_tmp);
	if (ret) {
		bat_info(net_dev, "Invalid parameter for 'orig_interval' "
			 "setting received: %s\n", buff);
		return -EINVAL;
	}

	if (orig_interval_tmp < JITTER * 2) {
		bat_info(net_dev, "New originator interval too small: %li "
			 "(min: %i)\n", orig_interval_tmp, JITTER * 2);
		return -EINVAL;
	}

	if (atomic_read(&bat_priv->orig_interval) == orig_interval_tmp)
		return count;

	bat_info(net_dev, "Changing originator interval from: %i to: %li\n",
		 atomic_read(&bat_priv->orig_interval),
		 orig_interval_tmp);

	atomic_set(&bat_priv->orig_interval, orig_interval_tmp);
	return count;
}

<<<<<<< HEAD
static BAT_ATTR(aggregate_ogm, S_IRUGO | S_IWUSR,
		show_aggr_ogm, store_aggr_ogm);
static BAT_ATTR(vis_mode, S_IRUGO | S_IWUSR, show_vis_mode, store_vis_mode);
static BAT_ATTR(orig_interval, S_IRUGO | S_IWUSR,
		show_orig_interval, store_orig_interval);

static struct bat_attribute *mesh_attrs[] = {
	&bat_attr_aggregate_ogm,
	&bat_attr_vis_mode,
	&bat_attr_orig_interval,
	NULL,
};

static ssize_t transtable_local_read(struct file *filp, struct kobject *kobj,
				  struct bin_attribute *bin_attr,
				  char *buff, loff_t off, size_t count)
=======
#ifdef CONFIG_BATMAN_ADV_DEBUG
static ssize_t show_log_level(struct kobject *kobj, struct attribute *attr,
			     char *buff)
>>>>>>> b12d1995
{
	struct device *dev = to_dev(kobj->parent);
	struct bat_priv *bat_priv = netdev_priv(to_net_dev(dev));
	int log_level = atomic_read(&bat_priv->log_level);

	return sprintf(buff, "%d\n", log_level);
}

<<<<<<< HEAD
static ssize_t transtable_global_read(struct file *filp, struct kobject *kobj,
				  struct bin_attribute *bin_attr,
				  char *buff, loff_t off, size_t count)
=======
static ssize_t store_log_level(struct kobject *kobj, struct attribute *attr,
			      char *buff, size_t count)
>>>>>>> b12d1995
{
	struct device *dev = to_dev(kobj->parent);
	struct net_device *net_dev = to_net_dev(dev);
	struct bat_priv *bat_priv = netdev_priv(net_dev);
	unsigned long log_level_tmp;
	int ret;

	ret = strict_strtoul(buff, 10, &log_level_tmp);
	if (ret) {
		bat_info(net_dev, "Invalid parameter for 'log_level' "
			 "setting received: %s\n", buff);
		return -EINVAL;
	}

<<<<<<< HEAD
static ssize_t originators_read(struct file *filp, struct kobject *kobj,
				  struct bin_attribute *bin_attr,
				  char *buff, loff_t off, size_t count)
{
	struct device *dev = to_dev(kobj->parent);
	struct net_device *net_dev = to_net_dev(dev);
=======
	if (log_level_tmp > 3) {
		bat_info(net_dev, "New log level too big: %li "
			 "(max: %i)\n", log_level_tmp, 3);
		return -EINVAL;
	}
>>>>>>> b12d1995

	if (atomic_read(&bat_priv->log_level) == log_level_tmp)
		return count;

<<<<<<< HEAD
static ssize_t vis_data_read(struct file *filp, struct kobject *kobj,
				  struct bin_attribute *bin_attr,
				  char *buff, loff_t off, size_t count)
{
	struct device *dev = to_dev(kobj->parent);
	struct net_device *net_dev = to_net_dev(dev);
=======
	bat_info(net_dev, "Changing log level from: %i to: %li\n",
		 atomic_read(&bat_priv->log_level),
		 log_level_tmp);
>>>>>>> b12d1995

	atomic_set(&bat_priv->log_level, (unsigned)log_level_tmp);
	return count;
}
#endif

static BAT_ATTR(aggregated_ogms, S_IRUGO | S_IWUSR,
		show_aggr_ogms, store_aggr_ogms);
static BAT_ATTR(bonding, S_IRUGO | S_IWUSR, show_bond, store_bond);
static BAT_ATTR(vis_mode, S_IRUGO | S_IWUSR, show_vis_mode, store_vis_mode);
static BAT_ATTR(orig_interval, S_IRUGO | S_IWUSR,
		show_orig_interval, store_orig_interval);
#ifdef CONFIG_BATMAN_ADV_DEBUG
static BAT_ATTR(log_level, S_IRUGO | S_IWUSR, show_log_level, store_log_level);
#endif

static struct bat_attribute *mesh_attrs[] = {
	&bat_attr_aggregated_ogms,
	&bat_attr_bonding,
	&bat_attr_vis_mode,
	&bat_attr_orig_interval,
#ifdef CONFIG_BATMAN_ADV_DEBUG
	&bat_attr_log_level,
#endif
	NULL,
};

int sysfs_add_meshif(struct net_device *dev)
{
	struct kobject *batif_kobject = &dev->dev.kobj;
	struct bat_priv *bat_priv = netdev_priv(dev);
	struct bat_attribute **bat_attr;
	int err;

	/* FIXME: should be done in the general mesh setup
		  routine as soon as we have it */
	atomic_set(&bat_priv->aggregation_enabled, 1);
	atomic_set(&bat_priv->bonding_enabled, 0);
	atomic_set(&bat_priv->vis_mode, VIS_TYPE_CLIENT_UPDATE);
	atomic_set(&bat_priv->orig_interval, 1000);
	atomic_set(&bat_priv->log_level, 0);

	bat_priv->primary_if = NULL;
	bat_priv->num_ifaces = 0;

	bat_priv->mesh_obj = kobject_create_and_add(SYSFS_IF_MESH_SUBDIR,
						    batif_kobject);
	if (!bat_priv->mesh_obj) {
		bat_err(dev, "Can't add sysfs directory: %s/%s\n", dev->name,
			SYSFS_IF_MESH_SUBDIR);
		goto out;
	}

	for (bat_attr = mesh_attrs; *bat_attr; ++bat_attr) {
		err = sysfs_create_file(bat_priv->mesh_obj,
					&((*bat_attr)->attr));
		if (err) {
			bat_err(dev, "Can't add sysfs file: %s/%s/%s\n",
				dev->name, SYSFS_IF_MESH_SUBDIR,
				((*bat_attr)->attr).name);
			goto rem_attr;
		}
	}

	return 0;

rem_attr:
	for (bat_attr = mesh_attrs; *bat_attr; ++bat_attr)
		sysfs_remove_file(bat_priv->mesh_obj, &((*bat_attr)->attr));

	kobject_put(bat_priv->mesh_obj);
	bat_priv->mesh_obj = NULL;
out:
	return -ENOMEM;
}

void sysfs_del_meshif(struct net_device *dev)
{
	struct bat_priv *bat_priv = netdev_priv(dev);
	struct bat_attribute **bat_attr;

	for (bat_attr = mesh_attrs; *bat_attr; ++bat_attr)
		sysfs_remove_file(bat_priv->mesh_obj, &((*bat_attr)->attr));

	kobject_put(bat_priv->mesh_obj);
	bat_priv->mesh_obj = NULL;
}

static ssize_t show_mesh_iface(struct kobject *kobj, struct attribute *attr,
			       char *buff)
{
	struct device *dev = to_dev(kobj->parent);
	struct net_device *net_dev = to_net_dev(dev);
	struct batman_if *batman_if = get_batman_if_by_netdev(net_dev);

	if (!batman_if)
		return 0;

	return sprintf(buff, "%s\n",
		       batman_if->if_status == IF_NOT_IN_USE ?
							"none" : "bat0");
}

static ssize_t store_mesh_iface(struct kobject *kobj, struct attribute *attr,
				char *buff, size_t count)
{
	struct device *dev = to_dev(kobj->parent);
	struct net_device *net_dev = to_net_dev(dev);
	struct batman_if *batman_if = get_batman_if_by_netdev(net_dev);
	int status_tmp = -1;

	if (!batman_if)
		return count;

	if (strncmp(buff, "none", 4) == 0)
		status_tmp = IF_NOT_IN_USE;

	if (strncmp(buff, "bat0", 4) == 0)
		status_tmp = IF_I_WANT_YOU;

	if (status_tmp < 0) {
		if (buff[count - 1] == '\n')
			buff[count - 1] = '\0';

		pr_err("Invalid parameter for 'mesh_iface' setting received: "
		       "%s\n", buff);
		return -EINVAL;
	}

	if ((batman_if->if_status == status_tmp) ||
	    ((status_tmp == IF_I_WANT_YOU) &&
	     (batman_if->if_status != IF_NOT_IN_USE)))
		return count;

	if (status_tmp == IF_I_WANT_YOU)
		status_tmp = hardif_enable_interface(batman_if);
	else
		hardif_disable_interface(batman_if);

	return (status_tmp < 0 ? status_tmp : count);
}

static ssize_t show_iface_status(struct kobject *kobj, struct attribute *attr,
				 char *buff)
{
	struct device *dev = to_dev(kobj->parent);
	struct net_device *net_dev = to_net_dev(dev);
	struct batman_if *batman_if = get_batman_if_by_netdev(net_dev);

	if (!batman_if)
		return 0;

	switch (batman_if->if_status) {
	case IF_TO_BE_REMOVED:
		return sprintf(buff, "disabling\n");
	case IF_INACTIVE:
		return sprintf(buff, "inactive\n");
	case IF_ACTIVE:
		return sprintf(buff, "active\n");
	case IF_TO_BE_ACTIVATED:
		return sprintf(buff, "enabling\n");
	case IF_NOT_IN_USE:
	default:
		return sprintf(buff, "not in use\n");
	}
}

static BAT_ATTR(mesh_iface, S_IRUGO | S_IWUSR,
		show_mesh_iface, store_mesh_iface);
static BAT_ATTR(iface_status, S_IRUGO, show_iface_status, NULL);

static struct bat_attribute *batman_attrs[] = {
	&bat_attr_mesh_iface,
	&bat_attr_iface_status,
	NULL,
};

int sysfs_add_hardif(struct kobject **hardif_obj, struct net_device *dev)
{
	struct kobject *hardif_kobject = &dev->dev.kobj;
	struct bat_attribute **bat_attr;
	int err;

	*hardif_obj = kobject_create_and_add(SYSFS_IF_BAT_SUBDIR,
						    hardif_kobject);

	if (!*hardif_obj) {
		bat_err(dev, "Can't add sysfs directory: %s/%s\n", dev->name,
			SYSFS_IF_BAT_SUBDIR);
		goto out;
	}

	for (bat_attr = batman_attrs; *bat_attr; ++bat_attr) {
		err = sysfs_create_file(*hardif_obj, &((*bat_attr)->attr));
		if (err) {
			bat_err(dev, "Can't add sysfs file: %s/%s/%s\n",
				dev->name, SYSFS_IF_BAT_SUBDIR,
				((*bat_attr)->attr).name);
			goto rem_attr;
		}
	}

	return 0;

rem_attr:
	for (bat_attr = batman_attrs; *bat_attr; ++bat_attr)
		sysfs_remove_file(*hardif_obj, &((*bat_attr)->attr));
out:
	return -ENOMEM;
}

void sysfs_del_hardif(struct kobject **hardif_obj)
{
	kobject_put(*hardif_obj);
	*hardif_obj = NULL;
}<|MERGE_RESOLUTION|>--- conflicted
+++ resolved
@@ -231,28 +231,9 @@
 	return count;
 }
 
-<<<<<<< HEAD
-static BAT_ATTR(aggregate_ogm, S_IRUGO | S_IWUSR,
-		show_aggr_ogm, store_aggr_ogm);
-static BAT_ATTR(vis_mode, S_IRUGO | S_IWUSR, show_vis_mode, store_vis_mode);
-static BAT_ATTR(orig_interval, S_IRUGO | S_IWUSR,
-		show_orig_interval, store_orig_interval);
-
-static struct bat_attribute *mesh_attrs[] = {
-	&bat_attr_aggregate_ogm,
-	&bat_attr_vis_mode,
-	&bat_attr_orig_interval,
-	NULL,
-};
-
-static ssize_t transtable_local_read(struct file *filp, struct kobject *kobj,
-				  struct bin_attribute *bin_attr,
-				  char *buff, loff_t off, size_t count)
-=======
 #ifdef CONFIG_BATMAN_ADV_DEBUG
 static ssize_t show_log_level(struct kobject *kobj, struct attribute *attr,
 			     char *buff)
->>>>>>> b12d1995
 {
 	struct device *dev = to_dev(kobj->parent);
 	struct bat_priv *bat_priv = netdev_priv(to_net_dev(dev));
@@ -261,14 +242,8 @@
 	return sprintf(buff, "%d\n", log_level);
 }
 
-<<<<<<< HEAD
-static ssize_t transtable_global_read(struct file *filp, struct kobject *kobj,
-				  struct bin_attribute *bin_attr,
-				  char *buff, loff_t off, size_t count)
-=======
 static ssize_t store_log_level(struct kobject *kobj, struct attribute *attr,
 			      char *buff, size_t count)
->>>>>>> b12d1995
 {
 	struct device *dev = to_dev(kobj->parent);
 	struct net_device *net_dev = to_net_dev(dev);
@@ -283,36 +258,14 @@
 		return -EINVAL;
 	}
 
-<<<<<<< HEAD
-static ssize_t originators_read(struct file *filp, struct kobject *kobj,
-				  struct bin_attribute *bin_attr,
-				  char *buff, loff_t off, size_t count)
-{
-	struct device *dev = to_dev(kobj->parent);
-	struct net_device *net_dev = to_net_dev(dev);
-=======
 	if (log_level_tmp > 3) {
 		bat_info(net_dev, "New log level too big: %li "
 			 "(max: %i)\n", log_level_tmp, 3);
 		return -EINVAL;
 	}
->>>>>>> b12d1995
 
 	if (atomic_read(&bat_priv->log_level) == log_level_tmp)
 		return count;
-
-<<<<<<< HEAD
-static ssize_t vis_data_read(struct file *filp, struct kobject *kobj,
-				  struct bin_attribute *bin_attr,
-				  char *buff, loff_t off, size_t count)
-{
-	struct device *dev = to_dev(kobj->parent);
-	struct net_device *net_dev = to_net_dev(dev);
-=======
-	bat_info(net_dev, "Changing log level from: %i to: %li\n",
-		 atomic_read(&bat_priv->log_level),
-		 log_level_tmp);
->>>>>>> b12d1995
 
 	atomic_set(&bat_priv->log_level, (unsigned)log_level_tmp);
 	return count;
