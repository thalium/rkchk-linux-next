/*
 * Copyright 2012 Red Hat Inc.
 *
 * Permission is hereby granted, free of charge, to any person obtaining a
 * copy of this software and associated documentation files (the "Software"),
 * to deal in the Software without restriction, including without limitation
 * the rights to use, copy, modify, merge, publish, distribute, sublicense,
 * and/or sell copies of the Software, and to permit persons to whom the
 * Software is furnished to do so, subject to the following conditions:
 *
 * The above copyright notice and this permission notice shall be included in
 * all copies or substantial portions of the Software.
 *
 * THE SOFTWARE IS PROVIDED "AS IS", WITHOUT WARRANTY OF ANY KIND, EXPRESS OR
 * IMPLIED, INCLUDING BUT NOT LIMITED TO THE WARRANTIES OF MERCHANTABILITY,
 * FITNESS FOR A PARTICULAR PURPOSE AND NONINFRINGEMENT.  IN NO EVENT SHALL
 * THE COPYRIGHT HOLDER(S) OR AUTHOR(S) BE LIABLE FOR ANY CLAIM, DAMAGES OR
 * OTHER LIABILITY, WHETHER IN AN ACTION OF CONTRACT, TORT OR OTHERWISE,
 * ARISING FROM, OUT OF OR IN CONNECTION WITH THE SOFTWARE OR THE USE OR
 * OTHER DEALINGS IN THE SOFTWARE.
 *
 * Authors: Ben Skeggs
 */

#include <linux/delay.h>
#include <linux/module.h>
#include <linux/pci.h>
#include <linux/pm_runtime.h>
#include <linux/vga_switcheroo.h>
#include <linux/mmu_notifier.h>
#include <linux/dynamic_debug.h>

#include <drm/drm_aperture.h>
#include <drm/drm_drv.h>
#include <drm/drm_fbdev_ttm.h>
#include <drm/drm_gem_ttm_helper.h>
#include <drm/drm_ioctl.h>
#include <drm/drm_vblank.h>

#include <core/gpuobj.h>
#include <core/option.h>
#include <core/pci.h>
#include <core/tegra.h>

#include <nvif/driver.h>
#include <nvif/fifo.h>
#include <nvif/push006c.h>
#include <nvif/user.h>

#include <nvif/class.h>
#include <nvif/cl0002.h>

#include "nouveau_drv.h"
#include "nouveau_dma.h"
#include "nouveau_ttm.h"
#include "nouveau_gem.h"
#include "nouveau_vga.h"
#include "nouveau_led.h"
#include "nouveau_hwmon.h"
#include "nouveau_acpi.h"
#include "nouveau_bios.h"
#include "nouveau_ioctl.h"
#include "nouveau_abi16.h"
#include "nouveau_fence.h"
#include "nouveau_debugfs.h"
#include "nouveau_connector.h"
#include "nouveau_platform.h"
#include "nouveau_svm.h"
#include "nouveau_dmem.h"
#include "nouveau_exec.h"
#include "nouveau_uvmm.h"
#include "nouveau_sched.h"

DECLARE_DYNDBG_CLASSMAP(drm_debug_classes, DD_CLASS_TYPE_DISJOINT_BITS, 0,
			"DRM_UT_CORE",
			"DRM_UT_DRIVER",
			"DRM_UT_KMS",
			"DRM_UT_PRIME",
			"DRM_UT_ATOMIC",
			"DRM_UT_VBL",
			"DRM_UT_STATE",
			"DRM_UT_LEASE",
			"DRM_UT_DP",
			"DRM_UT_DRMRES");

MODULE_PARM_DESC(config, "option string to pass to driver core");
static char *nouveau_config;
module_param_named(config, nouveau_config, charp, 0400);

MODULE_PARM_DESC(debug, "debug string to pass to driver core");
static char *nouveau_debug;
module_param_named(debug, nouveau_debug, charp, 0400);

MODULE_PARM_DESC(noaccel, "disable kernel/abi16 acceleration");
static int nouveau_noaccel = 0;
module_param_named(noaccel, nouveau_noaccel, int, 0400);

MODULE_PARM_DESC(modeset, "enable driver (default: auto, "
		          "0 = disabled, 1 = enabled, 2 = headless)");
int nouveau_modeset = -1;
module_param_named(modeset, nouveau_modeset, int, 0400);

MODULE_PARM_DESC(atomic, "Expose atomic ioctl (default: disabled)");
static int nouveau_atomic = 0;
module_param_named(atomic, nouveau_atomic, int, 0400);

MODULE_PARM_DESC(runpm, "disable (0), force enable (1), optimus only default (-1)");
static int nouveau_runtime_pm = -1;
module_param_named(runpm, nouveau_runtime_pm, int, 0400);

static struct drm_driver driver_stub;
static struct drm_driver driver_pci;
static struct drm_driver driver_platform;

static u64
nouveau_pci_name(struct pci_dev *pdev)
{
	u64 name = (u64)pci_domain_nr(pdev->bus) << 32;
	name |= pdev->bus->number << 16;
	name |= PCI_SLOT(pdev->devfn) << 8;
	return name | PCI_FUNC(pdev->devfn);
}

static u64
nouveau_platform_name(struct platform_device *platformdev)
{
	return platformdev->id;
}

static u64
nouveau_name(struct drm_device *dev)
{
	if (dev_is_pci(dev->dev))
		return nouveau_pci_name(to_pci_dev(dev->dev));
	else
		return nouveau_platform_name(to_platform_device(dev->dev));
}

static inline bool
nouveau_cli_work_ready(struct dma_fence *fence)
{
	bool ret = true;

	spin_lock_irq(fence->lock);
	if (!dma_fence_is_signaled_locked(fence))
		ret = false;
	spin_unlock_irq(fence->lock);

	if (ret == true)
		dma_fence_put(fence);
	return ret;
}

static void
nouveau_cli_work(struct work_struct *w)
{
	struct nouveau_cli *cli = container_of(w, typeof(*cli), work);
	struct nouveau_cli_work *work, *wtmp;
	mutex_lock(&cli->lock);
	list_for_each_entry_safe(work, wtmp, &cli->worker, head) {
		if (!work->fence || nouveau_cli_work_ready(work->fence)) {
			list_del(&work->head);
			work->func(work);
		}
	}
	mutex_unlock(&cli->lock);
}

static void
nouveau_cli_work_fence(struct dma_fence *fence, struct dma_fence_cb *cb)
{
	struct nouveau_cli_work *work = container_of(cb, typeof(*work), cb);
	schedule_work(&work->cli->work);
}

void
nouveau_cli_work_queue(struct nouveau_cli *cli, struct dma_fence *fence,
		       struct nouveau_cli_work *work)
{
	work->fence = dma_fence_get(fence);
	work->cli = cli;
	mutex_lock(&cli->lock);
	list_add_tail(&work->head, &cli->worker);
	if (dma_fence_add_callback(fence, &work->cb, nouveau_cli_work_fence))
		nouveau_cli_work_fence(fence, &work->cb);
	mutex_unlock(&cli->lock);
}

static void
nouveau_cli_fini(struct nouveau_cli *cli)
{
	struct nouveau_uvmm *uvmm = nouveau_cli_uvmm_locked(cli);

	/* All our channels are dead now, which means all the fences they
	 * own are signalled, and all callback functions have been called.
	 *
	 * So, after flushing the workqueue, there should be nothing left.
	 */
	flush_work(&cli->work);
	WARN_ON(!list_empty(&cli->worker));

	if (cli->sched)
		nouveau_sched_destroy(&cli->sched);
	if (uvmm)
		nouveau_uvmm_fini(uvmm);
	nouveau_vmm_fini(&cli->svm);
	nouveau_vmm_fini(&cli->vmm);
	nvif_mmu_dtor(&cli->mmu);
	cli->device.object.map.ptr = NULL;
	nvif_device_dtor(&cli->device);
	mutex_lock(&cli->drm->client_mutex);
	nvif_client_dtor(&cli->base);
	mutex_unlock(&cli->drm->client_mutex);
}

static int
nouveau_cli_init(struct nouveau_drm *drm, const char *sname,
		 struct nouveau_cli *cli)
{
	static const struct nvif_mclass
	mems[] = {
		{ NVIF_CLASS_MEM_GF100, -1 },
		{ NVIF_CLASS_MEM_NV50 , -1 },
		{ NVIF_CLASS_MEM_NV04 , -1 },
		{}
	};
	static const struct nvif_mclass
	vmms[] = {
		{ NVIF_CLASS_VMM_GP100, -1 },
		{ NVIF_CLASS_VMM_GM200, -1 },
		{ NVIF_CLASS_VMM_GF100, -1 },
		{ NVIF_CLASS_VMM_NV50 , -1 },
		{ NVIF_CLASS_VMM_NV04 , -1 },
		{}
	};
	int ret;

	snprintf(cli->name, sizeof(cli->name), "%s", sname);
	cli->drm = drm;
	mutex_init(&cli->mutex);

	INIT_WORK(&cli->work, nouveau_cli_work);
	INIT_LIST_HEAD(&cli->worker);
	mutex_init(&cli->lock);

	mutex_lock(&drm->client_mutex);
	ret = nvif_client_ctor(&drm->_client, cli->name, &cli->base);
	mutex_unlock(&drm->client_mutex);
	if (ret) {
		NV_PRINTK(err, cli, "Client allocation failed: %d\n", ret);
		goto done;
	}

	ret = nvif_device_ctor(&cli->base, "drmDevice", &cli->device);
	if (ret) {
		NV_PRINTK(err, cli, "Device allocation failed: %d\n", ret);
		goto done;
	}

	cli->device.object.map.ptr = drm->device.object.map.ptr;

	ret = nvif_mmu_ctor(&cli->device.object, "drmMmu", drm->mmu.object.oclass,
			    &cli->mmu);
	if (ret) {
		NV_PRINTK(err, cli, "MMU allocation failed: %d\n", ret);
		goto done;
	}

	ret = nvif_mclass(&cli->mmu.object, vmms);
	if (ret < 0) {
		NV_PRINTK(err, cli, "No supported VMM class\n");
		goto done;
	}

	ret = nouveau_vmm_init(cli, vmms[ret].oclass, &cli->vmm);
	if (ret) {
		NV_PRINTK(err, cli, "VMM allocation failed: %d\n", ret);
		goto done;
	}

	ret = nvif_mclass(&cli->mmu.object, mems);
	if (ret < 0) {
		NV_PRINTK(err, cli, "No supported MEM class\n");
		goto done;
	}

	cli->mem = &mems[ret];

	/* Don't pass in the (shared) sched_wq in order to let
	 * nouveau_sched_create() create a dedicated one for VM_BIND jobs.
	 *
	 * This is required to ensure that for VM_BIND jobs free_job() work and
	 * run_job() work can always run concurrently and hence, free_job() work
	 * can never stall run_job() work. For EXEC jobs we don't have this
	 * requirement, since EXEC job's free_job() does not require to take any
	 * locks which indirectly or directly are held for allocations
	 * elsewhere.
	 */
	ret = nouveau_sched_create(&cli->sched, drm, NULL, 1);
	if (ret)
		goto done;

	return 0;
done:
	if (ret)
		nouveau_cli_fini(cli);
	return ret;
}

static void
nouveau_accel_ce_fini(struct nouveau_drm *drm)
{
	nouveau_channel_idle(drm->cechan);
	nvif_object_dtor(&drm->ttm.copy);
	nouveau_channel_del(&drm->cechan);
}

static void
nouveau_accel_ce_init(struct nouveau_drm *drm)
{
	struct nvif_device *device = &drm->client.device;
	u64 runm;
	int ret = 0;

	/* Allocate channel that has access to a (preferably async) copy
	 * engine, to use for TTM buffer moves.
	 */
	runm = nvif_fifo_runlist_ce(device);
	if (!runm) {
		NV_DEBUG(drm, "no ce runlist\n");
		return;
	}

<<<<<<< HEAD
	ret = nouveau_channel_new(&drm->client, false, runm, NvDmaFB, NvDmaTT, &drm->cechan);
=======
	ret = nouveau_channel_new(&drm->client, true, runm, NvDmaFB, NvDmaTT, &drm->cechan);
>>>>>>> 9372b6c4
	if (ret)
		NV_ERROR(drm, "failed to create ce channel, %d\n", ret);
}

static void
nouveau_accel_gr_fini(struct nouveau_drm *drm)
{
	nouveau_channel_idle(drm->channel);
	nvif_object_dtor(&drm->ntfy);
	nvkm_gpuobj_del(&drm->notify);
	nouveau_channel_del(&drm->channel);
}

static void
nouveau_accel_gr_init(struct nouveau_drm *drm)
{
	struct nvif_device *device = &drm->client.device;
	u64 runm;
	int ret;

	/* Allocate channel that has access to the graphics engine. */
	runm = nvif_fifo_runlist(device, NV_DEVICE_HOST_RUNLIST_ENGINES_GR);
	if (!runm) {
		NV_DEBUG(drm, "no gr runlist\n");
		return;
	}

	ret = nouveau_channel_new(&drm->client, false, runm, NvDmaFB, NvDmaTT, &drm->channel);
	if (ret) {
		NV_ERROR(drm, "failed to create kernel channel, %d\n", ret);
		nouveau_accel_gr_fini(drm);
		return;
	}

	/* A SW class is used on pre-NV50 HW to assist with handling the
	 * synchronisation of page flips, as well as to implement fences
	 * on TNT/TNT2 HW that lacks any kind of support in host.
	 */
	if (!drm->channel->nvsw.client && device->info.family < NV_DEVICE_INFO_V0_TESLA) {
		ret = nvif_object_ctor(&drm->channel->user, "drmNvsw",
				       NVDRM_NVSW, nouveau_abi16_swclass(drm),
				       NULL, 0, &drm->channel->nvsw);

		if (ret == 0 && device->info.chipset >= 0x11) {
			ret = nvif_object_ctor(&drm->channel->user, "drmBlit",
					       0x005f, 0x009f,
					       NULL, 0, &drm->channel->blit);
		}

		if (ret == 0) {
			struct nvif_push *push = &drm->channel->chan.push;

			ret = PUSH_WAIT(push, 8);
			if (ret == 0) {
				if (device->info.chipset >= 0x11) {
					PUSH_NVSQ(push, NV05F, 0x0000, drm->channel->blit.handle);
					PUSH_NVSQ(push, NV09F, 0x0120, 0,
							       0x0124, 1,
							       0x0128, 2);
				}
				PUSH_NVSQ(push, NV_SW, 0x0000, drm->channel->nvsw.handle);
			}
		}

		if (ret) {
			NV_ERROR(drm, "failed to allocate sw or blit class, %d\n", ret);
			nouveau_accel_gr_fini(drm);
			return;
		}
	}

	/* NvMemoryToMemoryFormat requires a notifier ctxdma for some reason,
	 * even if notification is never requested, so, allocate a ctxdma on
	 * any GPU where it's possible we'll end up using M2MF for BO moves.
	 */
	if (device->info.family < NV_DEVICE_INFO_V0_FERMI) {
		ret = nvkm_gpuobj_new(nvxx_device(drm), 32, 0, false, NULL, &drm->notify);
		if (ret) {
			NV_ERROR(drm, "failed to allocate notifier, %d\n", ret);
			nouveau_accel_gr_fini(drm);
			return;
		}

		ret = nvif_object_ctor(&drm->channel->user, "drmM2mfNtfy",
				       NvNotify0, NV_DMA_IN_MEMORY,
				       &(struct nv_dma_v0) {
						.target = NV_DMA_V0_TARGET_VRAM,
						.access = NV_DMA_V0_ACCESS_RDWR,
						.start = drm->notify->addr,
						.limit = drm->notify->addr + 31
				       }, sizeof(struct nv_dma_v0),
				       &drm->ntfy);
		if (ret) {
			nouveau_accel_gr_fini(drm);
			return;
		}
	}
}

static void
nouveau_accel_fini(struct nouveau_drm *drm)
{
	nouveau_accel_ce_fini(drm);
	nouveau_accel_gr_fini(drm);
	if (drm->fence)
		nouveau_fence(drm)->dtor(drm);
	nouveau_channels_fini(drm);
}

static void
nouveau_accel_init(struct nouveau_drm *drm)
{
	struct nvif_device *device = &drm->client.device;
	struct nvif_sclass *sclass;
	int ret, i, n;

	if (nouveau_noaccel)
		return;

	/* Initialise global support for channels, and synchronisation. */
	ret = nouveau_channels_init(drm);
	if (ret)
		return;

	/*XXX: this is crap, but the fence/channel stuff is a little
	 *     backwards in some places.  this will be fixed.
	 */
	ret = n = nvif_object_sclass_get(&device->object, &sclass);
	if (ret < 0)
		return;

	for (ret = -ENOSYS, i = 0; i < n; i++) {
		switch (sclass[i].oclass) {
		case NV03_CHANNEL_DMA:
			ret = nv04_fence_create(drm);
			break;
		case NV10_CHANNEL_DMA:
			ret = nv10_fence_create(drm);
			break;
		case NV17_CHANNEL_DMA:
		case NV40_CHANNEL_DMA:
			ret = nv17_fence_create(drm);
			break;
		case NV50_CHANNEL_GPFIFO:
			ret = nv50_fence_create(drm);
			break;
		case G82_CHANNEL_GPFIFO:
			ret = nv84_fence_create(drm);
			break;
		case FERMI_CHANNEL_GPFIFO:
		case KEPLER_CHANNEL_GPFIFO_A:
		case KEPLER_CHANNEL_GPFIFO_B:
		case MAXWELL_CHANNEL_GPFIFO_A:
		case PASCAL_CHANNEL_GPFIFO_A:
		case VOLTA_CHANNEL_GPFIFO_A:
		case TURING_CHANNEL_GPFIFO_A:
		case AMPERE_CHANNEL_GPFIFO_A:
		case AMPERE_CHANNEL_GPFIFO_B:
			ret = nvc0_fence_create(drm);
			break;
		default:
			break;
		}
	}

	nvif_object_sclass_put(&sclass);
	if (ret) {
		NV_ERROR(drm, "failed to initialise sync subsystem, %d\n", ret);
		nouveau_accel_fini(drm);
		return;
	}

	/* Volta requires access to a doorbell register for kickoff. */
	if (drm->client.device.info.family >= NV_DEVICE_INFO_V0_VOLTA) {
		ret = nvif_user_ctor(device, "drmUsermode");
		if (ret)
			return;
	}

	/* Allocate channels we need to support various functions. */
	nouveau_accel_gr_init(drm);
	nouveau_accel_ce_init(drm);

	/* Initialise accelerated TTM buffer moves. */
	nouveau_bo_move_init(drm);
}

static void __printf(2, 3)
nouveau_drm_errorf(struct nvif_object *object, const char *fmt, ...)
{
	struct nouveau_drm *drm = container_of(object->parent, typeof(*drm), parent);
	struct va_format vaf;
	va_list va;

	va_start(va, fmt);
	vaf.fmt = fmt;
	vaf.va = &va;
	NV_ERROR(drm, "%pV", &vaf);
	va_end(va);
}

static void __printf(2, 3)
nouveau_drm_debugf(struct nvif_object *object, const char *fmt, ...)
{
	struct nouveau_drm *drm = container_of(object->parent, typeof(*drm), parent);
	struct va_format vaf;
	va_list va;

	va_start(va, fmt);
	vaf.fmt = fmt;
	vaf.va = &va;
	NV_DEBUG(drm, "%pV", &vaf);
	va_end(va);
}

static const struct nvif_parent_func
nouveau_parent = {
	.debugf = nouveau_drm_debugf,
	.errorf = nouveau_drm_errorf,
};

static void
nouveau_drm_device_fini(struct nouveau_drm *drm)
{
	struct drm_device *dev = drm->dev;
	struct nouveau_cli *cli, *temp_cli;

	if (nouveau_pmops_runtime()) {
		pm_runtime_get_sync(dev->dev);
		pm_runtime_forbid(dev->dev);
	}

	nouveau_led_fini(dev);
	nouveau_dmem_fini(drm);
	nouveau_svm_fini(drm);
	nouveau_hwmon_fini(dev);
	nouveau_debugfs_fini(drm);

	if (dev->mode_config.num_crtc)
		nouveau_display_fini(dev, false, false);
	nouveau_display_destroy(dev);

	nouveau_accel_fini(drm);
	nouveau_bios_takedown(dev);

	nouveau_ttm_fini(drm);
	nouveau_vga_fini(drm);

	/*
	 * There may be existing clients from as-yet unclosed files. For now,
	 * clean them up here rather than deferring until the file is closed,
	 * but this likely not correct if we want to support hot-unplugging
	 * properly.
	 */
	mutex_lock(&drm->clients_lock);
	list_for_each_entry_safe(cli, temp_cli, &drm->clients, head) {
		list_del(&cli->head);
		mutex_lock(&cli->mutex);
		if (cli->abi16)
			nouveau_abi16_fini(cli->abi16);
		mutex_unlock(&cli->mutex);
		nouveau_cli_fini(cli);
		kfree(cli);
	}
	mutex_unlock(&drm->clients_lock);

	nouveau_cli_fini(&drm->client);
	destroy_workqueue(drm->sched_wq);
	mutex_destroy(&drm->clients_lock);
}

static int
nouveau_drm_device_init(struct nouveau_drm *drm)
{
	struct drm_device *dev = drm->dev;
	int ret;

	drm->sched_wq = alloc_workqueue("nouveau_sched_wq_shared", 0,
					WQ_MAX_ACTIVE);
	if (!drm->sched_wq)
		return -ENOMEM;

	ret = nouveau_cli_init(drm, "DRM", &drm->client);
	if (ret)
		goto fail_wq;

	INIT_LIST_HEAD(&drm->clients);
	mutex_init(&drm->clients_lock);
	spin_lock_init(&drm->tile.lock);

	/* workaround an odd issue on nvc1 by disabling the device's
	 * nosnoop capability.  hopefully won't cause issues until a
	 * better fix is found - assuming there is one...
	 */
	if (drm->client.device.info.chipset == 0xc1)
		nvif_mask(&drm->client.device.object, 0x00088080, 0x00000800, 0x00000000);

	nouveau_vga_init(drm);

	ret = nouveau_ttm_init(drm);
	if (ret)
		goto fail_ttm;

	ret = nouveau_bios_init(dev);
	if (ret)
		goto fail_bios;

	nouveau_accel_init(drm);

	ret = nouveau_display_create(dev);
	if (ret)
		goto fail_dispctor;

	if (dev->mode_config.num_crtc) {
		ret = nouveau_display_init(dev, false, false);
		if (ret)
			goto fail_dispinit;
	}

	nouveau_debugfs_init(drm);
	nouveau_hwmon_init(dev);
	nouveau_svm_init(drm);
	nouveau_dmem_init(drm);
	nouveau_led_init(dev);

	if (nouveau_pmops_runtime()) {
		pm_runtime_use_autosuspend(dev->dev);
		pm_runtime_set_autosuspend_delay(dev->dev, 5000);
		pm_runtime_set_active(dev->dev);
		pm_runtime_allow(dev->dev);
		pm_runtime_mark_last_busy(dev->dev);
		pm_runtime_put(dev->dev);
	}

	ret = drm_dev_register(drm->dev, 0);
	if (ret) {
		nouveau_drm_device_fini(drm);
		return ret;
	}

	return 0;
fail_dispinit:
	nouveau_display_destroy(dev);
fail_dispctor:
	nouveau_accel_fini(drm);
	nouveau_bios_takedown(dev);
fail_bios:
	nouveau_ttm_fini(drm);
fail_ttm:
	nouveau_vga_fini(drm);
	nouveau_cli_fini(&drm->client);
fail_wq:
	destroy_workqueue(drm->sched_wq);
	return ret;
}

static void
nouveau_drm_device_del(struct nouveau_drm *drm)
{
	if (drm->dev)
		drm_dev_put(drm->dev);

	nvif_mmu_dtor(&drm->mmu);
	nvif_device_dtor(&drm->device);
	nvif_client_dtor(&drm->_client);
	nvif_parent_dtor(&drm->parent);

	mutex_destroy(&drm->client_mutex);
	kfree(drm);
}

static struct nouveau_drm *
nouveau_drm_device_new(const struct drm_driver *drm_driver, struct device *parent,
		       struct nvkm_device *device)
{
	static const struct nvif_mclass
	mmus[] = {
		{ NVIF_CLASS_MMU_GF100, -1 },
		{ NVIF_CLASS_MMU_NV50 , -1 },
		{ NVIF_CLASS_MMU_NV04 , -1 },
		{}
	};
	struct nouveau_drm *drm;
	int ret;

	drm = kzalloc(sizeof(*drm), GFP_KERNEL);
	if (!drm)
		return ERR_PTR(-ENOMEM);

	drm->nvkm = device;

	drm->dev = drm_dev_alloc(drm_driver, parent);
	if (IS_ERR(drm->dev)) {
		ret = PTR_ERR(drm->dev);
		goto done;
	}

	drm->dev->dev_private = drm;
	dev_set_drvdata(parent, drm);

	nvif_parent_ctor(&nouveau_parent, &drm->parent);
	mutex_init(&drm->client_mutex);
	drm->_client.object.parent = &drm->parent;

	ret = nvif_driver_init(NULL, nouveau_config, nouveau_debug, "drm",
			       nouveau_name(drm->dev), &drm->_client);
	if (ret)
		goto done;

	ret = nvif_device_ctor(&drm->_client, "drmDevice", &drm->device);
	if (ret) {
		NV_ERROR(drm, "Device allocation failed: %d\n", ret);
		goto done;
	}

	ret = nvif_device_map(&drm->device);
	if (ret) {
		NV_ERROR(drm, "Failed to map PRI: %d\n", ret);
		goto done;
	}

	ret = nvif_mclass(&drm->device.object, mmus);
	if (ret < 0) {
		NV_ERROR(drm, "No supported MMU class\n");
		goto done;
	}

	ret = nvif_mmu_ctor(&drm->device.object, "drmMmu", mmus[ret].oclass, &drm->mmu);
	if (ret) {
		NV_ERROR(drm, "MMU allocation failed: %d\n", ret);
		goto done;
	}

done:
	if (ret) {
		nouveau_drm_device_del(drm);
		drm = NULL;
	}

	return ret ? ERR_PTR(ret) : drm;
}

/*
 * On some Intel PCIe bridge controllers doing a
 * D0 -> D3hot -> D3cold -> D0 sequence causes Nvidia GPUs to not reappear.
 * Skipping the intermediate D3hot step seems to make it work again. This is
 * probably caused by not meeting the expectation the involved AML code has
 * when the GPU is put into D3hot state before invoking it.
 *
 * This leads to various manifestations of this issue:
 *  - AML code execution to power on the GPU hits an infinite loop (as the
 *    code waits on device memory to change).
 *  - kernel crashes, as all PCI reads return -1, which most code isn't able
 *    to handle well enough.
 *
 * In all cases dmesg will contain at least one line like this:
 * 'nouveau 0000:01:00.0: Refused to change power state, currently in D3'
 * followed by a lot of nouveau timeouts.
 *
 * In the \_SB.PCI0.PEG0.PG00._OFF code deeper down writes bit 0x80 to the not
 * documented PCI config space register 0x248 of the Intel PCIe bridge
 * controller (0x1901) in order to change the state of the PCIe link between
 * the PCIe port and the GPU. There are alternative code paths using other
 * registers, which seem to work fine (executed pre Windows 8):
 *  - 0xbc bit 0x20 (publicly available documentation claims 'reserved')
 *  - 0xb0 bit 0x10 (link disable)
 * Changing the conditions inside the firmware by poking into the relevant
 * addresses does resolve the issue, but it seemed to be ACPI private memory
 * and not any device accessible memory at all, so there is no portable way of
 * changing the conditions.
 * On a XPS 9560 that means bits [0,3] on \CPEX need to be cleared.
 *
 * The only systems where this behavior can be seen are hybrid graphics laptops
 * with a secondary Nvidia Maxwell, Pascal or Turing GPU. It's unclear whether
 * this issue only occurs in combination with listed Intel PCIe bridge
 * controllers and the mentioned GPUs or other devices as well.
 *
 * documentation on the PCIe bridge controller can be found in the
 * "7th Generation Intel® Processor Families for H Platforms Datasheet Volume 2"
 * Section "12 PCI Express* Controller (x16) Registers"
 */

static void quirk_broken_nv_runpm(struct pci_dev *pdev)
{
	struct nouveau_drm *drm = pci_get_drvdata(pdev);
	struct pci_dev *bridge = pci_upstream_bridge(pdev);

	if (!bridge || bridge->vendor != PCI_VENDOR_ID_INTEL)
		return;

	switch (bridge->device) {
	case 0x1901:
		drm->old_pm_cap = pdev->pm_cap;
		pdev->pm_cap = 0;
		NV_INFO(drm, "Disabling PCI power management to avoid bug\n");
		break;
	}
}

static int nouveau_drm_probe(struct pci_dev *pdev,
			     const struct pci_device_id *pent)
{
	struct nvkm_device *device;
	struct nouveau_drm *drm;
	int ret;

	if (vga_switcheroo_client_probe_defer(pdev))
		return -EPROBE_DEFER;

	/* We need to check that the chipset is supported before booting
	 * fbdev off the hardware, as there's no way to put it back.
	 */
	ret = nvkm_device_pci_new(pdev, nouveau_config, nouveau_debug, &device);
	if (ret)
		return ret;

	/* Remove conflicting drivers (vesafb, efifb etc). */
	ret = drm_aperture_remove_conflicting_pci_framebuffers(pdev, &driver_pci);
	if (ret)
		return ret;

	pci_set_master(pdev);

	if (nouveau_atomic)
		driver_pci.driver_features |= DRIVER_ATOMIC;

	drm = nouveau_drm_device_new(&driver_pci, &pdev->dev, device);
	if (IS_ERR(drm)) {
		ret = PTR_ERR(drm);
		goto fail_nvkm;
	}

	ret = pci_enable_device(pdev);
	if (ret)
		goto fail_drm;

	ret = nouveau_drm_device_init(drm);
	if (ret)
		goto fail_pci;

	if (drm->client.device.info.ram_size <= 32 * 1024 * 1024)
		drm_fbdev_ttm_setup(drm->dev, 8);
	else
		drm_fbdev_ttm_setup(drm->dev, 32);

	quirk_broken_nv_runpm(pdev);
	return 0;

fail_pci:
	pci_disable_device(pdev);
fail_drm:
	nouveau_drm_device_del(drm);
fail_nvkm:
	nvkm_device_del(&device);
	return ret;
}

void
nouveau_drm_device_remove(struct nouveau_drm *drm)
{
	struct nvkm_device *device = drm->nvkm;

	drm_dev_unplug(drm->dev);

	nouveau_drm_device_fini(drm);
	nouveau_drm_device_del(drm);
	nvkm_device_del(&device);
}

static void
nouveau_drm_remove(struct pci_dev *pdev)
{
	struct nouveau_drm *drm = pci_get_drvdata(pdev);

	/* revert our workaround */
	if (drm->old_pm_cap)
		pdev->pm_cap = drm->old_pm_cap;
	nouveau_drm_device_remove(drm);
	pci_disable_device(pdev);
}

static int
nouveau_do_suspend(struct nouveau_drm *drm, bool runtime)
{
	struct drm_device *dev = drm->dev;
	struct ttm_resource_manager *man;
	int ret;

	nouveau_svm_suspend(drm);
	nouveau_dmem_suspend(drm);
	nouveau_led_suspend(dev);

	if (dev->mode_config.num_crtc) {
		NV_DEBUG(drm, "suspending display...\n");
		ret = nouveau_display_suspend(dev, runtime);
		if (ret)
			return ret;
	}

	NV_DEBUG(drm, "evicting buffers...\n");

	man = ttm_manager_type(&drm->ttm.bdev, TTM_PL_VRAM);
	ttm_resource_manager_evict_all(&drm->ttm.bdev, man);

	NV_DEBUG(drm, "waiting for kernel channels to go idle...\n");
	if (drm->cechan) {
		ret = nouveau_channel_idle(drm->cechan);
		if (ret)
			goto fail_display;
	}

	if (drm->channel) {
		ret = nouveau_channel_idle(drm->channel);
		if (ret)
			goto fail_display;
	}

	NV_DEBUG(drm, "suspending fence...\n");
	if (drm->fence && nouveau_fence(drm)->suspend) {
		if (!nouveau_fence(drm)->suspend(drm)) {
			ret = -ENOMEM;
			goto fail_display;
		}
	}

	NV_DEBUG(drm, "suspending object tree...\n");
	ret = nvif_client_suspend(&drm->_client);
	if (ret)
		goto fail_client;

	return 0;

fail_client:
	if (drm->fence && nouveau_fence(drm)->resume)
		nouveau_fence(drm)->resume(drm);

fail_display:
	if (dev->mode_config.num_crtc) {
		NV_DEBUG(drm, "resuming display...\n");
		nouveau_display_resume(dev, runtime);
	}
	return ret;
}

static int
nouveau_do_resume(struct nouveau_drm *drm, bool runtime)
{
	struct drm_device *dev = drm->dev;
	int ret = 0;

	NV_DEBUG(drm, "resuming object tree...\n");
	ret = nvif_client_resume(&drm->_client);
	if (ret) {
		NV_ERROR(drm, "Client resume failed with error: %d\n", ret);
		return ret;
	}

	NV_DEBUG(drm, "resuming fence...\n");
	if (drm->fence && nouveau_fence(drm)->resume)
		nouveau_fence(drm)->resume(drm);

	nouveau_run_vbios_init(dev);

	if (dev->mode_config.num_crtc) {
		NV_DEBUG(drm, "resuming display...\n");
		nouveau_display_resume(dev, runtime);
	}

	nouveau_led_resume(dev);
	nouveau_dmem_resume(drm);
	nouveau_svm_resume(drm);
	return 0;
}

int
nouveau_pmops_suspend(struct device *dev)
{
	struct pci_dev *pdev = to_pci_dev(dev);
	struct nouveau_drm *drm = pci_get_drvdata(pdev);
	int ret;

	if (drm->dev->switch_power_state == DRM_SWITCH_POWER_OFF ||
	    drm->dev->switch_power_state == DRM_SWITCH_POWER_DYNAMIC_OFF)
		return 0;

	ret = nouveau_do_suspend(drm, false);
	if (ret)
		return ret;

	pci_save_state(pdev);
	pci_disable_device(pdev);
	pci_set_power_state(pdev, PCI_D3hot);
	udelay(200);
	return 0;
}

int
nouveau_pmops_resume(struct device *dev)
{
	struct pci_dev *pdev = to_pci_dev(dev);
	struct nouveau_drm *drm = pci_get_drvdata(pdev);
	int ret;

	if (drm->dev->switch_power_state == DRM_SWITCH_POWER_OFF ||
	    drm->dev->switch_power_state == DRM_SWITCH_POWER_DYNAMIC_OFF)
		return 0;

	pci_set_power_state(pdev, PCI_D0);
	pci_restore_state(pdev);
	ret = pci_enable_device(pdev);
	if (ret)
		return ret;
	pci_set_master(pdev);

	ret = nouveau_do_resume(drm, false);

	/* Monitors may have been connected / disconnected during suspend */
	nouveau_display_hpd_resume(drm);

	return ret;
}

static int
nouveau_pmops_freeze(struct device *dev)
{
	struct nouveau_drm *drm = dev_get_drvdata(dev);

	return nouveau_do_suspend(drm, false);
}

static int
nouveau_pmops_thaw(struct device *dev)
{
	struct nouveau_drm *drm = dev_get_drvdata(dev);

	return nouveau_do_resume(drm, false);
}

bool
nouveau_pmops_runtime(void)
{
	if (nouveau_runtime_pm == -1)
		return nouveau_is_optimus() || nouveau_is_v1_dsm();
	return nouveau_runtime_pm == 1;
}

static int
nouveau_pmops_runtime_suspend(struct device *dev)
{
	struct pci_dev *pdev = to_pci_dev(dev);
	struct nouveau_drm *drm = pci_get_drvdata(pdev);
	int ret;

	if (!nouveau_pmops_runtime()) {
		pm_runtime_forbid(dev);
		return -EBUSY;
	}

	nouveau_switcheroo_optimus_dsm();
	ret = nouveau_do_suspend(drm, true);
	pci_save_state(pdev);
	pci_disable_device(pdev);
	pci_ignore_hotplug(pdev);
	pci_set_power_state(pdev, PCI_D3cold);
	drm->dev->switch_power_state = DRM_SWITCH_POWER_DYNAMIC_OFF;
	return ret;
}

static int
nouveau_pmops_runtime_resume(struct device *dev)
{
	struct pci_dev *pdev = to_pci_dev(dev);
	struct nouveau_drm *drm = pci_get_drvdata(pdev);
	struct nvif_device *device = &drm->client.device;
	int ret;

	if (!nouveau_pmops_runtime()) {
		pm_runtime_forbid(dev);
		return -EBUSY;
	}

	pci_set_power_state(pdev, PCI_D0);
	pci_restore_state(pdev);
	ret = pci_enable_device(pdev);
	if (ret)
		return ret;
	pci_set_master(pdev);

	ret = nouveau_do_resume(drm, true);
	if (ret) {
		NV_ERROR(drm, "resume failed with: %d\n", ret);
		return ret;
	}

	/* do magic */
	nvif_mask(&device->object, 0x088488, (1 << 25), (1 << 25));
	drm->dev->switch_power_state = DRM_SWITCH_POWER_ON;

	/* Monitors may have been connected / disconnected during suspend */
	nouveau_display_hpd_resume(drm);

	return ret;
}

static int
nouveau_pmops_runtime_idle(struct device *dev)
{
	if (!nouveau_pmops_runtime()) {
		pm_runtime_forbid(dev);
		return -EBUSY;
	}

	pm_runtime_mark_last_busy(dev);
	pm_runtime_autosuspend(dev);
	/* we don't want the main rpm_idle to call suspend - we want to autosuspend */
	return 1;
}

static int
nouveau_drm_open(struct drm_device *dev, struct drm_file *fpriv)
{
	struct nouveau_drm *drm = nouveau_drm(dev);
	struct nouveau_cli *cli;
	char name[32], tmpname[TASK_COMM_LEN];
	int ret;

	/* need to bring up power immediately if opening device */
	ret = pm_runtime_get_sync(dev->dev);
	if (ret < 0 && ret != -EACCES) {
		pm_runtime_put_autosuspend(dev->dev);
		return ret;
	}

	get_task_comm(tmpname, current);
	rcu_read_lock();
	snprintf(name, sizeof(name), "%s[%d]",
		 tmpname, pid_nr(rcu_dereference(fpriv->pid)));
	rcu_read_unlock();

	if (!(cli = kzalloc(sizeof(*cli), GFP_KERNEL))) {
		ret = -ENOMEM;
		goto done;
	}

	ret = nouveau_cli_init(drm, name, cli);
	if (ret)
		goto done;

	fpriv->driver_priv = cli;

	mutex_lock(&drm->clients_lock);
	list_add(&cli->head, &drm->clients);
	mutex_unlock(&drm->clients_lock);

done:
	if (ret && cli) {
		nouveau_cli_fini(cli);
		kfree(cli);
	}

	pm_runtime_mark_last_busy(dev->dev);
	pm_runtime_put_autosuspend(dev->dev);
	return ret;
}

static void
nouveau_drm_postclose(struct drm_device *dev, struct drm_file *fpriv)
{
	struct nouveau_cli *cli = nouveau_cli(fpriv);
	struct nouveau_drm *drm = nouveau_drm(dev);
	int dev_index;

	/*
	 * The device is gone, and as it currently stands all clients are
	 * cleaned up in the removal codepath. In the future this may change
	 * so that we can support hot-unplugging, but for now we immediately
	 * return to avoid a double-free situation.
	 */
	if (!drm_dev_enter(dev, &dev_index))
		return;

	pm_runtime_get_sync(dev->dev);

	mutex_lock(&cli->mutex);
	if (cli->abi16)
		nouveau_abi16_fini(cli->abi16);
	mutex_unlock(&cli->mutex);

	mutex_lock(&drm->clients_lock);
	list_del(&cli->head);
	mutex_unlock(&drm->clients_lock);

	nouveau_cli_fini(cli);
	kfree(cli);
	pm_runtime_mark_last_busy(dev->dev);
	pm_runtime_put_autosuspend(dev->dev);
	drm_dev_exit(dev_index);
}

static const struct drm_ioctl_desc
nouveau_ioctls[] = {
	DRM_IOCTL_DEF_DRV(NOUVEAU_GETPARAM, nouveau_abi16_ioctl_getparam, DRM_RENDER_ALLOW),
	DRM_IOCTL_DEF_DRV(NOUVEAU_SETPARAM, drm_invalid_op, DRM_AUTH|DRM_MASTER|DRM_ROOT_ONLY),
	DRM_IOCTL_DEF_DRV(NOUVEAU_CHANNEL_ALLOC, nouveau_abi16_ioctl_channel_alloc, DRM_RENDER_ALLOW),
	DRM_IOCTL_DEF_DRV(NOUVEAU_CHANNEL_FREE, nouveau_abi16_ioctl_channel_free, DRM_RENDER_ALLOW),
	DRM_IOCTL_DEF_DRV(NOUVEAU_GROBJ_ALLOC, nouveau_abi16_ioctl_grobj_alloc, DRM_RENDER_ALLOW),
	DRM_IOCTL_DEF_DRV(NOUVEAU_NOTIFIEROBJ_ALLOC, nouveau_abi16_ioctl_notifierobj_alloc, DRM_RENDER_ALLOW),
	DRM_IOCTL_DEF_DRV(NOUVEAU_GPUOBJ_FREE, nouveau_abi16_ioctl_gpuobj_free, DRM_RENDER_ALLOW),
	DRM_IOCTL_DEF_DRV(NOUVEAU_SVM_INIT, nouveau_svmm_init, DRM_RENDER_ALLOW),
	DRM_IOCTL_DEF_DRV(NOUVEAU_SVM_BIND, nouveau_svmm_bind, DRM_RENDER_ALLOW),
	DRM_IOCTL_DEF_DRV(NOUVEAU_GEM_NEW, nouveau_gem_ioctl_new, DRM_RENDER_ALLOW),
	DRM_IOCTL_DEF_DRV(NOUVEAU_GEM_PUSHBUF, nouveau_gem_ioctl_pushbuf, DRM_RENDER_ALLOW),
	DRM_IOCTL_DEF_DRV(NOUVEAU_GEM_CPU_PREP, nouveau_gem_ioctl_cpu_prep, DRM_RENDER_ALLOW),
	DRM_IOCTL_DEF_DRV(NOUVEAU_GEM_CPU_FINI, nouveau_gem_ioctl_cpu_fini, DRM_RENDER_ALLOW),
	DRM_IOCTL_DEF_DRV(NOUVEAU_GEM_INFO, nouveau_gem_ioctl_info, DRM_RENDER_ALLOW),
	DRM_IOCTL_DEF_DRV(NOUVEAU_VM_INIT, nouveau_uvmm_ioctl_vm_init, DRM_RENDER_ALLOW),
	DRM_IOCTL_DEF_DRV(NOUVEAU_VM_BIND, nouveau_uvmm_ioctl_vm_bind, DRM_RENDER_ALLOW),
	DRM_IOCTL_DEF_DRV(NOUVEAU_EXEC, nouveau_exec_ioctl_exec, DRM_RENDER_ALLOW),
};

long
nouveau_drm_ioctl(struct file *file, unsigned int cmd, unsigned long arg)
{
	struct drm_file *filp = file->private_data;
	struct drm_device *dev = filp->minor->dev;
	long ret;

	ret = pm_runtime_get_sync(dev->dev);
	if (ret < 0 && ret != -EACCES) {
		pm_runtime_put_autosuspend(dev->dev);
		return ret;
	}

	switch (_IOC_NR(cmd) - DRM_COMMAND_BASE) {
	case DRM_NOUVEAU_NVIF:
		ret = nouveau_abi16_ioctl(filp, (void __user *)arg, _IOC_SIZE(cmd));
		break;
	default:
		ret = drm_ioctl(file, cmd, arg);
		break;
	}

	pm_runtime_mark_last_busy(dev->dev);
	pm_runtime_put_autosuspend(dev->dev);
	return ret;
}

static const struct file_operations
nouveau_driver_fops = {
	.owner = THIS_MODULE,
	.open = drm_open,
	.release = drm_release,
	.unlocked_ioctl = nouveau_drm_ioctl,
	.mmap = drm_gem_mmap,
	.poll = drm_poll,
	.read = drm_read,
#if defined(CONFIG_COMPAT)
	.compat_ioctl = nouveau_compat_ioctl,
#endif
	.llseek = noop_llseek,
	.fop_flags = FOP_UNSIGNED_OFFSET,
};

static struct drm_driver
driver_stub = {
	.driver_features = DRIVER_GEM |
			   DRIVER_SYNCOBJ | DRIVER_SYNCOBJ_TIMELINE |
			   DRIVER_GEM_GPUVA |
			   DRIVER_MODESET |
			   DRIVER_RENDER,
	.open = nouveau_drm_open,
	.postclose = nouveau_drm_postclose,

#if defined(CONFIG_DEBUG_FS)
	.debugfs_init = nouveau_drm_debugfs_init,
#endif

	.ioctls = nouveau_ioctls,
	.num_ioctls = ARRAY_SIZE(nouveau_ioctls),
	.fops = &nouveau_driver_fops,

	.gem_prime_import_sg_table = nouveau_gem_prime_import_sg_table,

	.dumb_create = nouveau_display_dumb_create,
	.dumb_map_offset = drm_gem_ttm_dumb_map_offset,

	.name = DRIVER_NAME,
	.desc = DRIVER_DESC,
#ifdef GIT_REVISION
	.date = GIT_REVISION,
#else
	.date = DRIVER_DATE,
#endif
	.major = DRIVER_MAJOR,
	.minor = DRIVER_MINOR,
	.patchlevel = DRIVER_PATCHLEVEL,
};

static struct pci_device_id
nouveau_drm_pci_table[] = {
	{
		PCI_DEVICE(PCI_VENDOR_ID_NVIDIA, PCI_ANY_ID),
		.class = PCI_BASE_CLASS_DISPLAY << 16,
		.class_mask  = 0xff << 16,
	},
	{
		PCI_DEVICE(PCI_VENDOR_ID_NVIDIA_SGS, PCI_ANY_ID),
		.class = PCI_BASE_CLASS_DISPLAY << 16,
		.class_mask  = 0xff << 16,
	},
	{}
};

static void nouveau_display_options(void)
{
	DRM_DEBUG_DRIVER("Loading Nouveau with parameters:\n");

	DRM_DEBUG_DRIVER("... tv_disable   : %d\n", nouveau_tv_disable);
	DRM_DEBUG_DRIVER("... ignorelid    : %d\n", nouveau_ignorelid);
	DRM_DEBUG_DRIVER("... duallink     : %d\n", nouveau_duallink);
	DRM_DEBUG_DRIVER("... config       : %s\n", nouveau_config);
	DRM_DEBUG_DRIVER("... debug        : %s\n", nouveau_debug);
	DRM_DEBUG_DRIVER("... noaccel      : %d\n", nouveau_noaccel);
	DRM_DEBUG_DRIVER("... modeset      : %d\n", nouveau_modeset);
	DRM_DEBUG_DRIVER("... runpm        : %d\n", nouveau_runtime_pm);
	DRM_DEBUG_DRIVER("... vram_pushbuf : %d\n", nouveau_vram_pushbuf);
	DRM_DEBUG_DRIVER("... hdmimhz      : %d\n", nouveau_hdmimhz);
}

static const struct dev_pm_ops nouveau_pm_ops = {
	.suspend = nouveau_pmops_suspend,
	.resume = nouveau_pmops_resume,
	.freeze = nouveau_pmops_freeze,
	.thaw = nouveau_pmops_thaw,
	.poweroff = nouveau_pmops_freeze,
	.restore = nouveau_pmops_resume,
	.runtime_suspend = nouveau_pmops_runtime_suspend,
	.runtime_resume = nouveau_pmops_runtime_resume,
	.runtime_idle = nouveau_pmops_runtime_idle,
};

static struct pci_driver
nouveau_drm_pci_driver = {
	.name = "nouveau",
	.id_table = nouveau_drm_pci_table,
	.probe = nouveau_drm_probe,
	.remove = nouveau_drm_remove,
	.driver.pm = &nouveau_pm_ops,
};

struct drm_device *
nouveau_platform_device_create(const struct nvkm_device_tegra_func *func,
			       struct platform_device *pdev,
			       struct nvkm_device **pdevice)
{
	struct nouveau_drm *drm;
	int err;

	err = nvkm_device_tegra_new(func, pdev, nouveau_config, nouveau_debug, pdevice);
	if (err)
		goto err_free;

	drm = nouveau_drm_device_new(&driver_platform, &pdev->dev, *pdevice);
	if (IS_ERR(drm)) {
		err = PTR_ERR(drm);
		goto err_free;
	}

	err = nouveau_drm_device_init(drm);
	if (err)
		goto err_put;

	return drm->dev;

err_put:
	nouveau_drm_device_del(drm);
err_free:
	nvkm_device_del(pdevice);

	return ERR_PTR(err);
}

static int __init
nouveau_drm_init(void)
{
	driver_pci = driver_stub;
	driver_platform = driver_stub;

	nouveau_display_options();

	if (nouveau_modeset == -1) {
		if (drm_firmware_drivers_only())
			nouveau_modeset = 0;
	}

	if (!nouveau_modeset)
		return 0;

#ifdef CONFIG_NOUVEAU_PLATFORM_DRIVER
	platform_driver_register(&nouveau_platform_driver);
#endif

	nouveau_register_dsm_handler();
	nouveau_backlight_ctor();

#ifdef CONFIG_PCI
	return pci_register_driver(&nouveau_drm_pci_driver);
#else
	return 0;
#endif
}

static void __exit
nouveau_drm_exit(void)
{
	if (!nouveau_modeset)
		return;

#ifdef CONFIG_PCI
	pci_unregister_driver(&nouveau_drm_pci_driver);
#endif
	nouveau_backlight_dtor();
	nouveau_unregister_dsm_handler();

#ifdef CONFIG_NOUVEAU_PLATFORM_DRIVER
	platform_driver_unregister(&nouveau_platform_driver);
#endif
	if (IS_ENABLED(CONFIG_DRM_NOUVEAU_SVM))
		mmu_notifier_synchronize();
}

module_init(nouveau_drm_init);
module_exit(nouveau_drm_exit);

MODULE_DEVICE_TABLE(pci, nouveau_drm_pci_table);
MODULE_AUTHOR(DRIVER_AUTHOR);
MODULE_DESCRIPTION(DRIVER_DESC);
MODULE_LICENSE("GPL and additional rights");<|MERGE_RESOLUTION|>--- conflicted
+++ resolved
@@ -331,11 +331,7 @@
 		return;
 	}
 
-<<<<<<< HEAD
-	ret = nouveau_channel_new(&drm->client, false, runm, NvDmaFB, NvDmaTT, &drm->cechan);
-=======
 	ret = nouveau_channel_new(&drm->client, true, runm, NvDmaFB, NvDmaTT, &drm->cechan);
->>>>>>> 9372b6c4
 	if (ret)
 		NV_ERROR(drm, "failed to create ce channel, %d\n", ret);
 }
