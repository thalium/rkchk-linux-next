--- conflicted
+++ resolved
@@ -32,10 +32,7 @@
 #define XE_VMA_PTE_1G		(DRM_GPUVA_USERBITS << 7)
 #define XE_VMA_PTE_64K		(DRM_GPUVA_USERBITS << 8)
 #define XE_VMA_PTE_COMPACT	(DRM_GPUVA_USERBITS << 9)
-<<<<<<< HEAD
-=======
 #define XE_VMA_DUMPABLE		(DRM_GPUVA_USERBITS << 10)
->>>>>>> f6cef5f8
 
 /** struct xe_userptr - User pointer */
 struct xe_userptr {
