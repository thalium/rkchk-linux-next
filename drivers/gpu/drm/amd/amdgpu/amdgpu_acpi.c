// SPDX-License-Identifier: MIT
/*
 * Copyright 2012 Advanced Micro Devices, Inc.
 *
 * Permission is hereby granted, free of charge, to any person obtaining a
 * copy of this software and associated documentation files (the "Software"),
 * to deal in the Software without restriction, including without limitation
 * the rights to use, copy, modify, merge, publish, distribute, sublicense,
 * and/or sell copies of the Software, and to permit persons to whom the
 * Software is furnished to do so, subject to the following conditions:
 *
 * The above copyright notice and this permission notice shall be included in
 * all copies or substantial portions of the Software.
 *
 * THE SOFTWARE IS PROVIDED "AS IS", WITHOUT WARRANTY OF ANY KIND, EXPRESS OR
 * IMPLIED, INCLUDING BUT NOT LIMITED TO THE WARRANTIES OF MERCHANTABILITY,
 * FITNESS FOR A PARTICULAR PURPOSE AND NONINFRINGEMENT.  IN NO EVENT SHALL
 * THE COPYRIGHT HOLDER(S) OR AUTHOR(S) BE LIABLE FOR ANY CLAIM, DAMAGES OR
 * OTHER LIABILITY, WHETHER IN AN ACTION OF CONTRACT, TORT OR OTHERWISE,
 * ARISING FROM, OUT OF OR IN CONNECTION WITH THE SOFTWARE OR THE USE OR
 * OTHER DEALINGS IN THE SOFTWARE.
 *
 */

#include <linux/pci.h>
#include <linux/acpi.h>
#include <linux/backlight.h>
#include <linux/slab.h>
#include <linux/xarray.h>
#include <linux/power_supply.h>
#include <linux/pm_runtime.h>
#include <linux/suspend.h>
#include <acpi/video.h>
#include <acpi/actbl.h>

#include "amdgpu.h"
#include "amdgpu_pm.h"
#include "amdgpu_display.h"
#include "amd_acpi.h"
#include "atom.h"

/* Declare GUID for AMD _DSM method for XCCs */
static const guid_t amd_xcc_dsm_guid = GUID_INIT(0x8267f5d5, 0xa556, 0x44f2,
						 0xb8, 0xb4, 0x45, 0x56, 0x2e,
						 0x8c, 0x5b, 0xec);

#define AMD_XCC_HID_START 3000
#define AMD_XCC_DSM_GET_NUM_FUNCS 0
#define AMD_XCC_DSM_GET_SUPP_MODE 1
#define AMD_XCC_DSM_GET_XCP_MODE 2
#define AMD_XCC_DSM_GET_VF_XCC_MAPPING 4
#define AMD_XCC_DSM_GET_TMR_INFO 5
#define AMD_XCC_DSM_NUM_FUNCS 5

#define AMD_XCC_MAX_HID 24

struct xarray numa_info_xa;

/* Encapsulates the XCD acpi object information */
struct amdgpu_acpi_xcc_info {
	struct list_head list;
	struct amdgpu_numa_info *numa_info;
	uint8_t xcp_node;
	uint8_t phy_id;
	acpi_handle handle;
};

struct amdgpu_acpi_dev_info {
	struct list_head list;
	struct list_head xcc_list;
	uint32_t sbdf;
	uint16_t supp_xcp_mode;
	uint16_t xcp_mode;
	uint16_t mem_mode;
	uint64_t tmr_base;
	uint64_t tmr_size;
};

struct list_head amdgpu_acpi_dev_list;

struct amdgpu_atif_notification_cfg {
	bool enabled;
	int command_code;
};

struct amdgpu_atif_notifications {
	bool thermal_state;
	bool forced_power_state;
	bool system_power_state;
	bool brightness_change;
	bool dgpu_display_event;
	bool gpu_package_power_limit;
};

struct amdgpu_atif_functions {
	bool system_params;
	bool sbios_requests;
	bool temperature_change;
	bool query_backlight_transfer_characteristics;
	bool ready_to_undock;
	bool external_gpu_information;
};

struct amdgpu_atif {
	acpi_handle handle;

	struct amdgpu_atif_notifications notifications;
	struct amdgpu_atif_functions functions;
	struct amdgpu_atif_notification_cfg notification_cfg;
	struct backlight_device *bd;
	struct amdgpu_dm_backlight_caps backlight_caps;
};

struct amdgpu_atcs_functions {
	bool get_ext_state;
	bool pcie_perf_req;
	bool pcie_dev_rdy;
	bool pcie_bus_width;
	bool power_shift_control;
};

struct amdgpu_atcs {
	acpi_handle handle;

	struct amdgpu_atcs_functions functions;
};

static struct amdgpu_acpi_priv {
	struct amdgpu_atif atif;
	struct amdgpu_atcs atcs;
} amdgpu_acpi_priv;

/* Call the ATIF method
 */
/**
 * amdgpu_atif_call - call an ATIF method
 *
 * @atif: atif structure
 * @function: the ATIF function to execute
 * @params: ATIF function params
 *
 * Executes the requested ATIF function (all asics).
 * Returns a pointer to the acpi output buffer.
 */
static union acpi_object *amdgpu_atif_call(struct amdgpu_atif *atif,
					   int function,
					   struct acpi_buffer *params)
{
	acpi_status status;
	union acpi_object *obj;
	union acpi_object atif_arg_elements[2];
	struct acpi_object_list atif_arg;
	struct acpi_buffer buffer = { ACPI_ALLOCATE_BUFFER, NULL };

	atif_arg.count = 2;
	atif_arg.pointer = &atif_arg_elements[0];

	atif_arg_elements[0].type = ACPI_TYPE_INTEGER;
	atif_arg_elements[0].integer.value = function;

	if (params) {
		atif_arg_elements[1].type = ACPI_TYPE_BUFFER;
		atif_arg_elements[1].buffer.length = params->length;
		atif_arg_elements[1].buffer.pointer = params->pointer;
	} else {
		/* We need a second fake parameter */
		atif_arg_elements[1].type = ACPI_TYPE_INTEGER;
		atif_arg_elements[1].integer.value = 0;
	}

	status = acpi_evaluate_object(atif->handle, NULL, &atif_arg,
				      &buffer);
	obj = (union acpi_object *)buffer.pointer;

<<<<<<< HEAD
	/* Fail if calling the method fails and ATIF is supported */
	if (ACPI_FAILURE(status) && status != AE_NOT_FOUND) {
=======
	/* Fail if calling the method fails */
	if (ACPI_FAILURE(status)) {
>>>>>>> 87143817
		DRM_DEBUG_DRIVER("failed to evaluate ATIF got %s\n",
				 acpi_format_exception(status));
		kfree(obj);
		return NULL;
	}

	if (obj->type != ACPI_TYPE_BUFFER) {
		DRM_DEBUG_DRIVER("bad object returned from ATIF: %d\n",
				 obj->type);
		kfree(obj);
		return NULL;
	}

	return obj;
}

/**
 * amdgpu_atif_parse_notification - parse supported notifications
 *
 * @n: supported notifications struct
 * @mask: supported notifications mask from ATIF
 *
 * Use the supported notifications mask from ATIF function
 * ATIF_FUNCTION_VERIFY_INTERFACE to determine what notifications
 * are supported (all asics).
 */
static void amdgpu_atif_parse_notification(struct amdgpu_atif_notifications *n, u32 mask)
{
	n->thermal_state = mask & ATIF_THERMAL_STATE_CHANGE_REQUEST_SUPPORTED;
	n->forced_power_state = mask & ATIF_FORCED_POWER_STATE_CHANGE_REQUEST_SUPPORTED;
	n->system_power_state = mask & ATIF_SYSTEM_POWER_SOURCE_CHANGE_REQUEST_SUPPORTED;
	n->brightness_change = mask & ATIF_PANEL_BRIGHTNESS_CHANGE_REQUEST_SUPPORTED;
	n->dgpu_display_event = mask & ATIF_DGPU_DISPLAY_EVENT_SUPPORTED;
	n->gpu_package_power_limit = mask & ATIF_GPU_PACKAGE_POWER_LIMIT_REQUEST_SUPPORTED;
}

/**
 * amdgpu_atif_parse_functions - parse supported functions
 *
 * @f: supported functions struct
 * @mask: supported functions mask from ATIF
 *
 * Use the supported functions mask from ATIF function
 * ATIF_FUNCTION_VERIFY_INTERFACE to determine what functions
 * are supported (all asics).
 */
static void amdgpu_atif_parse_functions(struct amdgpu_atif_functions *f, u32 mask)
{
	f->system_params = mask & ATIF_GET_SYSTEM_PARAMETERS_SUPPORTED;
	f->sbios_requests = mask & ATIF_GET_SYSTEM_BIOS_REQUESTS_SUPPORTED;
	f->temperature_change = mask & ATIF_TEMPERATURE_CHANGE_NOTIFICATION_SUPPORTED;
	f->query_backlight_transfer_characteristics =
		mask & ATIF_QUERY_BACKLIGHT_TRANSFER_CHARACTERISTICS_SUPPORTED;
	f->ready_to_undock = mask & ATIF_READY_TO_UNDOCK_NOTIFICATION_SUPPORTED;
	f->external_gpu_information = mask & ATIF_GET_EXTERNAL_GPU_INFORMATION_SUPPORTED;
}

/**
 * amdgpu_atif_verify_interface - verify ATIF
 *
 * @atif: amdgpu atif struct
 *
 * Execute the ATIF_FUNCTION_VERIFY_INTERFACE ATIF function
 * to initialize ATIF and determine what features are supported
 * (all asics).
 * returns 0 on success, error on failure.
 */
static int amdgpu_atif_verify_interface(struct amdgpu_atif *atif)
{
	union acpi_object *info;
	struct atif_verify_interface output;
	size_t size;
	int err = 0;

	info = amdgpu_atif_call(atif, ATIF_FUNCTION_VERIFY_INTERFACE, NULL);
	if (!info)
		return -EIO;

	memset(&output, 0, sizeof(output));

	size = *(u16 *) info->buffer.pointer;
	if (size < 12) {
		DRM_INFO("ATIF buffer is too small: %zu\n", size);
		err = -EINVAL;
		goto out;
	}
	size = min(sizeof(output), size);

	memcpy(&output, info->buffer.pointer, size);

	/* TODO: check version? */
	DRM_DEBUG_DRIVER("ATIF version %u\n", output.version);

	amdgpu_atif_parse_notification(&atif->notifications, output.notification_mask);
	amdgpu_atif_parse_functions(&atif->functions, output.function_bits);

out:
	kfree(info);
	return err;
}

/**
 * amdgpu_atif_get_notification_params - determine notify configuration
 *
 * @atif: acpi handle
 *
 * Execute the ATIF_FUNCTION_GET_SYSTEM_PARAMETERS ATIF function
 * to determine if a notifier is used and if so which one
 * (all asics).  This is either Notify(VGA, 0x81) or Notify(VGA, n)
 * where n is specified in the result if a notifier is used.
 * Returns 0 on success, error on failure.
 */
static int amdgpu_atif_get_notification_params(struct amdgpu_atif *atif)
{
	union acpi_object *info;
	struct amdgpu_atif_notification_cfg *n = &atif->notification_cfg;
	struct atif_system_params params;
	size_t size;
	int err = 0;

	info = amdgpu_atif_call(atif, ATIF_FUNCTION_GET_SYSTEM_PARAMETERS,
				NULL);
	if (!info) {
		err = -EIO;
		goto out;
	}

	size = *(u16 *) info->buffer.pointer;
	if (size < 10) {
		err = -EINVAL;
		goto out;
	}

	memset(&params, 0, sizeof(params));
	size = min(sizeof(params), size);
	memcpy(&params, info->buffer.pointer, size);

	DRM_DEBUG_DRIVER("SYSTEM_PARAMS: mask = %#x, flags = %#x\n",
			params.flags, params.valid_mask);
	params.flags = params.flags & params.valid_mask;

	if ((params.flags & ATIF_NOTIFY_MASK) == ATIF_NOTIFY_NONE) {
		n->enabled = false;
		n->command_code = 0;
	} else if ((params.flags & ATIF_NOTIFY_MASK) == ATIF_NOTIFY_81) {
		n->enabled = true;
		n->command_code = 0x81;
	} else {
		if (size < 11) {
			err = -EINVAL;
			goto out;
		}
		n->enabled = true;
		n->command_code = params.command_code;
	}

out:
	DRM_DEBUG_DRIVER("Notification %s, command code = %#x\n",
			(n->enabled ? "enabled" : "disabled"),
			n->command_code);
	kfree(info);
	return err;
}

/**
 * amdgpu_atif_query_backlight_caps - get min and max backlight input signal
 *
 * @atif: acpi handle
 *
 * Execute the QUERY_BRIGHTNESS_TRANSFER_CHARACTERISTICS ATIF function
 * to determine the acceptable range of backlight values
 *
 * Backlight_caps.caps_valid will be set to true if the query is successful
 *
 * The input signals are in range 0-255
 *
 * This function assumes the display with backlight is the first LCD
 *
 * Returns 0 on success, error on failure.
 */
static int amdgpu_atif_query_backlight_caps(struct amdgpu_atif *atif)
{
	union acpi_object *info;
	struct atif_qbtc_output characteristics;
	struct atif_qbtc_arguments arguments;
	struct acpi_buffer params;
	size_t size;
	int err = 0;

	arguments.size = sizeof(arguments);
	arguments.requested_display = ATIF_QBTC_REQUEST_LCD1;

	params.length = sizeof(arguments);
	params.pointer = (void *)&arguments;

	info = amdgpu_atif_call(atif,
		ATIF_FUNCTION_QUERY_BRIGHTNESS_TRANSFER_CHARACTERISTICS,
		&params);
	if (!info) {
		err = -EIO;
		goto out;
	}

	size = *(u16 *) info->buffer.pointer;
	if (size < 10) {
		err = -EINVAL;
		goto out;
	}

	memset(&characteristics, 0, sizeof(characteristics));
	size = min(sizeof(characteristics), size);
	memcpy(&characteristics, info->buffer.pointer, size);

	atif->backlight_caps.caps_valid = true;
	atif->backlight_caps.min_input_signal =
			characteristics.min_input_signal;
	atif->backlight_caps.max_input_signal =
			characteristics.max_input_signal;
	atif->backlight_caps.ac_level = characteristics.ac_level;
	atif->backlight_caps.dc_level = characteristics.dc_level;
out:
	kfree(info);
	return err;
}

/**
 * amdgpu_atif_get_sbios_requests - get requested sbios event
 *
 * @atif: acpi handle
 * @req: atif sbios request struct
 *
 * Execute the ATIF_FUNCTION_GET_SYSTEM_BIOS_REQUESTS ATIF function
 * to determine what requests the sbios is making to the driver
 * (all asics).
 * Returns 0 on success, error on failure.
 */
static int amdgpu_atif_get_sbios_requests(struct amdgpu_atif *atif,
					  struct atif_sbios_requests *req)
{
	union acpi_object *info;
	size_t size;
	int count = 0;

	info = amdgpu_atif_call(atif, ATIF_FUNCTION_GET_SYSTEM_BIOS_REQUESTS,
				NULL);
	if (!info)
		return -EIO;

	size = *(u16 *)info->buffer.pointer;
	if (size < 0xd) {
		count = -EINVAL;
		goto out;
	}
	memset(req, 0, sizeof(*req));

	size = min(sizeof(*req), size);
	memcpy(req, info->buffer.pointer, size);
	DRM_DEBUG_DRIVER("SBIOS pending requests: %#x\n", req->pending);

	count = hweight32(req->pending);

out:
	kfree(info);
	return count;
}

/**
 * amdgpu_atif_handler - handle ATIF notify requests
 *
 * @adev: amdgpu_device pointer
 * @event: atif sbios request struct
 *
 * Checks the acpi event and if it matches an atif event,
 * handles it.
 *
 * Returns:
 * NOTIFY_BAD or NOTIFY_DONE, depending on the event.
 */
static int amdgpu_atif_handler(struct amdgpu_device *adev,
			       struct acpi_bus_event *event)
{
	struct amdgpu_atif *atif = &amdgpu_acpi_priv.atif;
	int count;

	DRM_DEBUG_DRIVER("event, device_class = %s, type = %#x\n",
			event->device_class, event->type);

	if (strcmp(event->device_class, ACPI_VIDEO_CLASS) != 0)
		return NOTIFY_DONE;

	/* Is this actually our event? */
	if (!atif->notification_cfg.enabled ||
	    event->type != atif->notification_cfg.command_code) {
		/* These events will generate keypresses otherwise */
		if (event->type == ACPI_VIDEO_NOTIFY_PROBE)
			return NOTIFY_BAD;
		else
			return NOTIFY_DONE;
	}

	if (atif->functions.sbios_requests) {
		struct atif_sbios_requests req;

		/* Check pending SBIOS requests */
		count = amdgpu_atif_get_sbios_requests(atif, &req);

		if (count <= 0)
			return NOTIFY_BAD;

		DRM_DEBUG_DRIVER("ATIF: %d pending SBIOS requests\n", count);

		if (req.pending & ATIF_PANEL_BRIGHTNESS_CHANGE_REQUEST) {
			if (atif->bd) {
				DRM_DEBUG_DRIVER("Changing brightness to %d\n",
						 req.backlight_level);
				/*
				 * XXX backlight_device_set_brightness() is
				 * hardwired to post BACKLIGHT_UPDATE_SYSFS.
				 * It probably should accept 'reason' parameter.
				 */
				backlight_device_set_brightness(atif->bd, req.backlight_level);
			}
		}

		if (req.pending & ATIF_DGPU_DISPLAY_EVENT) {
			if (adev->flags & AMD_IS_PX) {
				pm_runtime_get_sync(adev_to_drm(adev)->dev);
				/* Just fire off a uevent and let userspace tell us what to do */
				drm_helper_hpd_irq_event(adev_to_drm(adev));
				pm_runtime_mark_last_busy(adev_to_drm(adev)->dev);
				pm_runtime_put_autosuspend(adev_to_drm(adev)->dev);
			}
		}
		/* TODO: check other events */
	}

	/* We've handled the event, stop the notifier chain. The ACPI interface
	 * overloads ACPI_VIDEO_NOTIFY_PROBE, we don't want to send that to
	 * userspace if the event was generated only to signal a SBIOS
	 * request.
	 */
	return NOTIFY_BAD;
}

/* Call the ATCS method
 */
/**
 * amdgpu_atcs_call - call an ATCS method
 *
 * @atcs: atcs structure
 * @function: the ATCS function to execute
 * @params: ATCS function params
 *
 * Executes the requested ATCS function (all asics).
 * Returns a pointer to the acpi output buffer.
 */
static union acpi_object *amdgpu_atcs_call(struct amdgpu_atcs *atcs,
					   int function,
					   struct acpi_buffer *params)
{
	acpi_status status;
	union acpi_object atcs_arg_elements[2];
	struct acpi_object_list atcs_arg;
	struct acpi_buffer buffer = { ACPI_ALLOCATE_BUFFER, NULL };

	atcs_arg.count = 2;
	atcs_arg.pointer = &atcs_arg_elements[0];

	atcs_arg_elements[0].type = ACPI_TYPE_INTEGER;
	atcs_arg_elements[0].integer.value = function;

	if (params) {
		atcs_arg_elements[1].type = ACPI_TYPE_BUFFER;
		atcs_arg_elements[1].buffer.length = params->length;
		atcs_arg_elements[1].buffer.pointer = params->pointer;
	} else {
		/* We need a second fake parameter */
		atcs_arg_elements[1].type = ACPI_TYPE_INTEGER;
		atcs_arg_elements[1].integer.value = 0;
	}

	status = acpi_evaluate_object(atcs->handle, NULL, &atcs_arg, &buffer);

	/* Fail only if calling the method fails and ATIF is supported */
	if (ACPI_FAILURE(status) && status != AE_NOT_FOUND) {
		DRM_DEBUG_DRIVER("failed to evaluate ATCS got %s\n",
				 acpi_format_exception(status));
		kfree(buffer.pointer);
		return NULL;
	}

	return buffer.pointer;
}

/**
 * amdgpu_atcs_parse_functions - parse supported functions
 *
 * @f: supported functions struct
 * @mask: supported functions mask from ATCS
 *
 * Use the supported functions mask from ATCS function
 * ATCS_FUNCTION_VERIFY_INTERFACE to determine what functions
 * are supported (all asics).
 */
static void amdgpu_atcs_parse_functions(struct amdgpu_atcs_functions *f, u32 mask)
{
	f->get_ext_state = mask & ATCS_GET_EXTERNAL_STATE_SUPPORTED;
	f->pcie_perf_req = mask & ATCS_PCIE_PERFORMANCE_REQUEST_SUPPORTED;
	f->pcie_dev_rdy = mask & ATCS_PCIE_DEVICE_READY_NOTIFICATION_SUPPORTED;
	f->pcie_bus_width = mask & ATCS_SET_PCIE_BUS_WIDTH_SUPPORTED;
	f->power_shift_control = mask & ATCS_SET_POWER_SHIFT_CONTROL_SUPPORTED;
}

/**
 * amdgpu_atcs_verify_interface - verify ATCS
 *
 * @atcs: amdgpu atcs struct
 *
 * Execute the ATCS_FUNCTION_VERIFY_INTERFACE ATCS function
 * to initialize ATCS and determine what features are supported
 * (all asics).
 * returns 0 on success, error on failure.
 */
static int amdgpu_atcs_verify_interface(struct amdgpu_atcs *atcs)
{
	union acpi_object *info;
	struct atcs_verify_interface output;
	size_t size;
	int err = 0;

	info = amdgpu_atcs_call(atcs, ATCS_FUNCTION_VERIFY_INTERFACE, NULL);
	if (!info)
		return -EIO;

	memset(&output, 0, sizeof(output));

	size = *(u16 *) info->buffer.pointer;
	if (size < 8) {
		DRM_INFO("ATCS buffer is too small: %zu\n", size);
		err = -EINVAL;
		goto out;
	}
	size = min(sizeof(output), size);

	memcpy(&output, info->buffer.pointer, size);

	/* TODO: check version? */
	DRM_DEBUG_DRIVER("ATCS version %u\n", output.version);

	amdgpu_atcs_parse_functions(&atcs->functions, output.function_bits);

out:
	kfree(info);
	return err;
}

/**
 * amdgpu_acpi_is_pcie_performance_request_supported
 *
 * @adev: amdgpu_device pointer
 *
 * Check if the ATCS pcie_perf_req and pcie_dev_rdy methods
 * are supported (all asics).
 * returns true if supported, false if not.
 */
bool amdgpu_acpi_is_pcie_performance_request_supported(struct amdgpu_device *adev)
{
	struct amdgpu_atcs *atcs = &amdgpu_acpi_priv.atcs;

	if (atcs->functions.pcie_perf_req && atcs->functions.pcie_dev_rdy)
		return true;

	return false;
}

/**
 * amdgpu_acpi_is_power_shift_control_supported
 *
 * Check if the ATCS power shift control method
 * is supported.
 * returns true if supported, false if not.
 */
bool amdgpu_acpi_is_power_shift_control_supported(void)
{
	return amdgpu_acpi_priv.atcs.functions.power_shift_control;
}

/**
 * amdgpu_acpi_pcie_notify_device_ready
 *
 * @adev: amdgpu_device pointer
 *
 * Executes the PCIE_DEVICE_READY_NOTIFICATION method
 * (all asics).
 * returns 0 on success, error on failure.
 */
int amdgpu_acpi_pcie_notify_device_ready(struct amdgpu_device *adev)
{
	union acpi_object *info;
	struct amdgpu_atcs *atcs = &amdgpu_acpi_priv.atcs;

	if (!atcs->functions.pcie_dev_rdy)
		return -EINVAL;

	info = amdgpu_atcs_call(atcs, ATCS_FUNCTION_PCIE_DEVICE_READY_NOTIFICATION, NULL);
	if (!info)
		return -EIO;

	kfree(info);

	return 0;
}

/**
 * amdgpu_acpi_pcie_performance_request
 *
 * @adev: amdgpu_device pointer
 * @perf_req: requested perf level (pcie gen speed)
 * @advertise: set advertise caps flag if set
 *
 * Executes the PCIE_PERFORMANCE_REQUEST method to
 * change the pcie gen speed (all asics).
 * returns 0 on success, error on failure.
 */
int amdgpu_acpi_pcie_performance_request(struct amdgpu_device *adev,
					 u8 perf_req, bool advertise)
{
	union acpi_object *info;
	struct amdgpu_atcs *atcs = &amdgpu_acpi_priv.atcs;
	struct atcs_pref_req_input atcs_input;
	struct atcs_pref_req_output atcs_output;
	struct acpi_buffer params;
	size_t size;
	u32 retry = 3;

	if (amdgpu_acpi_pcie_notify_device_ready(adev))
		return -EINVAL;

	if (!atcs->functions.pcie_perf_req)
		return -EINVAL;

	atcs_input.size = sizeof(struct atcs_pref_req_input);
	/* client id (bit 2-0: func num, 7-3: dev num, 15-8: bus num) */
	atcs_input.client_id = pci_dev_id(adev->pdev);
	atcs_input.valid_flags_mask = ATCS_VALID_FLAGS_MASK;
	atcs_input.flags = ATCS_WAIT_FOR_COMPLETION;
	if (advertise)
		atcs_input.flags |= ATCS_ADVERTISE_CAPS;
	atcs_input.req_type = ATCS_PCIE_LINK_SPEED;
	atcs_input.perf_req = perf_req;

	params.length = sizeof(struct atcs_pref_req_input);
	params.pointer = &atcs_input;

	while (retry--) {
		info = amdgpu_atcs_call(atcs, ATCS_FUNCTION_PCIE_PERFORMANCE_REQUEST, &params);
		if (!info)
			return -EIO;

		memset(&atcs_output, 0, sizeof(atcs_output));

		size = *(u16 *) info->buffer.pointer;
		if (size < 3) {
			DRM_INFO("ATCS buffer is too small: %zu\n", size);
			kfree(info);
			return -EINVAL;
		}
		size = min(sizeof(atcs_output), size);

		memcpy(&atcs_output, info->buffer.pointer, size);

		kfree(info);

		switch (atcs_output.ret_val) {
		case ATCS_REQUEST_REFUSED:
		default:
			return -EINVAL;
		case ATCS_REQUEST_COMPLETE:
			return 0;
		case ATCS_REQUEST_IN_PROGRESS:
			udelay(10);
			break;
		}
	}

	return 0;
}

/**
 * amdgpu_acpi_power_shift_control
 *
 * @adev: amdgpu_device pointer
 * @dev_state: device acpi state
 * @drv_state: driver state
 *
 * Executes the POWER_SHIFT_CONTROL method to
 * communicate current dGPU device state and
 * driver state to APU/SBIOS.
 * returns 0 on success, error on failure.
 */
int amdgpu_acpi_power_shift_control(struct amdgpu_device *adev,
				    u8 dev_state, bool drv_state)
{
	union acpi_object *info;
	struct amdgpu_atcs *atcs = &amdgpu_acpi_priv.atcs;
	struct atcs_pwr_shift_input atcs_input;
	struct acpi_buffer params;

	if (!amdgpu_acpi_is_power_shift_control_supported())
		return -EINVAL;

	atcs_input.size = sizeof(struct atcs_pwr_shift_input);
	/* dGPU id (bit 2-0: func num, 7-3: dev num, 15-8: bus num) */
	atcs_input.dgpu_id = pci_dev_id(adev->pdev);
	atcs_input.dev_acpi_state = dev_state;
	atcs_input.drv_state = drv_state;

	params.length = sizeof(struct atcs_pwr_shift_input);
	params.pointer = &atcs_input;

	info = amdgpu_atcs_call(atcs, ATCS_FUNCTION_POWER_SHIFT_CONTROL, &params);
	if (!info) {
		DRM_ERROR("ATCS PSC update failed\n");
		return -EIO;
	}

	return 0;
}

/**
 * amdgpu_acpi_smart_shift_update - update dGPU device state to SBIOS
 *
 * @dev: drm_device pointer
 * @ss_state: current smart shift event
 *
 * returns 0 on success,
 * otherwise return error number.
 */
int amdgpu_acpi_smart_shift_update(struct drm_device *dev, enum amdgpu_ss ss_state)
{
	struct amdgpu_device *adev = drm_to_adev(dev);
	int r;

	if (!amdgpu_device_supports_smart_shift(dev))
		return 0;

	switch (ss_state) {
	/* SBIOS trigger “stop”, “enable” and “start” at D0, Driver Operational.
	 * SBIOS trigger “stop” at D3, Driver Not Operational.
	 * SBIOS trigger “stop” and “disable” at D0, Driver NOT operational.
	 */
	case AMDGPU_SS_DRV_LOAD:
		r = amdgpu_acpi_power_shift_control(adev,
						    AMDGPU_ATCS_PSC_DEV_STATE_D0,
						    AMDGPU_ATCS_PSC_DRV_STATE_OPR);
		break;
	case AMDGPU_SS_DEV_D0:
		r = amdgpu_acpi_power_shift_control(adev,
						    AMDGPU_ATCS_PSC_DEV_STATE_D0,
						    AMDGPU_ATCS_PSC_DRV_STATE_OPR);
		break;
	case AMDGPU_SS_DEV_D3:
		r = amdgpu_acpi_power_shift_control(adev,
						    AMDGPU_ATCS_PSC_DEV_STATE_D3_HOT,
						    AMDGPU_ATCS_PSC_DRV_STATE_NOT_OPR);
		break;
	case AMDGPU_SS_DRV_UNLOAD:
		r = amdgpu_acpi_power_shift_control(adev,
						    AMDGPU_ATCS_PSC_DEV_STATE_D0,
						    AMDGPU_ATCS_PSC_DRV_STATE_NOT_OPR);
		break;
	default:
		return -EINVAL;
	}

	return r;
}

#ifdef CONFIG_ACPI_NUMA
static inline uint64_t amdgpu_acpi_get_numa_size(int nid)
{
	/* This is directly using si_meminfo_node implementation as the
	 * function is not exported.
	 */
	int zone_type;
	uint64_t managed_pages = 0;

	pg_data_t *pgdat = NODE_DATA(nid);

	for (zone_type = 0; zone_type < MAX_NR_ZONES; zone_type++)
		managed_pages +=
			zone_managed_pages(&pgdat->node_zones[zone_type]);
	return managed_pages * PAGE_SIZE;
}

static struct amdgpu_numa_info *amdgpu_acpi_get_numa_info(uint32_t pxm)
{
	struct amdgpu_numa_info *numa_info;
	int nid;

	numa_info = xa_load(&numa_info_xa, pxm);

	if (!numa_info) {
		struct sysinfo info;

		numa_info = kzalloc(sizeof(*numa_info), GFP_KERNEL);
		if (!numa_info)
			return NULL;

		nid = pxm_to_node(pxm);
		numa_info->pxm = pxm;
		numa_info->nid = nid;

		if (numa_info->nid == NUMA_NO_NODE) {
			si_meminfo(&info);
			numa_info->size = info.totalram * info.mem_unit;
		} else {
			numa_info->size = amdgpu_acpi_get_numa_size(nid);
		}
		xa_store(&numa_info_xa, numa_info->pxm, numa_info, GFP_KERNEL);
	}

	return numa_info;
}
#endif

/**
 * amdgpu_acpi_get_node_id - obtain the NUMA node id for corresponding amdgpu
 * acpi device handle
 *
 * @handle: acpi handle
 * @numa_info: amdgpu_numa_info structure holding numa information
 *
 * Queries the ACPI interface to fetch the corresponding NUMA Node ID for a
 * given amdgpu acpi device.
 *
 * Returns ACPI STATUS OK with Node ID on success or the corresponding failure reason
 */
static acpi_status amdgpu_acpi_get_node_id(acpi_handle handle,
				    struct amdgpu_numa_info **numa_info)
{
#ifdef CONFIG_ACPI_NUMA
	u64 pxm;
	acpi_status status;

	if (!numa_info)
		return_ACPI_STATUS(AE_ERROR);

	status = acpi_evaluate_integer(handle, "_PXM", NULL, &pxm);

	if (ACPI_FAILURE(status))
		return status;

	*numa_info = amdgpu_acpi_get_numa_info(pxm);

	if (!*numa_info)
		return_ACPI_STATUS(AE_ERROR);

	return_ACPI_STATUS(AE_OK);
#else
	return_ACPI_STATUS(AE_NOT_EXIST);
#endif
}

static struct amdgpu_acpi_dev_info *amdgpu_acpi_get_dev(u32 sbdf)
{
	struct amdgpu_acpi_dev_info *acpi_dev;

	if (list_empty(&amdgpu_acpi_dev_list))
		return NULL;

	list_for_each_entry(acpi_dev, &amdgpu_acpi_dev_list, list)
		if (acpi_dev->sbdf == sbdf)
			return acpi_dev;

	return NULL;
}

static int amdgpu_acpi_dev_init(struct amdgpu_acpi_dev_info **dev_info,
				struct amdgpu_acpi_xcc_info *xcc_info, u32 sbdf)
{
	struct amdgpu_acpi_dev_info *tmp;
	union acpi_object *obj;
	int ret = -ENOENT;

	*dev_info = NULL;
	tmp = kzalloc(sizeof(struct amdgpu_acpi_dev_info), GFP_KERNEL);
	if (!tmp)
		return -ENOMEM;

	INIT_LIST_HEAD(&tmp->xcc_list);
	INIT_LIST_HEAD(&tmp->list);
	tmp->sbdf = sbdf;

	obj = acpi_evaluate_dsm_typed(xcc_info->handle, &amd_xcc_dsm_guid, 0,
				      AMD_XCC_DSM_GET_SUPP_MODE, NULL,
				      ACPI_TYPE_INTEGER);

	if (!obj) {
		acpi_handle_debug(xcc_info->handle,
				  "_DSM function %d evaluation failed",
				  AMD_XCC_DSM_GET_SUPP_MODE);
		ret = -ENOENT;
		goto out;
	}

	tmp->supp_xcp_mode = obj->integer.value & 0xFFFF;
	ACPI_FREE(obj);

	obj = acpi_evaluate_dsm_typed(xcc_info->handle, &amd_xcc_dsm_guid, 0,
				      AMD_XCC_DSM_GET_XCP_MODE, NULL,
				      ACPI_TYPE_INTEGER);

	if (!obj) {
		acpi_handle_debug(xcc_info->handle,
				  "_DSM function %d evaluation failed",
				  AMD_XCC_DSM_GET_XCP_MODE);
		ret = -ENOENT;
		goto out;
	}

	tmp->xcp_mode = obj->integer.value & 0xFFFF;
	tmp->mem_mode = (obj->integer.value >> 32) & 0xFFFF;
	ACPI_FREE(obj);

	/* Evaluate DSMs and fill XCC information */
	obj = acpi_evaluate_dsm_typed(xcc_info->handle, &amd_xcc_dsm_guid, 0,
				      AMD_XCC_DSM_GET_TMR_INFO, NULL,
				      ACPI_TYPE_PACKAGE);

	if (!obj || obj->package.count < 2) {
		acpi_handle_debug(xcc_info->handle,
				  "_DSM function %d evaluation failed",
				  AMD_XCC_DSM_GET_TMR_INFO);
		ret = -ENOENT;
		goto out;
	}

	tmp->tmr_base = obj->package.elements[0].integer.value;
	tmp->tmr_size = obj->package.elements[1].integer.value;
	ACPI_FREE(obj);

	DRM_DEBUG_DRIVER(
		"New dev(%x): Supported xcp mode: %x curr xcp_mode : %x mem mode : %x, tmr base: %llx tmr size: %llx  ",
		tmp->sbdf, tmp->supp_xcp_mode, tmp->xcp_mode, tmp->mem_mode,
		tmp->tmr_base, tmp->tmr_size);
	list_add_tail(&tmp->list, &amdgpu_acpi_dev_list);
	*dev_info = tmp;

	return 0;

out:
	if (obj)
		ACPI_FREE(obj);
	kfree(tmp);

	return ret;
}

static int amdgpu_acpi_get_xcc_info(struct amdgpu_acpi_xcc_info *xcc_info,
				    u32 *sbdf)
{
	union acpi_object *obj;
	acpi_status status;
	int ret = -ENOENT;

	obj = acpi_evaluate_dsm_typed(xcc_info->handle, &amd_xcc_dsm_guid, 0,
				      AMD_XCC_DSM_GET_NUM_FUNCS, NULL,
				      ACPI_TYPE_INTEGER);

	if (!obj || obj->integer.value != AMD_XCC_DSM_NUM_FUNCS)
		goto out;
	ACPI_FREE(obj);

	/* Evaluate DSMs and fill XCC information */
	obj = acpi_evaluate_dsm_typed(xcc_info->handle, &amd_xcc_dsm_guid, 0,
				      AMD_XCC_DSM_GET_VF_XCC_MAPPING, NULL,
				      ACPI_TYPE_INTEGER);

	if (!obj) {
		acpi_handle_debug(xcc_info->handle,
				  "_DSM function %d evaluation failed",
				  AMD_XCC_DSM_GET_VF_XCC_MAPPING);
		ret = -EINVAL;
		goto out;
	}

	/* PF xcc id [39:32] */
	xcc_info->phy_id = (obj->integer.value >> 32) & 0xFF;
	/* xcp node of this xcc [47:40] */
	xcc_info->xcp_node = (obj->integer.value >> 40) & 0xFF;
	/* PF domain of this xcc [31:16] */
	*sbdf = (obj->integer.value) & 0xFFFF0000;
	/* PF bus/dev/fn of this xcc [63:48] */
	*sbdf |= (obj->integer.value >> 48) & 0xFFFF;
	ACPI_FREE(obj);
	obj = NULL;

	status =
		amdgpu_acpi_get_node_id(xcc_info->handle, &xcc_info->numa_info);

	/* TODO: check if this check is required */
	if (ACPI_SUCCESS(status))
		ret = 0;
out:
	if (obj)
		ACPI_FREE(obj);

	return ret;
}

static int amdgpu_acpi_enumerate_xcc(void)
{
	struct amdgpu_acpi_dev_info *dev_info = NULL;
	struct amdgpu_acpi_xcc_info *xcc_info;
	struct acpi_device *acpi_dev;
	char hid[ACPI_ID_LEN];
	int ret, id;
	u32 sbdf;

	INIT_LIST_HEAD(&amdgpu_acpi_dev_list);
	xa_init(&numa_info_xa);

	for (id = 0; id < AMD_XCC_MAX_HID; id++) {
		sprintf(hid, "%s%d", "AMD", AMD_XCC_HID_START + id);
		acpi_dev = acpi_dev_get_first_match_dev(hid, NULL, -1);
		/* These ACPI objects are expected to be in sequential order. If
		 * one is not found, no need to check the rest.
		 */
		if (!acpi_dev) {
			DRM_DEBUG_DRIVER("No matching acpi device found for %s",
					 hid);
			break;
		}

		xcc_info = kzalloc(sizeof(struct amdgpu_acpi_xcc_info),
				   GFP_KERNEL);
		if (!xcc_info) {
			DRM_ERROR("Failed to allocate memory for xcc info\n");
			return -ENOMEM;
		}

		INIT_LIST_HEAD(&xcc_info->list);
		xcc_info->handle = acpi_device_handle(acpi_dev);
		acpi_dev_put(acpi_dev);

		ret = amdgpu_acpi_get_xcc_info(xcc_info, &sbdf);
		if (ret) {
			kfree(xcc_info);
			continue;
		}

		dev_info = amdgpu_acpi_get_dev(sbdf);

		if (!dev_info)
			ret = amdgpu_acpi_dev_init(&dev_info, xcc_info, sbdf);

		if (ret == -ENOMEM)
			return ret;

		if (!dev_info) {
			kfree(xcc_info);
			continue;
		}

		list_add_tail(&xcc_info->list, &dev_info->xcc_list);
	}

	return 0;
}

int amdgpu_acpi_get_tmr_info(struct amdgpu_device *adev, u64 *tmr_offset,
			     u64 *tmr_size)
{
	struct amdgpu_acpi_dev_info *dev_info;
	u32 sbdf;

	if (!tmr_offset || !tmr_size)
		return -EINVAL;

	sbdf = (pci_domain_nr(adev->pdev->bus) << 16);
	sbdf |= pci_dev_id(adev->pdev);
	dev_info = amdgpu_acpi_get_dev(sbdf);
	if (!dev_info)
		return -ENOENT;

	*tmr_offset = dev_info->tmr_base;
	*tmr_size = dev_info->tmr_size;

	return 0;
}

int amdgpu_acpi_get_mem_info(struct amdgpu_device *adev, int xcc_id,
			     struct amdgpu_numa_info *numa_info)
{
	struct amdgpu_acpi_dev_info *dev_info;
	struct amdgpu_acpi_xcc_info *xcc_info;
	u32 sbdf;

	if (!numa_info)
		return -EINVAL;

	sbdf = (pci_domain_nr(adev->pdev->bus) << 16);
	sbdf |= pci_dev_id(adev->pdev);
	dev_info = amdgpu_acpi_get_dev(sbdf);
	if (!dev_info)
		return -ENOENT;

	list_for_each_entry(xcc_info, &dev_info->xcc_list, list) {
		if (xcc_info->phy_id == xcc_id) {
			memcpy(numa_info, xcc_info->numa_info,
			       sizeof(*numa_info));
			return 0;
		}
	}

	return -ENOENT;
}

/**
 * amdgpu_acpi_event - handle notify events
 *
 * @nb: notifier block
 * @val: val
 * @data: acpi event
 *
 * Calls relevant amdgpu functions in response to various
 * acpi events.
 * Returns NOTIFY code
 */
static int amdgpu_acpi_event(struct notifier_block *nb,
			     unsigned long val,
			     void *data)
{
	struct amdgpu_device *adev = container_of(nb, struct amdgpu_device, acpi_nb);
	struct acpi_bus_event *entry = (struct acpi_bus_event *)data;

	if (strcmp(entry->device_class, ACPI_AC_CLASS) == 0) {
		if (power_supply_is_system_supplied() > 0)
			DRM_DEBUG_DRIVER("pm: AC\n");
		else
			DRM_DEBUG_DRIVER("pm: DC\n");

		amdgpu_pm_acpi_event_handler(adev);
	}

	/* Check for pending SBIOS requests */
	return amdgpu_atif_handler(adev, entry);
}

/* Call all ACPI methods here */
/**
 * amdgpu_acpi_init - init driver acpi support
 *
 * @adev: amdgpu_device pointer
 *
 * Verifies the AMD ACPI interfaces and registers with the acpi
 * notifier chain (all asics).
 * Returns 0 on success, error on failure.
 */
int amdgpu_acpi_init(struct amdgpu_device *adev)
{
	struct amdgpu_atif *atif = &amdgpu_acpi_priv.atif;

	if (atif->notifications.brightness_change) {
		if (adev->dc_enabled) {
#if defined(CONFIG_DRM_AMD_DC)
			struct amdgpu_display_manager *dm = &adev->dm;

			if (dm->backlight_dev[0])
				atif->bd = dm->backlight_dev[0];
#endif
		} else {
			struct drm_encoder *tmp;

			/* Find the encoder controlling the brightness */
			list_for_each_entry(tmp, &adev_to_drm(adev)->mode_config.encoder_list,
					    head) {
				struct amdgpu_encoder *enc = to_amdgpu_encoder(tmp);

				if ((enc->devices & (ATOM_DEVICE_LCD_SUPPORT)) &&
				    enc->enc_priv) {
					struct amdgpu_encoder_atom_dig *dig = enc->enc_priv;

					if (dig->bl_dev) {
						atif->bd = dig->bl_dev;
						break;
					}
				}
			}
		}
	}
	adev->acpi_nb.notifier_call = amdgpu_acpi_event;
	register_acpi_notifier(&adev->acpi_nb);

	return 0;
}

void amdgpu_acpi_get_backlight_caps(struct amdgpu_dm_backlight_caps *caps)
{
	struct amdgpu_atif *atif = &amdgpu_acpi_priv.atif;

	caps->caps_valid = atif->backlight_caps.caps_valid;
	caps->min_input_signal = atif->backlight_caps.min_input_signal;
	caps->max_input_signal = atif->backlight_caps.max_input_signal;
	caps->ac_level = atif->backlight_caps.ac_level;
	caps->dc_level = atif->backlight_caps.dc_level;
}

/**
 * amdgpu_acpi_fini - tear down driver acpi support
 *
 * @adev: amdgpu_device pointer
 *
 * Unregisters with the acpi notifier chain (all asics).
 */
void amdgpu_acpi_fini(struct amdgpu_device *adev)
{
	unregister_acpi_notifier(&adev->acpi_nb);
}

/**
 * amdgpu_atif_pci_probe_handle - look up the ATIF handle
 *
 * @pdev: pci device
 *
 * Look up the ATIF handles (all asics).
 * Returns true if the handle is found, false if not.
 */
static bool amdgpu_atif_pci_probe_handle(struct pci_dev *pdev)
{
	char acpi_method_name[255] = { 0 };
	struct acpi_buffer buffer = {sizeof(acpi_method_name), acpi_method_name};
	acpi_handle dhandle, atif_handle;
	acpi_status status;
	int ret;

	dhandle = ACPI_HANDLE(&pdev->dev);
	if (!dhandle)
		return false;

	status = acpi_get_handle(dhandle, "ATIF", &atif_handle);
	if (ACPI_FAILURE(status))
		return false;

	amdgpu_acpi_priv.atif.handle = atif_handle;
	acpi_get_name(amdgpu_acpi_priv.atif.handle, ACPI_FULL_PATHNAME, &buffer);
	DRM_DEBUG_DRIVER("Found ATIF handle %s\n", acpi_method_name);
	ret = amdgpu_atif_verify_interface(&amdgpu_acpi_priv.atif);
	if (ret) {
		amdgpu_acpi_priv.atif.handle = 0;
		return false;
	}
	return true;
}

/**
 * amdgpu_atcs_pci_probe_handle - look up the ATCS handle
 *
 * @pdev: pci device
 *
 * Look up the ATCS handles (all asics).
 * Returns true if the handle is found, false if not.
 */
static bool amdgpu_atcs_pci_probe_handle(struct pci_dev *pdev)
{
	char acpi_method_name[255] = { 0 };
	struct acpi_buffer buffer = { sizeof(acpi_method_name), acpi_method_name };
	acpi_handle dhandle, atcs_handle;
	acpi_status status;
	int ret;

	dhandle = ACPI_HANDLE(&pdev->dev);
	if (!dhandle)
		return false;

	status = acpi_get_handle(dhandle, "ATCS", &atcs_handle);
	if (ACPI_FAILURE(status))
		return false;

	amdgpu_acpi_priv.atcs.handle = atcs_handle;
	acpi_get_name(amdgpu_acpi_priv.atcs.handle, ACPI_FULL_PATHNAME, &buffer);
	DRM_DEBUG_DRIVER("Found ATCS handle %s\n", acpi_method_name);
	ret = amdgpu_atcs_verify_interface(&amdgpu_acpi_priv.atcs);
	if (ret) {
		amdgpu_acpi_priv.atcs.handle = 0;
		return false;
	}
	return true;
}


/**
 * amdgpu_acpi_should_gpu_reset
 *
 * @adev: amdgpu_device_pointer
 *
 * returns true if should reset GPU, false if not
 */
bool amdgpu_acpi_should_gpu_reset(struct amdgpu_device *adev)
{
	if ((adev->flags & AMD_IS_APU) &&
	    adev->gfx.imu.funcs) /* Not need to do mode2 reset for IMU enabled APUs */
		return false;

	if ((adev->flags & AMD_IS_APU) &&
	    amdgpu_acpi_is_s3_active(adev))
		return false;

	if (amdgpu_sriov_vf(adev))
		return false;

#if IS_ENABLED(CONFIG_SUSPEND)
	return pm_suspend_target_state != PM_SUSPEND_TO_IDLE;
#else
	return true;
#endif
}

/*
 * amdgpu_acpi_detect - detect ACPI ATIF/ATCS methods
 *
 * Check if we have the ATIF/ATCS methods and populate
 * the structures in the driver.
 */
void amdgpu_acpi_detect(void)
{
	struct amdgpu_atif *atif = &amdgpu_acpi_priv.atif;
	struct amdgpu_atcs *atcs = &amdgpu_acpi_priv.atcs;
	struct pci_dev *pdev = NULL;
	int ret;

	while ((pdev = pci_get_base_class(PCI_BASE_CLASS_DISPLAY, pdev))) {
		if ((pdev->class != PCI_CLASS_DISPLAY_VGA << 8) &&
		    (pdev->class != PCI_CLASS_DISPLAY_OTHER << 8))
			continue;

		if (!atif->handle)
			amdgpu_atif_pci_probe_handle(pdev);
		if (!atcs->handle)
			amdgpu_atcs_pci_probe_handle(pdev);
	}

	if (atif->functions.sbios_requests && !atif->functions.system_params) {
		/* XXX check this workraround, if sbios request function is
		 * present we have to see how it's configured in the system
		 * params
		 */
		atif->functions.system_params = true;
	}

	if (atif->functions.system_params) {
		ret = amdgpu_atif_get_notification_params(atif);
		if (ret) {
			DRM_DEBUG_DRIVER("Call to GET_SYSTEM_PARAMS failed: %d\n",
					ret);
			/* Disable notification */
			atif->notification_cfg.enabled = false;
		}
	}

	if (atif->functions.query_backlight_transfer_characteristics) {
		ret = amdgpu_atif_query_backlight_caps(atif);
		if (ret) {
			DRM_DEBUG_DRIVER("Call to QUERY_BACKLIGHT_TRANSFER_CHARACTERISTICS failed: %d\n",
					ret);
			atif->backlight_caps.caps_valid = false;
		}
	} else {
		atif->backlight_caps.caps_valid = false;
	}

	amdgpu_acpi_enumerate_xcc();
}

void amdgpu_acpi_release(void)
{
	struct amdgpu_acpi_dev_info *dev_info, *dev_tmp;
	struct amdgpu_acpi_xcc_info *xcc_info, *xcc_tmp;
	struct amdgpu_numa_info *numa_info;
	unsigned long index;

	xa_for_each(&numa_info_xa, index, numa_info) {
		kfree(numa_info);
		xa_erase(&numa_info_xa, index);
	}

	if (list_empty(&amdgpu_acpi_dev_list))
		return;

	list_for_each_entry_safe(dev_info, dev_tmp, &amdgpu_acpi_dev_list,
				 list) {
		list_for_each_entry_safe(xcc_info, xcc_tmp, &dev_info->xcc_list,
					 list) {
			list_del(&xcc_info->list);
			kfree(xcc_info);
		}

		list_del(&dev_info->list);
		kfree(dev_info);
	}
}

#if IS_ENABLED(CONFIG_SUSPEND)
/**
 * amdgpu_acpi_is_s3_active
 *
 * @adev: amdgpu_device_pointer
 *
 * returns true if supported, false if not.
 */
bool amdgpu_acpi_is_s3_active(struct amdgpu_device *adev)
{
	return !(adev->flags & AMD_IS_APU) ||
		(pm_suspend_target_state == PM_SUSPEND_MEM);
}

/**
 * amdgpu_acpi_is_s0ix_active
 *
 * @adev: amdgpu_device_pointer
 *
 * returns true if supported, false if not.
 */
bool amdgpu_acpi_is_s0ix_active(struct amdgpu_device *adev)
{
	if (!(adev->flags & AMD_IS_APU) ||
	    (pm_suspend_target_state != PM_SUSPEND_TO_IDLE))
		return false;

	if (adev->asic_type < CHIP_RAVEN)
		return false;

	if (!(adev->pm.pp_feature & PP_GFXOFF_MASK))
		return false;

	/*
	 * If ACPI_FADT_LOW_POWER_S0 is not set in the FADT, it is generally
	 * risky to do any special firmware-related preparations for entering
	 * S0ix even though the system is suspending to idle, so return false
	 * in that case.
	 */
	if (!(acpi_gbl_FADT.flags & ACPI_FADT_LOW_POWER_S0)) {
		dev_err_once(adev->dev,
			      "Power consumption will be higher as BIOS has not been configured for suspend-to-idle.\n"
			      "To use suspend-to-idle change the sleep mode in BIOS setup.\n");
		return false;
	}

#if !IS_ENABLED(CONFIG_AMD_PMC)
	dev_err_once(adev->dev,
		      "Power consumption will be higher as the kernel has not been compiled with CONFIG_AMD_PMC.\n");
	return false;
#else
	return true;
#endif /* CONFIG_AMD_PMC */
}

/**
 * amdgpu_choose_low_power_state
 *
 * @adev: amdgpu_device_pointer
 *
 * Choose the target low power state for the GPU
 */
void amdgpu_choose_low_power_state(struct amdgpu_device *adev)
{
	if (adev->in_runpm)
		return;

	if (amdgpu_acpi_is_s0ix_active(adev))
		adev->in_s0ix = true;
	else if (amdgpu_acpi_is_s3_active(adev))
		adev->in_s3 = true;
}

#endif /* CONFIG_SUSPEND */<|MERGE_RESOLUTION|>--- conflicted
+++ resolved
@@ -172,13 +172,8 @@
 				      &buffer);
 	obj = (union acpi_object *)buffer.pointer;
 
-<<<<<<< HEAD
-	/* Fail if calling the method fails and ATIF is supported */
-	if (ACPI_FAILURE(status) && status != AE_NOT_FOUND) {
-=======
 	/* Fail if calling the method fails */
 	if (ACPI_FAILURE(status)) {
->>>>>>> 87143817
 		DRM_DEBUG_DRIVER("failed to evaluate ATIF got %s\n",
 				 acpi_format_exception(status));
 		kfree(obj);
