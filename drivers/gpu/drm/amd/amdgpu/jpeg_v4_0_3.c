/*
 * Copyright 2022 Advanced Micro Devices, Inc.
 *
 * Permission is hereby granted, free of charge, to any person obtaining a
 * copy of this software and associated documentation files (the "Software"),
 * to deal in the Software without restriction, including without limitation
 * the rights to use, copy, modify, merge, publish, distribute, sublicense,
 * and/or sell copies of the Software, and to permit persons to whom the
 * Software is furnished to do so, subject to the following conditions:
 *
 * The above copyright notice and this permission notice shall be included in
 * all copies or substantial portions of the Software.
 *
 * THE SOFTWARE IS PROVIDED "AS IS", WITHOUT WARRANTY OF ANY KIND, EXPRESS OR
 * IMPLIED, INCLUDING BUT NOT LIMITED TO THE WARRANTIES OF MERCHANTABILITY,
 * FITNESS FOR A PARTICULAR PURPOSE AND NONINFRINGEMENT.  IN NO EVENT SHALL
 * THE COPYRIGHT HOLDER(S) OR AUTHOR(S) BE LIABLE FOR ANY CLAIM, DAMAGES OR
 * OTHER LIABILITY, WHETHER IN AN ACTION OF CONTRACT, TORT OR OTHERWISE,
 * ARISING FROM, OUT OF OR IN CONNECTION WITH THE SOFTWARE OR THE USE OR
 * OTHER DEALINGS IN THE SOFTWARE.
 *
 */

#include "amdgpu.h"
#include "amdgpu_jpeg.h"
#include "amdgpu_cs.h"
#include "soc15.h"
#include "soc15d.h"
#include "jpeg_v2_0.h"
#include "jpeg_v4_0_3.h"
#include "mmsch_v4_0_3.h"

#include "vcn/vcn_4_0_3_offset.h"
#include "vcn/vcn_4_0_3_sh_mask.h"
#include "ivsrcid/vcn/irqsrcs_vcn_4_0.h"

#define NORMALIZE_JPEG_REG_OFFSET(offset) \
		(offset & 0x1FFFF)

enum jpeg_engin_status {
	UVD_PGFSM_STATUS__UVDJ_PWR_ON  = 0,
	UVD_PGFSM_STATUS__UVDJ_PWR_OFF = 2,
};

static void jpeg_v4_0_3_set_dec_ring_funcs(struct amdgpu_device *adev);
static void jpeg_v4_0_3_set_irq_funcs(struct amdgpu_device *adev);
static int jpeg_v4_0_3_set_powergating_state(void *handle,
				enum amd_powergating_state state);
static void jpeg_v4_0_3_set_ras_funcs(struct amdgpu_device *adev);
static void jpeg_v4_0_3_dec_ring_set_wptr(struct amdgpu_ring *ring);

static int amdgpu_ih_srcid_jpeg[] = {
	VCN_4_0__SRCID__JPEG_DECODE,
	VCN_4_0__SRCID__JPEG1_DECODE,
	VCN_4_0__SRCID__JPEG2_DECODE,
	VCN_4_0__SRCID__JPEG3_DECODE,
	VCN_4_0__SRCID__JPEG4_DECODE,
	VCN_4_0__SRCID__JPEG5_DECODE,
	VCN_4_0__SRCID__JPEG6_DECODE,
	VCN_4_0__SRCID__JPEG7_DECODE
};

/**
 * jpeg_v4_0_3_early_init - set function pointers
 *
 * @handle: amdgpu_device pointer
 *
 * Set ring and irq function pointers
 */
static int jpeg_v4_0_3_early_init(void *handle)
{
	struct amdgpu_device *adev = (struct amdgpu_device *)handle;

	adev->jpeg.num_jpeg_rings = AMDGPU_MAX_JPEG_RINGS;

	jpeg_v4_0_3_set_dec_ring_funcs(adev);
	jpeg_v4_0_3_set_irq_funcs(adev);
	jpeg_v4_0_3_set_ras_funcs(adev);

	return 0;
}

/**
 * jpeg_v4_0_3_sw_init - sw init for JPEG block
 *
 * @handle: amdgpu_device pointer
 *
 * Load firmware and sw initialization
 */
static int jpeg_v4_0_3_sw_init(void *handle)
{
	struct amdgpu_device *adev = (struct amdgpu_device *)handle;
	struct amdgpu_ring *ring;
	int i, j, r, jpeg_inst;

	for (j = 0; j < adev->jpeg.num_jpeg_rings; ++j) {
		/* JPEG TRAP */
		r = amdgpu_irq_add_id(adev, SOC15_IH_CLIENTID_VCN,
				amdgpu_ih_srcid_jpeg[j], &adev->jpeg.inst->irq);
		if (r)
			return r;
	}

	r = amdgpu_jpeg_sw_init(adev);
	if (r)
		return r;

	r = amdgpu_jpeg_resume(adev);
	if (r)
		return r;

	for (i = 0; i < adev->jpeg.num_jpeg_inst; ++i) {
		jpeg_inst = GET_INST(JPEG, i);

		for (j = 0; j < adev->jpeg.num_jpeg_rings; ++j) {
			ring = &adev->jpeg.inst[i].ring_dec[j];
			ring->use_doorbell = true;
			ring->vm_hub = AMDGPU_MMHUB0(adev->jpeg.inst[i].aid_id);
			if (!amdgpu_sriov_vf(adev)) {
				ring->doorbell_index =
					(adev->doorbell_index.vcn.vcn_ring0_1 << 1) +
					1 + j + 9 * jpeg_inst;
			} else {
				if (j < 4)
					ring->doorbell_index =
						(adev->doorbell_index.vcn.vcn_ring0_1 << 1) +
						4 + j + 32 * jpeg_inst;
				else
					ring->doorbell_index =
						(adev->doorbell_index.vcn.vcn_ring0_1 << 1) +
						8 + j + 32 * jpeg_inst;
			}
			sprintf(ring->name, "jpeg_dec_%d.%d", adev->jpeg.inst[i].aid_id, j);
			r = amdgpu_ring_init(adev, ring, 512, &adev->jpeg.inst->irq, 0,
						AMDGPU_RING_PRIO_DEFAULT, NULL);
			if (r)
				return r;

			adev->jpeg.internal.jpeg_pitch[j] =
				regUVD_JRBC0_UVD_JRBC_SCRATCH0_INTERNAL_OFFSET;
			adev->jpeg.inst[i].external.jpeg_pitch[j] =
				SOC15_REG_OFFSET1(
					JPEG, jpeg_inst,
					regUVD_JRBC0_UVD_JRBC_SCRATCH0,
					(j ? (0x40 * j - 0xc80) : 0));
		}
	}

	if (amdgpu_ras_is_supported(adev, AMDGPU_RAS_BLOCK__JPEG)) {
		r = amdgpu_jpeg_ras_sw_init(adev);
		if (r) {
			dev_err(adev->dev, "Failed to initialize jpeg ras block!\n");
			return r;
		}
	}

	return 0;
}

/**
 * jpeg_v4_0_3_sw_fini - sw fini for JPEG block
 *
 * @handle: amdgpu_device pointer
 *
 * JPEG suspend and free up sw allocation
 */
static int jpeg_v4_0_3_sw_fini(void *handle)
{
	struct amdgpu_device *adev = (struct amdgpu_device *)handle;
	int r;

	r = amdgpu_jpeg_suspend(adev);
	if (r)
		return r;

	r = amdgpu_jpeg_sw_fini(adev);

	return r;
}

static int jpeg_v4_0_3_start_sriov(struct amdgpu_device *adev)
{
	struct amdgpu_ring *ring;
	uint64_t ctx_addr;
	uint32_t param, resp, expected;
	uint32_t tmp, timeout;

	struct amdgpu_mm_table *table = &adev->virt.mm_table;
	uint32_t *table_loc;
	uint32_t table_size;
	uint32_t size, size_dw, item_offset;
	uint32_t init_status;
	int i, j, jpeg_inst;

	struct mmsch_v4_0_cmd_direct_write
		direct_wt = { {0} };
	struct mmsch_v4_0_cmd_end end = { {0} };
	struct mmsch_v4_0_3_init_header header;

	direct_wt.cmd_header.command_type =
		MMSCH_COMMAND__DIRECT_REG_WRITE;
	end.cmd_header.command_type =
		MMSCH_COMMAND__END;

	for (i = 0; i < adev->jpeg.num_jpeg_inst; i++) {
		jpeg_inst = GET_INST(JPEG, i);

		memset(&header, 0, sizeof(struct mmsch_v4_0_3_init_header));
		header.version = MMSCH_VERSION;
		header.total_size = sizeof(struct mmsch_v4_0_3_init_header) >> 2;

		table_loc = (uint32_t *)table->cpu_addr;
		table_loc += header.total_size;

		item_offset = header.total_size;

		for (j = 0; j < adev->jpeg.num_jpeg_rings; j++) {
			ring = &adev->jpeg.inst[i].ring_dec[j];
			table_size = 0;

			tmp = SOC15_REG_OFFSET(JPEG, 0, regUVD_JMI0_UVD_LMI_JRBC_RB_64BIT_BAR_LOW);
			MMSCH_V4_0_INSERT_DIRECT_WT(tmp, lower_32_bits(ring->gpu_addr));
			tmp = SOC15_REG_OFFSET(JPEG, 0, regUVD_JMI0_UVD_LMI_JRBC_RB_64BIT_BAR_HIGH);
			MMSCH_V4_0_INSERT_DIRECT_WT(tmp, upper_32_bits(ring->gpu_addr));
			tmp = SOC15_REG_OFFSET(JPEG, 0, regUVD_JRBC0_UVD_JRBC_RB_SIZE);
			MMSCH_V4_0_INSERT_DIRECT_WT(tmp, ring->ring_size / 4);

			if (j <= 3) {
				header.mjpegdec0[j].table_offset = item_offset;
				header.mjpegdec0[j].init_status = 0;
				header.mjpegdec0[j].table_size = table_size;
			} else {
				header.mjpegdec1[j - 4].table_offset = item_offset;
				header.mjpegdec1[j - 4].init_status = 0;
				header.mjpegdec1[j - 4].table_size = table_size;
			}
			header.total_size += table_size;
			item_offset += table_size;
		}

		MMSCH_V4_0_INSERT_END();

		/* send init table to MMSCH */
		size = sizeof(struct mmsch_v4_0_3_init_header);
		table_loc = (uint32_t *)table->cpu_addr;
		memcpy((void *)table_loc, &header, size);

		ctx_addr = table->gpu_addr;
		WREG32_SOC15(VCN, jpeg_inst, regMMSCH_VF_CTX_ADDR_LO, lower_32_bits(ctx_addr));
		WREG32_SOC15(VCN, jpeg_inst, regMMSCH_VF_CTX_ADDR_HI, upper_32_bits(ctx_addr));

		tmp = RREG32_SOC15(VCN, jpeg_inst, regMMSCH_VF_VMID);
		tmp &= ~MMSCH_VF_VMID__VF_CTX_VMID_MASK;
		tmp |= (0 << MMSCH_VF_VMID__VF_CTX_VMID__SHIFT);
		WREG32_SOC15(VCN, jpeg_inst, regMMSCH_VF_VMID, tmp);

		size = header.total_size;
		WREG32_SOC15(VCN, jpeg_inst, regMMSCH_VF_CTX_SIZE, size);

		WREG32_SOC15(VCN, jpeg_inst, regMMSCH_VF_MAILBOX_RESP, 0);

		param = 0x00000001;
		WREG32_SOC15(VCN, jpeg_inst, regMMSCH_VF_MAILBOX_HOST, param);
		tmp = 0;
		timeout = 1000;
		resp = 0;
		expected = MMSCH_VF_MAILBOX_RESP__OK;
		init_status =
			((struct mmsch_v4_0_3_init_header *)(table_loc))->mjpegdec0[i].init_status;
		while (resp != expected) {
			resp = RREG32_SOC15(VCN, jpeg_inst, regMMSCH_VF_MAILBOX_RESP);

			if (resp != 0)
				break;
			udelay(10);
			tmp = tmp + 10;
			if (tmp >= timeout) {
				DRM_ERROR("failed to init MMSCH. TIME-OUT after %d usec"\
					" waiting for regMMSCH_VF_MAILBOX_RESP "\
					"(expected=0x%08x, readback=0x%08x)\n",
					tmp, expected, resp);
				return -EBUSY;
			}
		}
		if (resp != expected && resp != MMSCH_VF_MAILBOX_RESP__INCOMPLETE &&
				init_status != MMSCH_VF_ENGINE_STATUS__PASS)
			DRM_ERROR("MMSCH init status is incorrect! readback=0x%08x, header init status for jpeg: %x\n",
					resp, init_status);

	}
	return 0;
}

/**
 * jpeg_v4_0_3_hw_init - start and test JPEG block
 *
 * @handle: amdgpu_device pointer
 *
 */
static int jpeg_v4_0_3_hw_init(void *handle)
{
	struct amdgpu_device *adev = (struct amdgpu_device *)handle;
	struct amdgpu_ring *ring;
	int i, j, r, jpeg_inst;

	if (amdgpu_sriov_vf(adev)) {
		r = jpeg_v4_0_3_start_sriov(adev);
		if (r)
			return r;

		for (i = 0; i < adev->vcn.num_vcn_inst; ++i) {
			for (j = 0; j < adev->jpeg.num_jpeg_rings; ++j) {
				ring = &adev->jpeg.inst[i].ring_dec[j];
				ring->wptr = 0;
				ring->wptr_old = 0;
				jpeg_v4_0_3_dec_ring_set_wptr(ring);
				ring->sched.ready = true;
			}
		}
	} else {
		for (i = 0; i < adev->jpeg.num_jpeg_inst; ++i) {
			jpeg_inst = GET_INST(JPEG, i);

			ring = adev->jpeg.inst[i].ring_dec;

			if (ring->use_doorbell)
				adev->nbio.funcs->vcn_doorbell_range(
					adev, ring->use_doorbell,
					(adev->doorbell_index.vcn.vcn_ring0_1 << 1) +
						9 * jpeg_inst,
					adev->jpeg.inst[i].aid_id);

			for (j = 0; j < adev->jpeg.num_jpeg_rings; ++j) {
				ring = &adev->jpeg.inst[i].ring_dec[j];
				if (ring->use_doorbell)
					WREG32_SOC15_OFFSET(
						VCN, GET_INST(VCN, i),
						regVCN_JPEG_DB_CTRL,
						(ring->pipe ? (ring->pipe - 0x15) : 0),
						ring->doorbell_index
							<< VCN_JPEG_DB_CTRL__OFFSET__SHIFT |
							VCN_JPEG_DB_CTRL__EN_MASK);
				r = amdgpu_ring_test_helper(ring);
				if (r)
					return r;
			}
		}
	}

	return 0;
}

/**
 * jpeg_v4_0_3_hw_fini - stop the hardware block
 *
 * @handle: amdgpu_device pointer
 *
 * Stop the JPEG block, mark ring as not ready any more
 */
static int jpeg_v4_0_3_hw_fini(void *handle)
{
	struct amdgpu_device *adev = (struct amdgpu_device *)handle;
	int ret = 0;

	cancel_delayed_work_sync(&adev->jpeg.idle_work);

	if (!amdgpu_sriov_vf(adev)) {
		if (adev->jpeg.cur_state != AMD_PG_STATE_GATE)
			ret = jpeg_v4_0_3_set_powergating_state(adev, AMD_PG_STATE_GATE);
	}

	return ret;
}

/**
 * jpeg_v4_0_3_suspend - suspend JPEG block
 *
 * @handle: amdgpu_device pointer
 *
 * HW fini and suspend JPEG block
 */
static int jpeg_v4_0_3_suspend(void *handle)
{
	struct amdgpu_device *adev = (struct amdgpu_device *)handle;
	int r;

	r = jpeg_v4_0_3_hw_fini(adev);
	if (r)
		return r;

	r = amdgpu_jpeg_suspend(adev);

	return r;
}

/**
 * jpeg_v4_0_3_resume - resume JPEG block
 *
 * @handle: amdgpu_device pointer
 *
 * Resume firmware and hw init JPEG block
 */
static int jpeg_v4_0_3_resume(void *handle)
{
	struct amdgpu_device *adev = (struct amdgpu_device *)handle;
	int r;

	r = amdgpu_jpeg_resume(adev);
	if (r)
		return r;

	r = jpeg_v4_0_3_hw_init(adev);

	return r;
}

static void jpeg_v4_0_3_disable_clock_gating(struct amdgpu_device *adev, int inst_idx)
{
	int i, jpeg_inst;
	uint32_t data;

	jpeg_inst = GET_INST(JPEG, inst_idx);
	data = RREG32_SOC15(JPEG, jpeg_inst, regJPEG_CGC_CTRL);
	if (adev->cg_flags & AMD_CG_SUPPORT_JPEG_MGCG) {
		data |= 1 << JPEG_CGC_CTRL__DYN_CLOCK_MODE__SHIFT;
		data &= (~(JPEG_CGC_CTRL__JPEG0_DEC_MODE_MASK << 1));
	} else {
		data &= ~JPEG_CGC_CTRL__DYN_CLOCK_MODE__SHIFT;
	}

	data |= 1 << JPEG_CGC_CTRL__CLK_GATE_DLY_TIMER__SHIFT;
	data |= 4 << JPEG_CGC_CTRL__CLK_OFF_DELAY__SHIFT;
	WREG32_SOC15(JPEG, jpeg_inst, regJPEG_CGC_CTRL, data);

	data = RREG32_SOC15(JPEG, jpeg_inst, regJPEG_CGC_GATE);
	data &= ~(JPEG_CGC_GATE__JMCIF_MASK | JPEG_CGC_GATE__JRBBM_MASK);
	for (i = 0; i < adev->jpeg.num_jpeg_rings; ++i)
		data &= ~(JPEG_CGC_GATE__JPEG0_DEC_MASK << i);
	WREG32_SOC15(JPEG, jpeg_inst, regJPEG_CGC_GATE, data);
}

static void jpeg_v4_0_3_enable_clock_gating(struct amdgpu_device *adev, int inst_idx)
{
	int i, jpeg_inst;
	uint32_t data;

	jpeg_inst = GET_INST(JPEG, inst_idx);
	data = RREG32_SOC15(JPEG, jpeg_inst, regJPEG_CGC_CTRL);
	if (adev->cg_flags & AMD_CG_SUPPORT_JPEG_MGCG) {
		data |= 1 << JPEG_CGC_CTRL__DYN_CLOCK_MODE__SHIFT;
		data |= (JPEG_CGC_CTRL__JPEG0_DEC_MODE_MASK << 1);
	} else {
		data &= ~JPEG_CGC_CTRL__DYN_CLOCK_MODE__SHIFT;
	}

	data |= 1 << JPEG_CGC_CTRL__CLK_GATE_DLY_TIMER__SHIFT;
	data |= 4 << JPEG_CGC_CTRL__CLK_OFF_DELAY__SHIFT;
	WREG32_SOC15(JPEG, jpeg_inst, regJPEG_CGC_CTRL, data);

	data = RREG32_SOC15(JPEG, jpeg_inst, regJPEG_CGC_GATE);
	data |= (JPEG_CGC_GATE__JMCIF_MASK | JPEG_CGC_GATE__JRBBM_MASK);
	for (i = 0; i < adev->jpeg.num_jpeg_rings; ++i)
		data |= (JPEG_CGC_GATE__JPEG0_DEC_MASK << i);
	WREG32_SOC15(JPEG, jpeg_inst, regJPEG_CGC_GATE, data);
}

/**
 * jpeg_v4_0_3_start - start JPEG block
 *
 * @adev: amdgpu_device pointer
 *
 * Setup and start the JPEG block
 */
static int jpeg_v4_0_3_start(struct amdgpu_device *adev)
{
	struct amdgpu_ring *ring;
	int i, j, jpeg_inst;

	for (i = 0; i < adev->jpeg.num_jpeg_inst; ++i) {
		jpeg_inst = GET_INST(JPEG, i);

		WREG32_SOC15(JPEG, jpeg_inst, regUVD_PGFSM_CONFIG,
			     1 << UVD_PGFSM_CONFIG__UVDJ_PWR_CONFIG__SHIFT);
		SOC15_WAIT_ON_RREG(
			JPEG, jpeg_inst, regUVD_PGFSM_STATUS,
			UVD_PGFSM_STATUS__UVDJ_PWR_ON
				<< UVD_PGFSM_STATUS__UVDJ_PWR_STATUS__SHIFT,
			UVD_PGFSM_STATUS__UVDJ_PWR_STATUS_MASK);

		/* disable anti hang mechanism */
		WREG32_P(SOC15_REG_OFFSET(JPEG, jpeg_inst,
					  regUVD_JPEG_POWER_STATUS),
			 0, ~UVD_JPEG_POWER_STATUS__JPEG_POWER_STATUS_MASK);

		/* JPEG disable CGC */
		jpeg_v4_0_3_disable_clock_gating(adev, i);

		/* MJPEG global tiling registers */
		WREG32_SOC15(JPEG, jpeg_inst, regJPEG_DEC_GFX8_ADDR_CONFIG,
			     adev->gfx.config.gb_addr_config);
		WREG32_SOC15(JPEG, jpeg_inst, regJPEG_DEC_GFX10_ADDR_CONFIG,
			     adev->gfx.config.gb_addr_config);

		/* enable JMI channel */
		WREG32_P(SOC15_REG_OFFSET(JPEG, jpeg_inst, regUVD_JMI_CNTL), 0,
			 ~UVD_JMI_CNTL__SOFT_RESET_MASK);

		for (j = 0; j < adev->jpeg.num_jpeg_rings; ++j) {
			unsigned int reg_offset = (j?(0x40 * j - 0xc80):0);

			ring = &adev->jpeg.inst[i].ring_dec[j];

			/* enable System Interrupt for JRBC */
			WREG32_P(SOC15_REG_OFFSET(JPEG, jpeg_inst,
						  regJPEG_SYS_INT_EN),
				 JPEG_SYS_INT_EN__DJRBC0_MASK << j,
				 ~(JPEG_SYS_INT_EN__DJRBC0_MASK << j));

			WREG32_SOC15_OFFSET(JPEG, jpeg_inst,
					    regUVD_JMI0_UVD_LMI_JRBC_RB_VMID,
					    reg_offset, 0);
			WREG32_SOC15_OFFSET(JPEG, jpeg_inst,
					    regUVD_JRBC0_UVD_JRBC_RB_CNTL,
					    reg_offset,
					    (0x00000001L | 0x00000002L));
			WREG32_SOC15_OFFSET(
				JPEG, jpeg_inst,
				regUVD_JMI0_UVD_LMI_JRBC_RB_64BIT_BAR_LOW,
				reg_offset, lower_32_bits(ring->gpu_addr));
			WREG32_SOC15_OFFSET(
				JPEG, jpeg_inst,
				regUVD_JMI0_UVD_LMI_JRBC_RB_64BIT_BAR_HIGH,
				reg_offset, upper_32_bits(ring->gpu_addr));
			WREG32_SOC15_OFFSET(JPEG, jpeg_inst,
					    regUVD_JRBC0_UVD_JRBC_RB_RPTR,
					    reg_offset, 0);
			WREG32_SOC15_OFFSET(JPEG, jpeg_inst,
					    regUVD_JRBC0_UVD_JRBC_RB_WPTR,
					    reg_offset, 0);
			WREG32_SOC15_OFFSET(JPEG, jpeg_inst,
					    regUVD_JRBC0_UVD_JRBC_RB_CNTL,
					    reg_offset, 0x00000002L);
			WREG32_SOC15_OFFSET(JPEG, jpeg_inst,
					    regUVD_JRBC0_UVD_JRBC_RB_SIZE,
					    reg_offset, ring->ring_size / 4);
			ring->wptr = RREG32_SOC15_OFFSET(
				JPEG, jpeg_inst, regUVD_JRBC0_UVD_JRBC_RB_WPTR,
				reg_offset);
		}
	}

	return 0;
}

/**
 * jpeg_v4_0_3_stop - stop JPEG block
 *
 * @adev: amdgpu_device pointer
 *
 * stop the JPEG block
 */
static int jpeg_v4_0_3_stop(struct amdgpu_device *adev)
{
	int i, jpeg_inst;

	for (i = 0; i < adev->jpeg.num_jpeg_inst; ++i) {
		jpeg_inst = GET_INST(JPEG, i);
		/* reset JMI */
		WREG32_P(SOC15_REG_OFFSET(JPEG, jpeg_inst, regUVD_JMI_CNTL),
			 UVD_JMI_CNTL__SOFT_RESET_MASK,
			 ~UVD_JMI_CNTL__SOFT_RESET_MASK);

		jpeg_v4_0_3_enable_clock_gating(adev, i);

		/* enable anti hang mechanism */
		WREG32_P(SOC15_REG_OFFSET(JPEG, jpeg_inst,
					  regUVD_JPEG_POWER_STATUS),
			 UVD_JPEG_POWER_STATUS__JPEG_POWER_STATUS_MASK,
			 ~UVD_JPEG_POWER_STATUS__JPEG_POWER_STATUS_MASK);

		WREG32_SOC15(JPEG, jpeg_inst, regUVD_PGFSM_CONFIG,
			     2 << UVD_PGFSM_CONFIG__UVDJ_PWR_CONFIG__SHIFT);
		SOC15_WAIT_ON_RREG(
			JPEG, jpeg_inst, regUVD_PGFSM_STATUS,
			UVD_PGFSM_STATUS__UVDJ_PWR_OFF
				<< UVD_PGFSM_STATUS__UVDJ_PWR_STATUS__SHIFT,
			UVD_PGFSM_STATUS__UVDJ_PWR_STATUS_MASK);
	}

	return 0;
}

/**
 * jpeg_v4_0_3_dec_ring_get_rptr - get read pointer
 *
 * @ring: amdgpu_ring pointer
 *
 * Returns the current hardware read pointer
 */
static uint64_t jpeg_v4_0_3_dec_ring_get_rptr(struct amdgpu_ring *ring)
{
	struct amdgpu_device *adev = ring->adev;

	return RREG32_SOC15_OFFSET(
		JPEG, GET_INST(JPEG, ring->me), regUVD_JRBC0_UVD_JRBC_RB_RPTR,
		ring->pipe ? (0x40 * ring->pipe - 0xc80) : 0);
}

/**
 * jpeg_v4_0_3_dec_ring_get_wptr - get write pointer
 *
 * @ring: amdgpu_ring pointer
 *
 * Returns the current hardware write pointer
 */
static uint64_t jpeg_v4_0_3_dec_ring_get_wptr(struct amdgpu_ring *ring)
{
	struct amdgpu_device *adev = ring->adev;

	if (ring->use_doorbell)
		return adev->wb.wb[ring->wptr_offs];
	else
		return RREG32_SOC15_OFFSET(
			JPEG, GET_INST(JPEG, ring->me),
			regUVD_JRBC0_UVD_JRBC_RB_WPTR,
			ring->pipe ? (0x40 * ring->pipe - 0xc80) : 0);
}

static void jpeg_v4_0_3_ring_emit_hdp_flush(struct amdgpu_ring *ring)
{
	/* JPEG engine access for HDP flush doesn't work when RRMT is enabled.
	 * This is a workaround to avoid any HDP flush through JPEG ring.
	 */
}

/**
 * jpeg_v4_0_3_dec_ring_set_wptr - set write pointer
 *
 * @ring: amdgpu_ring pointer
 *
 * Commits the write pointer to the hardware
 */
static void jpeg_v4_0_3_dec_ring_set_wptr(struct amdgpu_ring *ring)
{
	struct amdgpu_device *adev = ring->adev;

	if (ring->use_doorbell) {
		adev->wb.wb[ring->wptr_offs] = lower_32_bits(ring->wptr);
		WDOORBELL32(ring->doorbell_index, lower_32_bits(ring->wptr));
	} else {
		WREG32_SOC15_OFFSET(JPEG, GET_INST(JPEG, ring->me),
				    regUVD_JRBC0_UVD_JRBC_RB_WPTR,
				    (ring->pipe ? (0x40 * ring->pipe - 0xc80) :
						  0),
				    lower_32_bits(ring->wptr));
	}
}

/**
 * jpeg_v4_0_3_dec_ring_insert_start - insert a start command
 *
 * @ring: amdgpu_ring pointer
 *
 * Write a start command to the ring.
 */
void jpeg_v4_0_3_dec_ring_insert_start(struct amdgpu_ring *ring)
{
	if (!amdgpu_sriov_vf(ring->adev)) {
		amdgpu_ring_write(ring, PACKETJ(regUVD_JRBC_EXTERNAL_REG_INTERNAL_OFFSET,
			0, 0, PACKETJ_TYPE0));
		amdgpu_ring_write(ring, 0x62a04); /* PCTL0_MMHUB_DEEPSLEEP_IB */
	}

	amdgpu_ring_write(ring, PACKETJ(JRBC_DEC_EXTERNAL_REG_WRITE_ADDR,
		0, 0, PACKETJ_TYPE0));
	amdgpu_ring_write(ring, 0x80004000);
}

/**
 * jpeg_v4_0_3_dec_ring_insert_end - insert a end command
 *
 * @ring: amdgpu_ring pointer
 *
 * Write a end command to the ring.
 */
void jpeg_v4_0_3_dec_ring_insert_end(struct amdgpu_ring *ring)
{
	if (!amdgpu_sriov_vf(ring->adev)) {
		amdgpu_ring_write(ring, PACKETJ(regUVD_JRBC_EXTERNAL_REG_INTERNAL_OFFSET,
			0, 0, PACKETJ_TYPE0));
		amdgpu_ring_write(ring, 0x62a04);
	}

	amdgpu_ring_write(ring, PACKETJ(JRBC_DEC_EXTERNAL_REG_WRITE_ADDR,
		0, 0, PACKETJ_TYPE0));
	amdgpu_ring_write(ring, 0x00004000);
}

/**
 * jpeg_v4_0_3_dec_ring_emit_fence - emit an fence & trap command
 *
 * @ring: amdgpu_ring pointer
 * @addr: address
 * @seq: sequence number
 * @flags: fence related flags
 *
 * Write a fence and a trap command to the ring.
 */
void jpeg_v4_0_3_dec_ring_emit_fence(struct amdgpu_ring *ring, u64 addr, u64 seq,
				unsigned int flags)
{
	WARN_ON(flags & AMDGPU_FENCE_FLAG_64BIT);

	amdgpu_ring_write(ring, PACKETJ(regUVD_JPEG_GPCOM_DATA0_INTERNAL_OFFSET,
		0, 0, PACKETJ_TYPE0));
	amdgpu_ring_write(ring, seq);

	amdgpu_ring_write(ring,	PACKETJ(regUVD_JPEG_GPCOM_DATA1_INTERNAL_OFFSET,
		0, 0, PACKETJ_TYPE0));
	amdgpu_ring_write(ring, seq);

	amdgpu_ring_write(ring,	PACKETJ(regUVD_LMI_JRBC_RB_MEM_WR_64BIT_BAR_LOW_INTERNAL_OFFSET,
		0, 0, PACKETJ_TYPE0));
	amdgpu_ring_write(ring, lower_32_bits(addr));

	amdgpu_ring_write(ring,	PACKETJ(regUVD_LMI_JRBC_RB_MEM_WR_64BIT_BAR_HIGH_INTERNAL_OFFSET,
		0, 0, PACKETJ_TYPE0));
	amdgpu_ring_write(ring, upper_32_bits(addr));

	amdgpu_ring_write(ring,	PACKETJ(regUVD_JPEG_GPCOM_CMD_INTERNAL_OFFSET,
		0, 0, PACKETJ_TYPE0));
	amdgpu_ring_write(ring, 0x8);

	amdgpu_ring_write(ring,	PACKETJ(regUVD_JPEG_GPCOM_CMD_INTERNAL_OFFSET,
		0, PACKETJ_CONDITION_CHECK0, PACKETJ_TYPE4));
	amdgpu_ring_write(ring, 0);

	if (ring->adev->jpeg.inst[ring->me].aid_id) {
		amdgpu_ring_write(ring, PACKETJ(regUVD_JRBC_EXTERNAL_MCM_ADDR_INTERNAL_OFFSET,
			0, PACKETJ_CONDITION_CHECK0, PACKETJ_TYPE0));
		amdgpu_ring_write(ring, 0x4);
	} else {
		amdgpu_ring_write(ring, PACKETJ(0, 0, 0, PACKETJ_TYPE6));
		amdgpu_ring_write(ring, 0);
	}

	amdgpu_ring_write(ring,	PACKETJ(regUVD_JRBC_EXTERNAL_REG_INTERNAL_OFFSET,
		0, 0, PACKETJ_TYPE0));
	amdgpu_ring_write(ring, 0x3fbc);

	if (ring->adev->jpeg.inst[ring->me].aid_id) {
		amdgpu_ring_write(ring, PACKETJ(regUVD_JRBC_EXTERNAL_MCM_ADDR_INTERNAL_OFFSET,
			0, PACKETJ_CONDITION_CHECK0, PACKETJ_TYPE0));
		amdgpu_ring_write(ring, 0x0);
	} else {
		amdgpu_ring_write(ring, PACKETJ(0, 0, 0, PACKETJ_TYPE6));
		amdgpu_ring_write(ring, 0);
	}

	amdgpu_ring_write(ring, PACKETJ(JRBC_DEC_EXTERNAL_REG_WRITE_ADDR,
		0, 0, PACKETJ_TYPE0));
	amdgpu_ring_write(ring, 0x1);

	amdgpu_ring_write(ring, PACKETJ(0, 0, 0, PACKETJ_TYPE7));
	amdgpu_ring_write(ring, 0);
}

/**
 * jpeg_v4_0_3_dec_ring_emit_ib - execute indirect buffer
 *
 * @ring: amdgpu_ring pointer
 * @job: job to retrieve vmid from
 * @ib: indirect buffer to execute
 * @flags: unused
 *
 * Write ring commands to execute the indirect buffer.
 */
void jpeg_v4_0_3_dec_ring_emit_ib(struct amdgpu_ring *ring,
				struct amdgpu_job *job,
				struct amdgpu_ib *ib,
				uint32_t flags)
{
	unsigned int vmid = AMDGPU_JOB_GET_VMID(job);

	amdgpu_ring_write(ring, PACKETJ(regUVD_LMI_JRBC_IB_VMID_INTERNAL_OFFSET,
		0, 0, PACKETJ_TYPE0));

	if (ring->funcs->parse_cs)
		amdgpu_ring_write(ring, 0);
	else
		amdgpu_ring_write(ring, (vmid | (vmid << 4) | (vmid << 8)));

	amdgpu_ring_write(ring, PACKETJ(regUVD_LMI_JPEG_VMID_INTERNAL_OFFSET,
		0, 0, PACKETJ_TYPE0));
	amdgpu_ring_write(ring, (vmid | (vmid << 4) | (vmid << 8)));

	amdgpu_ring_write(ring,	PACKETJ(regUVD_LMI_JRBC_IB_64BIT_BAR_LOW_INTERNAL_OFFSET,
		0, 0, PACKETJ_TYPE0));
	amdgpu_ring_write(ring, lower_32_bits(ib->gpu_addr));

	amdgpu_ring_write(ring,	PACKETJ(regUVD_LMI_JRBC_IB_64BIT_BAR_HIGH_INTERNAL_OFFSET,
		0, 0, PACKETJ_TYPE0));
	amdgpu_ring_write(ring, upper_32_bits(ib->gpu_addr));

	amdgpu_ring_write(ring,	PACKETJ(regUVD_JRBC_IB_SIZE_INTERNAL_OFFSET,
		0, 0, PACKETJ_TYPE0));
	amdgpu_ring_write(ring, ib->length_dw);

	amdgpu_ring_write(ring,	PACKETJ(regUVD_LMI_JRBC_RB_MEM_RD_64BIT_BAR_LOW_INTERNAL_OFFSET,
		0, 0, PACKETJ_TYPE0));
	amdgpu_ring_write(ring, lower_32_bits(ring->gpu_addr));

	amdgpu_ring_write(ring,	PACKETJ(regUVD_LMI_JRBC_RB_MEM_RD_64BIT_BAR_HIGH_INTERNAL_OFFSET,
		0, 0, PACKETJ_TYPE0));
	amdgpu_ring_write(ring, upper_32_bits(ring->gpu_addr));

	amdgpu_ring_write(ring,	PACKETJ(0, 0, PACKETJ_CONDITION_CHECK0, PACKETJ_TYPE2));
	amdgpu_ring_write(ring, 0);

	amdgpu_ring_write(ring,	PACKETJ(regUVD_JRBC_RB_COND_RD_TIMER_INTERNAL_OFFSET,
		0, 0, PACKETJ_TYPE0));
	amdgpu_ring_write(ring, 0x01400200);

	amdgpu_ring_write(ring, PACKETJ(regUVD_JRBC_RB_REF_DATA_INTERNAL_OFFSET,
		0, 0, PACKETJ_TYPE0));
	amdgpu_ring_write(ring, 0x2);

	amdgpu_ring_write(ring,	PACKETJ(regUVD_JRBC_STATUS_INTERNAL_OFFSET,
		0, PACKETJ_CONDITION_CHECK3, PACKETJ_TYPE3));
	amdgpu_ring_write(ring, 0x2);
}

void jpeg_v4_0_3_dec_ring_emit_reg_wait(struct amdgpu_ring *ring, uint32_t reg,
				uint32_t val, uint32_t mask)
{
	uint32_t reg_offset;

	/* For VF, only local offsets should be used */
	if (amdgpu_sriov_vf(ring->adev))
		reg = NORMALIZE_JPEG_REG_OFFSET(reg);

	reg_offset = (reg << 2);

	amdgpu_ring_write(ring, PACKETJ(regUVD_JRBC_RB_COND_RD_TIMER_INTERNAL_OFFSET,
		0, 0, PACKETJ_TYPE0));
	amdgpu_ring_write(ring, 0x01400200);

	amdgpu_ring_write(ring,	PACKETJ(regUVD_JRBC_RB_REF_DATA_INTERNAL_OFFSET,
		0, 0, PACKETJ_TYPE0));
	amdgpu_ring_write(ring, val);

	amdgpu_ring_write(ring, PACKETJ(regUVD_JRBC_EXTERNAL_REG_INTERNAL_OFFSET,
		0, 0, PACKETJ_TYPE0));
	if (reg_offset >= 0x10000 && reg_offset <= 0x105ff) {
		amdgpu_ring_write(ring, 0);
		amdgpu_ring_write(ring,
			PACKETJ((reg_offset >> 2), 0, 0, PACKETJ_TYPE3));
	} else {
		amdgpu_ring_write(ring, reg_offset);
		amdgpu_ring_write(ring,	PACKETJ(JRBC_DEC_EXTERNAL_REG_WRITE_ADDR,
			0, 0, PACKETJ_TYPE3));
	}
	amdgpu_ring_write(ring, mask);
}

void jpeg_v4_0_3_dec_ring_emit_vm_flush(struct amdgpu_ring *ring,
				unsigned int vmid, uint64_t pd_addr)
{
	struct amdgpu_vmhub *hub = &ring->adev->vmhub[ring->vm_hub];
	uint32_t data0, data1, mask;

	pd_addr = amdgpu_gmc_emit_flush_gpu_tlb(ring, vmid, pd_addr);

	/* wait for register write */
	data0 = hub->ctx0_ptb_addr_lo32 + vmid * hub->ctx_addr_distance;
	data1 = lower_32_bits(pd_addr);
	mask = 0xffffffff;
	jpeg_v4_0_3_dec_ring_emit_reg_wait(ring, data0, data1, mask);
}

void jpeg_v4_0_3_dec_ring_emit_wreg(struct amdgpu_ring *ring, uint32_t reg, uint32_t val)
{
	uint32_t reg_offset;

	/* For VF, only local offsets should be used */
	if (amdgpu_sriov_vf(ring->adev))
		reg = NORMALIZE_JPEG_REG_OFFSET(reg);

	reg_offset = (reg << 2);

	amdgpu_ring_write(ring,	PACKETJ(regUVD_JRBC_EXTERNAL_REG_INTERNAL_OFFSET,
		0, 0, PACKETJ_TYPE0));
	if (reg_offset >= 0x10000 && reg_offset <= 0x105ff) {
		amdgpu_ring_write(ring, 0);
		amdgpu_ring_write(ring,
			PACKETJ((reg_offset >> 2), 0, 0, PACKETJ_TYPE0));
	} else {
		amdgpu_ring_write(ring, reg_offset);
		amdgpu_ring_write(ring,	PACKETJ(JRBC_DEC_EXTERNAL_REG_WRITE_ADDR,
			0, 0, PACKETJ_TYPE0));
	}
	amdgpu_ring_write(ring, val);
}

void jpeg_v4_0_3_dec_ring_nop(struct amdgpu_ring *ring, uint32_t count)
{
	int i;

	WARN_ON(ring->wptr % 2 || count % 2);

	for (i = 0; i < count / 2; i++) {
		amdgpu_ring_write(ring, PACKETJ(0, 0, 0, PACKETJ_TYPE6));
		amdgpu_ring_write(ring, 0);
	}
}

static bool jpeg_v4_0_3_is_idle(void *handle)
{
	struct amdgpu_device *adev = (struct amdgpu_device *)handle;
	bool ret = false;
	int i, j;

	for (i = 0; i < adev->jpeg.num_jpeg_inst; ++i) {
		for (j = 0; j < adev->jpeg.num_jpeg_rings; ++j) {
			unsigned int reg_offset = (j?(0x40 * j - 0xc80):0);

			ret &= ((RREG32_SOC15_OFFSET(
					 JPEG, GET_INST(JPEG, i),
					 regUVD_JRBC0_UVD_JRBC_STATUS,
					 reg_offset) &
				 UVD_JRBC0_UVD_JRBC_STATUS__RB_JOB_DONE_MASK) ==
				UVD_JRBC0_UVD_JRBC_STATUS__RB_JOB_DONE_MASK);
		}
	}

	return ret;
}

static int jpeg_v4_0_3_wait_for_idle(void *handle)
{
	struct amdgpu_device *adev = (struct amdgpu_device *)handle;
	int ret = 0;
	int i, j;

	for (i = 0; i < adev->jpeg.num_jpeg_inst; ++i) {
		for (j = 0; j < adev->jpeg.num_jpeg_rings; ++j) {
			unsigned int reg_offset = (j?(0x40 * j - 0xc80):0);

			ret &= SOC15_WAIT_ON_RREG_OFFSET(
				JPEG, GET_INST(JPEG, i),
				regUVD_JRBC0_UVD_JRBC_STATUS, reg_offset,
				UVD_JRBC0_UVD_JRBC_STATUS__RB_JOB_DONE_MASK,
				UVD_JRBC0_UVD_JRBC_STATUS__RB_JOB_DONE_MASK);
		}
	}
	return ret;
}

static int jpeg_v4_0_3_set_clockgating_state(void *handle,
					  enum amd_clockgating_state state)
{
	struct amdgpu_device *adev = (struct amdgpu_device *)handle;
	bool enable = state == AMD_CG_STATE_GATE;
	int i;

	for (i = 0; i < adev->jpeg.num_jpeg_inst; ++i) {
		if (enable) {
			if (!jpeg_v4_0_3_is_idle(handle))
				return -EBUSY;
			jpeg_v4_0_3_enable_clock_gating(adev, i);
		} else {
			jpeg_v4_0_3_disable_clock_gating(adev, i);
		}
	}
	return 0;
}

static int jpeg_v4_0_3_set_powergating_state(void *handle,
					  enum amd_powergating_state state)
{
	struct amdgpu_device *adev = (struct amdgpu_device *)handle;
	int ret;

	if (amdgpu_sriov_vf(adev)) {
		adev->jpeg.cur_state = AMD_PG_STATE_UNGATE;
		return 0;
	}

	if (state == adev->jpeg.cur_state)
		return 0;

	if (state == AMD_PG_STATE_GATE)
		ret = jpeg_v4_0_3_stop(adev);
	else
		ret = jpeg_v4_0_3_start(adev);

	if (!ret)
		adev->jpeg.cur_state = state;

	return ret;
}

static int jpeg_v4_0_3_set_interrupt_state(struct amdgpu_device *adev,
					struct amdgpu_irq_src *source,
					unsigned int type,
					enum amdgpu_interrupt_state state)
{
	return 0;
}

static int jpeg_v4_0_3_process_interrupt(struct amdgpu_device *adev,
				      struct amdgpu_irq_src *source,
				      struct amdgpu_iv_entry *entry)
{
	uint32_t i, inst;

	i = node_id_to_phys_map[entry->node_id];
	DRM_DEV_DEBUG(adev->dev, "IH: JPEG TRAP\n");

	for (inst = 0; inst < adev->jpeg.num_jpeg_inst; ++inst)
		if (adev->jpeg.inst[inst].aid_id == i)
			break;

	if (inst >= adev->jpeg.num_jpeg_inst) {
		dev_WARN_ONCE(adev->dev, 1,
			      "Interrupt received for unknown JPEG instance %d",
			      entry->node_id);
		return 0;
	}

	switch (entry->src_id) {
	case VCN_4_0__SRCID__JPEG_DECODE:
		amdgpu_fence_process(&adev->jpeg.inst[inst].ring_dec[0]);
		break;
	case VCN_4_0__SRCID__JPEG1_DECODE:
		amdgpu_fence_process(&adev->jpeg.inst[inst].ring_dec[1]);
		break;
	case VCN_4_0__SRCID__JPEG2_DECODE:
		amdgpu_fence_process(&adev->jpeg.inst[inst].ring_dec[2]);
		break;
	case VCN_4_0__SRCID__JPEG3_DECODE:
		amdgpu_fence_process(&adev->jpeg.inst[inst].ring_dec[3]);
		break;
	case VCN_4_0__SRCID__JPEG4_DECODE:
		amdgpu_fence_process(&adev->jpeg.inst[inst].ring_dec[4]);
		break;
	case VCN_4_0__SRCID__JPEG5_DECODE:
		amdgpu_fence_process(&adev->jpeg.inst[inst].ring_dec[5]);
		break;
	case VCN_4_0__SRCID__JPEG6_DECODE:
		amdgpu_fence_process(&adev->jpeg.inst[inst].ring_dec[6]);
		break;
	case VCN_4_0__SRCID__JPEG7_DECODE:
		amdgpu_fence_process(&adev->jpeg.inst[inst].ring_dec[7]);
		break;
	default:
		DRM_DEV_ERROR(adev->dev, "Unhandled interrupt: %d %d\n",
			  entry->src_id, entry->src_data[0]);
		break;
	}

	return 0;
}

static const struct amd_ip_funcs jpeg_v4_0_3_ip_funcs = {
	.name = "jpeg_v4_0_3",
	.early_init = jpeg_v4_0_3_early_init,
	.late_init = NULL,
	.sw_init = jpeg_v4_0_3_sw_init,
	.sw_fini = jpeg_v4_0_3_sw_fini,
	.hw_init = jpeg_v4_0_3_hw_init,
	.hw_fini = jpeg_v4_0_3_hw_fini,
	.suspend = jpeg_v4_0_3_suspend,
	.resume = jpeg_v4_0_3_resume,
	.is_idle = jpeg_v4_0_3_is_idle,
	.wait_for_idle = jpeg_v4_0_3_wait_for_idle,
	.check_soft_reset = NULL,
	.pre_soft_reset = NULL,
	.soft_reset = NULL,
	.post_soft_reset = NULL,
	.set_clockgating_state = jpeg_v4_0_3_set_clockgating_state,
	.set_powergating_state = jpeg_v4_0_3_set_powergating_state,
	.dump_ip_state = NULL,
	.print_ip_state = NULL,
};

static const struct amdgpu_ring_funcs jpeg_v4_0_3_dec_ring_vm_funcs = {
	.type = AMDGPU_RING_TYPE_VCN_JPEG,
	.align_mask = 0xf,
	.get_rptr = jpeg_v4_0_3_dec_ring_get_rptr,
	.get_wptr = jpeg_v4_0_3_dec_ring_get_wptr,
	.set_wptr = jpeg_v4_0_3_dec_ring_set_wptr,
<<<<<<< HEAD
	.parse_cs = jpeg_v4_0_3_dec_ring_parse_cs,
=======
	.parse_cs = jpeg_v2_dec_ring_parse_cs,
>>>>>>> 17b65575
	.emit_frame_size =
		SOC15_FLUSH_GPU_TLB_NUM_WREG * 6 +
		SOC15_FLUSH_GPU_TLB_NUM_REG_WAIT * 8 +
		8 + /* jpeg_v4_0_3_dec_ring_emit_vm_flush */
		22 + 22 + /* jpeg_v4_0_3_dec_ring_emit_fence x2 vm fence */
		8 + 16,
	.emit_ib_size = 22, /* jpeg_v4_0_3_dec_ring_emit_ib */
	.emit_ib = jpeg_v4_0_3_dec_ring_emit_ib,
	.emit_fence = jpeg_v4_0_3_dec_ring_emit_fence,
	.emit_vm_flush = jpeg_v4_0_3_dec_ring_emit_vm_flush,
	.emit_hdp_flush = jpeg_v4_0_3_ring_emit_hdp_flush,
	.test_ring = amdgpu_jpeg_dec_ring_test_ring,
	.test_ib = amdgpu_jpeg_dec_ring_test_ib,
	.insert_nop = jpeg_v4_0_3_dec_ring_nop,
	.insert_start = jpeg_v4_0_3_dec_ring_insert_start,
	.insert_end = jpeg_v4_0_3_dec_ring_insert_end,
	.pad_ib = amdgpu_ring_generic_pad_ib,
	.begin_use = amdgpu_jpeg_ring_begin_use,
	.end_use = amdgpu_jpeg_ring_end_use,
	.emit_wreg = jpeg_v4_0_3_dec_ring_emit_wreg,
	.emit_reg_wait = jpeg_v4_0_3_dec_ring_emit_reg_wait,
	.emit_reg_write_reg_wait = amdgpu_ring_emit_reg_write_reg_wait_helper,
};

static void jpeg_v4_0_3_set_dec_ring_funcs(struct amdgpu_device *adev)
{
	int i, j, jpeg_inst;

	for (i = 0; i < adev->jpeg.num_jpeg_inst; ++i) {
		for (j = 0; j < adev->jpeg.num_jpeg_rings; ++j) {
			adev->jpeg.inst[i].ring_dec[j].funcs = &jpeg_v4_0_3_dec_ring_vm_funcs;
			adev->jpeg.inst[i].ring_dec[j].me = i;
			adev->jpeg.inst[i].ring_dec[j].pipe = j;
		}
		jpeg_inst = GET_INST(JPEG, i);
		adev->jpeg.inst[i].aid_id =
			jpeg_inst / adev->jpeg.num_inst_per_aid;
	}
}

static const struct amdgpu_irq_src_funcs jpeg_v4_0_3_irq_funcs = {
	.set = jpeg_v4_0_3_set_interrupt_state,
	.process = jpeg_v4_0_3_process_interrupt,
};

static void jpeg_v4_0_3_set_irq_funcs(struct amdgpu_device *adev)
{
	int i;

	for (i = 0; i < adev->jpeg.num_jpeg_inst; ++i) {
		adev->jpeg.inst->irq.num_types += adev->jpeg.num_jpeg_rings;
	}
	adev->jpeg.inst->irq.funcs = &jpeg_v4_0_3_irq_funcs;
}

const struct amdgpu_ip_block_version jpeg_v4_0_3_ip_block = {
	.type = AMD_IP_BLOCK_TYPE_JPEG,
	.major = 4,
	.minor = 0,
	.rev = 3,
	.funcs = &jpeg_v4_0_3_ip_funcs,
};

static const struct amdgpu_ras_err_status_reg_entry jpeg_v4_0_3_ue_reg_list[] = {
	{AMDGPU_RAS_REG_ENTRY(JPEG, 0, regVCN_UE_ERR_STATUS_LO_JPEG0S, regVCN_UE_ERR_STATUS_HI_JPEG0S),
	1, (AMDGPU_RAS_ERR_INFO_VALID | AMDGPU_RAS_ERR_STATUS_VALID), "JPEG0S"},
	{AMDGPU_RAS_REG_ENTRY(JPEG, 0, regVCN_UE_ERR_STATUS_LO_JPEG0D, regVCN_UE_ERR_STATUS_HI_JPEG0D),
	1, (AMDGPU_RAS_ERR_INFO_VALID | AMDGPU_RAS_ERR_STATUS_VALID), "JPEG0D"},
	{AMDGPU_RAS_REG_ENTRY(JPEG, 0, regVCN_UE_ERR_STATUS_LO_JPEG1S, regVCN_UE_ERR_STATUS_HI_JPEG1S),
	1, (AMDGPU_RAS_ERR_INFO_VALID | AMDGPU_RAS_ERR_STATUS_VALID), "JPEG1S"},
	{AMDGPU_RAS_REG_ENTRY(JPEG, 0, regVCN_UE_ERR_STATUS_LO_JPEG1D, regVCN_UE_ERR_STATUS_HI_JPEG1D),
	1, (AMDGPU_RAS_ERR_INFO_VALID | AMDGPU_RAS_ERR_STATUS_VALID), "JPEG1D"},
	{AMDGPU_RAS_REG_ENTRY(JPEG, 0, regVCN_UE_ERR_STATUS_LO_JPEG2S, regVCN_UE_ERR_STATUS_HI_JPEG2S),
	1, (AMDGPU_RAS_ERR_INFO_VALID | AMDGPU_RAS_ERR_STATUS_VALID), "JPEG2S"},
	{AMDGPU_RAS_REG_ENTRY(JPEG, 0, regVCN_UE_ERR_STATUS_LO_JPEG2D, regVCN_UE_ERR_STATUS_HI_JPEG2D),
	1, (AMDGPU_RAS_ERR_INFO_VALID | AMDGPU_RAS_ERR_STATUS_VALID), "JPEG2D"},
	{AMDGPU_RAS_REG_ENTRY(JPEG, 0, regVCN_UE_ERR_STATUS_LO_JPEG3S, regVCN_UE_ERR_STATUS_HI_JPEG3S),
	1, (AMDGPU_RAS_ERR_INFO_VALID | AMDGPU_RAS_ERR_STATUS_VALID), "JPEG3S"},
	{AMDGPU_RAS_REG_ENTRY(JPEG, 0, regVCN_UE_ERR_STATUS_LO_JPEG3D, regVCN_UE_ERR_STATUS_HI_JPEG3D),
	1, (AMDGPU_RAS_ERR_INFO_VALID | AMDGPU_RAS_ERR_STATUS_VALID), "JPEG3D"},
	{AMDGPU_RAS_REG_ENTRY(JPEG, 0, regVCN_UE_ERR_STATUS_LO_JPEG4S, regVCN_UE_ERR_STATUS_HI_JPEG4S),
	1, (AMDGPU_RAS_ERR_INFO_VALID | AMDGPU_RAS_ERR_STATUS_VALID), "JPEG4S"},
	{AMDGPU_RAS_REG_ENTRY(JPEG, 0, regVCN_UE_ERR_STATUS_LO_JPEG4D, regVCN_UE_ERR_STATUS_HI_JPEG4D),
	1, (AMDGPU_RAS_ERR_INFO_VALID | AMDGPU_RAS_ERR_STATUS_VALID), "JPEG4D"},
	{AMDGPU_RAS_REG_ENTRY(JPEG, 0, regVCN_UE_ERR_STATUS_LO_JPEG5S, regVCN_UE_ERR_STATUS_HI_JPEG5S),
	1, (AMDGPU_RAS_ERR_INFO_VALID | AMDGPU_RAS_ERR_STATUS_VALID), "JPEG5S"},
	{AMDGPU_RAS_REG_ENTRY(JPEG, 0, regVCN_UE_ERR_STATUS_LO_JPEG5D, regVCN_UE_ERR_STATUS_HI_JPEG5D),
	1, (AMDGPU_RAS_ERR_INFO_VALID | AMDGPU_RAS_ERR_STATUS_VALID), "JPEG5D"},
	{AMDGPU_RAS_REG_ENTRY(JPEG, 0, regVCN_UE_ERR_STATUS_LO_JPEG6S, regVCN_UE_ERR_STATUS_HI_JPEG6S),
	1, (AMDGPU_RAS_ERR_INFO_VALID | AMDGPU_RAS_ERR_STATUS_VALID), "JPEG6S"},
	{AMDGPU_RAS_REG_ENTRY(JPEG, 0, regVCN_UE_ERR_STATUS_LO_JPEG6D, regVCN_UE_ERR_STATUS_HI_JPEG6D),
	1, (AMDGPU_RAS_ERR_INFO_VALID | AMDGPU_RAS_ERR_STATUS_VALID), "JPEG6D"},
	{AMDGPU_RAS_REG_ENTRY(JPEG, 0, regVCN_UE_ERR_STATUS_LO_JPEG7S, regVCN_UE_ERR_STATUS_HI_JPEG7S),
	1, (AMDGPU_RAS_ERR_INFO_VALID | AMDGPU_RAS_ERR_STATUS_VALID), "JPEG7S"},
	{AMDGPU_RAS_REG_ENTRY(JPEG, 0, regVCN_UE_ERR_STATUS_LO_JPEG7D, regVCN_UE_ERR_STATUS_HI_JPEG7D),
	1, (AMDGPU_RAS_ERR_INFO_VALID | AMDGPU_RAS_ERR_STATUS_VALID), "JPEG7D"},
};

static void jpeg_v4_0_3_inst_query_ras_error_count(struct amdgpu_device *adev,
						   uint32_t jpeg_inst,
						   void *ras_err_status)
{
	struct ras_err_data *err_data = (struct ras_err_data *)ras_err_status;

	/* jpeg v4_0_3 only support uncorrectable errors */
	amdgpu_ras_inst_query_ras_error_count(adev,
			jpeg_v4_0_3_ue_reg_list,
			ARRAY_SIZE(jpeg_v4_0_3_ue_reg_list),
			NULL, 0, GET_INST(VCN, jpeg_inst),
			AMDGPU_RAS_ERROR__MULTI_UNCORRECTABLE,
			&err_data->ue_count);
}

static void jpeg_v4_0_3_query_ras_error_count(struct amdgpu_device *adev,
					      void *ras_err_status)
{
	uint32_t i;

	if (!amdgpu_ras_is_supported(adev, AMDGPU_RAS_BLOCK__JPEG)) {
		dev_warn(adev->dev, "JPEG RAS is not supported\n");
		return;
	}

	for (i = 0; i < adev->jpeg.num_jpeg_inst; i++)
		jpeg_v4_0_3_inst_query_ras_error_count(adev, i, ras_err_status);
}

static void jpeg_v4_0_3_inst_reset_ras_error_count(struct amdgpu_device *adev,
						   uint32_t jpeg_inst)
{
	amdgpu_ras_inst_reset_ras_error_count(adev,
			jpeg_v4_0_3_ue_reg_list,
			ARRAY_SIZE(jpeg_v4_0_3_ue_reg_list),
			GET_INST(VCN, jpeg_inst));
}

static void jpeg_v4_0_3_reset_ras_error_count(struct amdgpu_device *adev)
{
	uint32_t i;

	if (!amdgpu_ras_is_supported(adev, AMDGPU_RAS_BLOCK__JPEG)) {
		dev_warn(adev->dev, "JPEG RAS is not supported\n");
		return;
	}

	for (i = 0; i < adev->jpeg.num_jpeg_inst; i++)
		jpeg_v4_0_3_inst_reset_ras_error_count(adev, i);
}

static const struct amdgpu_ras_block_hw_ops jpeg_v4_0_3_ras_hw_ops = {
	.query_ras_error_count = jpeg_v4_0_3_query_ras_error_count,
	.reset_ras_error_count = jpeg_v4_0_3_reset_ras_error_count,
};

static struct amdgpu_jpeg_ras jpeg_v4_0_3_ras = {
	.ras_block = {
		.hw_ops = &jpeg_v4_0_3_ras_hw_ops,
	},
};

static void jpeg_v4_0_3_set_ras_funcs(struct amdgpu_device *adev)
{
	adev->jpeg.ras = &jpeg_v4_0_3_ras;
}

/**
 * jpeg_v4_0_3_dec_ring_parse_cs - command submission parser
 *
 * @parser: Command submission parser context
 * @job: the job to parse
 * @ib: the IB to parse
 *
 * Parse the command stream, return -EINVAL for invalid packet,
 * 0 otherwise
 */
int jpeg_v4_0_3_dec_ring_parse_cs(struct amdgpu_cs_parser *parser,
			     struct amdgpu_job *job,
			     struct amdgpu_ib *ib)
{
	uint32_t i, reg, res, cond, type;
	struct amdgpu_device *adev = parser->adev;

	for (i = 0; i < ib->length_dw ; i += 2) {
		reg  = CP_PACKETJ_GET_REG(ib->ptr[i]);
		res  = CP_PACKETJ_GET_RES(ib->ptr[i]);
		cond = CP_PACKETJ_GET_COND(ib->ptr[i]);
		type = CP_PACKETJ_GET_TYPE(ib->ptr[i]);

		if (res) /* only support 0 at the moment */
			return -EINVAL;

		switch (type) {
		case PACKETJ_TYPE0:
			if (cond != PACKETJ_CONDITION_CHECK0 || reg < JPEG_REG_RANGE_START || reg > JPEG_REG_RANGE_END) {
				dev_err(adev->dev, "Invalid packet [0x%08x]!\n", ib->ptr[i]);
				return -EINVAL;
			}
			break;
		case PACKETJ_TYPE3:
			if (cond != PACKETJ_CONDITION_CHECK3 || reg < JPEG_REG_RANGE_START || reg > JPEG_REG_RANGE_END) {
				dev_err(adev->dev, "Invalid packet [0x%08x]!\n", ib->ptr[i]);
				return -EINVAL;
			}
			break;
		case PACKETJ_TYPE6:
			if (ib->ptr[i] == CP_PACKETJ_NOP)
				continue;
			dev_err(adev->dev, "Invalid packet [0x%08x]!\n", ib->ptr[i]);
			return -EINVAL;
		default:
			dev_err(adev->dev, "Unknown packet type %d !\n", type);
			return -EINVAL;
		}
	}

	return 0;
}<|MERGE_RESOLUTION|>--- conflicted
+++ resolved
@@ -23,7 +23,6 @@
 
 #include "amdgpu.h"
 #include "amdgpu_jpeg.h"
-#include "amdgpu_cs.h"
 #include "soc15.h"
 #include "soc15d.h"
 #include "jpeg_v2_0.h"
@@ -1090,11 +1089,7 @@
 	.get_rptr = jpeg_v4_0_3_dec_ring_get_rptr,
 	.get_wptr = jpeg_v4_0_3_dec_ring_get_wptr,
 	.set_wptr = jpeg_v4_0_3_dec_ring_set_wptr,
-<<<<<<< HEAD
-	.parse_cs = jpeg_v4_0_3_dec_ring_parse_cs,
-=======
 	.parse_cs = jpeg_v2_dec_ring_parse_cs,
->>>>>>> 17b65575
 	.emit_frame_size =
 		SOC15_FLUSH_GPU_TLB_NUM_WREG * 6 +
 		SOC15_FLUSH_GPU_TLB_NUM_REG_WAIT * 8 +
@@ -1258,57 +1253,4 @@
 static void jpeg_v4_0_3_set_ras_funcs(struct amdgpu_device *adev)
 {
 	adev->jpeg.ras = &jpeg_v4_0_3_ras;
-}
-
-/**
- * jpeg_v4_0_3_dec_ring_parse_cs - command submission parser
- *
- * @parser: Command submission parser context
- * @job: the job to parse
- * @ib: the IB to parse
- *
- * Parse the command stream, return -EINVAL for invalid packet,
- * 0 otherwise
- */
-int jpeg_v4_0_3_dec_ring_parse_cs(struct amdgpu_cs_parser *parser,
-			     struct amdgpu_job *job,
-			     struct amdgpu_ib *ib)
-{
-	uint32_t i, reg, res, cond, type;
-	struct amdgpu_device *adev = parser->adev;
-
-	for (i = 0; i < ib->length_dw ; i += 2) {
-		reg  = CP_PACKETJ_GET_REG(ib->ptr[i]);
-		res  = CP_PACKETJ_GET_RES(ib->ptr[i]);
-		cond = CP_PACKETJ_GET_COND(ib->ptr[i]);
-		type = CP_PACKETJ_GET_TYPE(ib->ptr[i]);
-
-		if (res) /* only support 0 at the moment */
-			return -EINVAL;
-
-		switch (type) {
-		case PACKETJ_TYPE0:
-			if (cond != PACKETJ_CONDITION_CHECK0 || reg < JPEG_REG_RANGE_START || reg > JPEG_REG_RANGE_END) {
-				dev_err(adev->dev, "Invalid packet [0x%08x]!\n", ib->ptr[i]);
-				return -EINVAL;
-			}
-			break;
-		case PACKETJ_TYPE3:
-			if (cond != PACKETJ_CONDITION_CHECK3 || reg < JPEG_REG_RANGE_START || reg > JPEG_REG_RANGE_END) {
-				dev_err(adev->dev, "Invalid packet [0x%08x]!\n", ib->ptr[i]);
-				return -EINVAL;
-			}
-			break;
-		case PACKETJ_TYPE6:
-			if (ib->ptr[i] == CP_PACKETJ_NOP)
-				continue;
-			dev_err(adev->dev, "Invalid packet [0x%08x]!\n", ib->ptr[i]);
-			return -EINVAL;
-		default:
-			dev_err(adev->dev, "Unknown packet type %d !\n", type);
-			return -EINVAL;
-		}
-	}
-
-	return 0;
 }