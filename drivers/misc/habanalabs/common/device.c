// SPDX-License-Identifier: GPL-2.0

/*
 * Copyright 2016-2019 HabanaLabs, Ltd.
 * All Rights Reserved.
 */

#define pr_fmt(fmt)			"habanalabs: " fmt

#include <uapi/misc/habanalabs.h>
#include "habanalabs.h"

#include <linux/pci.h>
#include <linux/hwmon.h>

enum hl_device_status hl_device_status(struct hl_device *hdev)
{
	enum hl_device_status status;

	if (atomic_read(&hdev->in_reset))
		status = HL_DEVICE_STATUS_IN_RESET;
	else if (hdev->needs_reset)
		status = HL_DEVICE_STATUS_NEEDS_RESET;
	else if (hdev->disabled)
		status = HL_DEVICE_STATUS_MALFUNCTION;
	else if (!hdev->init_done)
		status = HL_DEVICE_STATUS_IN_DEVICE_CREATION;
	else
		status = HL_DEVICE_STATUS_OPERATIONAL;

	return status;
}

bool hl_device_operational(struct hl_device *hdev,
		enum hl_device_status *status)
{
	enum hl_device_status current_status;

	current_status = hl_device_status(hdev);
	if (status)
		*status = current_status;

	switch (current_status) {
	case HL_DEVICE_STATUS_IN_RESET:
	case HL_DEVICE_STATUS_MALFUNCTION:
	case HL_DEVICE_STATUS_NEEDS_RESET:
		return false;
	case HL_DEVICE_STATUS_OPERATIONAL:
	case HL_DEVICE_STATUS_IN_DEVICE_CREATION:
	default:
		return true;
	}
}

static void hpriv_release(struct kref *ref)
{
	u64 idle_mask[HL_BUSY_ENGINES_MASK_EXT_SIZE] = {0};
	bool device_is_idle = true;
	struct hl_fpriv *hpriv;
	struct hl_device *hdev;

	hpriv = container_of(ref, struct hl_fpriv, refcount);

	hdev = hpriv->hdev;

	put_pid(hpriv->taskpid);

	hl_debugfs_remove_file(hpriv);

	mutex_destroy(&hpriv->restore_phase_mutex);

	if ((!hdev->pldm) && (hdev->pdev) &&
			(!hdev->asic_funcs->is_device_idle(hdev,
				idle_mask,
				HL_BUSY_ENGINES_MASK_EXT_SIZE, NULL))) {
		dev_err(hdev->dev,
			"device not idle after user context is closed (0x%llx_%llx)\n",
			idle_mask[1], idle_mask[0]);

		device_is_idle = false;
	}

	/* We need to remove the user from the list to make sure the reset process won't
	 * try to kill the user process. Because, if we got here, it means there are no
	 * more driver/device resources that the user process is occupying so there is
	 * no need to kill it
	 *
	 * However, we can't set the compute_ctx to NULL at this stage. This is to prevent
	 * a race between the release and opening the device again. We don't want to let
	 * a user open the device while there a reset is about to happen.
	 */
	mutex_lock(&hdev->fpriv_list_lock);
	list_del(&hpriv->dev_node);
	mutex_unlock(&hdev->fpriv_list_lock);

	if ((hdev->reset_if_device_not_idle && !device_is_idle)
			|| hdev->reset_upon_device_release)
		hl_device_reset(hdev, HL_RESET_DEVICE_RELEASE);

	/* Now we can mark the compute_ctx as empty. Even if a reset is running in a different
	 * thread, we don't care because the in_reset is marked so if a user will try to open
	 * the device it will fail on that, even if compute_ctx is NULL.
	 */
	mutex_lock(&hdev->fpriv_list_lock);
	hdev->compute_ctx = NULL;
	mutex_unlock(&hdev->fpriv_list_lock);

	kfree(hpriv);
<<<<<<< HEAD

	if ((!hdev->pldm) && (hdev->pdev) &&
			(!hdev->asic_funcs->is_device_idle(hdev,
				idle_mask,
				HL_BUSY_ENGINES_MASK_EXT_SIZE, NULL))) {
		dev_err(hdev->dev,
			"device not idle after user context is closed (0x%llx_%llx)\n",
			idle_mask[1], idle_mask[0]);

		device_is_idle = false;
	}

	if ((hdev->reset_if_device_not_idle && !device_is_idle)
			|| hdev->reset_upon_device_release)
		hl_device_reset(hdev, HL_RESET_DEVICE_RELEASE);
=======
>>>>>>> df0cc57e
}

void hl_hpriv_get(struct hl_fpriv *hpriv)
{
	kref_get(&hpriv->refcount);
}

int hl_hpriv_put(struct hl_fpriv *hpriv)
{
	return kref_put(&hpriv->refcount, hpriv_release);
}

/*
 * hl_device_release - release function for habanalabs device
 *
 * @inode: pointer to inode structure
 * @filp: pointer to file structure
 *
 * Called when process closes an habanalabs device
 */
static int hl_device_release(struct inode *inode, struct file *filp)
{
	struct hl_fpriv *hpriv = filp->private_data;
	struct hl_device *hdev = hpriv->hdev;

	filp->private_data = NULL;

	if (!hdev) {
		pr_crit("Closing FD after device was removed. Memory leak will occur and it is advised to reboot.\n");
		put_pid(hpriv->taskpid);
		return 0;
	}

	/* Each pending user interrupt holds the user's context, hence we
	 * must release them all before calling hl_ctx_mgr_fini().
	 */
	hl_release_pending_user_interrupts(hpriv->hdev);

	hl_cb_mgr_fini(hdev, &hpriv->cb_mgr);
	hl_ctx_mgr_fini(hdev, &hpriv->ctx_mgr);

	if (!hl_hpriv_put(hpriv))
		dev_notice(hdev->dev,
			"User process closed FD but device still in use\n");

	hdev->last_open_session_duration_jif =
		jiffies - hdev->last_successful_open_jif;

	return 0;
}

static int hl_device_release_ctrl(struct inode *inode, struct file *filp)
{
	struct hl_fpriv *hpriv = filp->private_data;
	struct hl_device *hdev = hpriv->hdev;

	filp->private_data = NULL;

	if (!hdev) {
		pr_err("Closing FD after device was removed\n");
		goto out;
	}

	mutex_lock(&hdev->fpriv_list_lock);
	list_del(&hpriv->dev_node);
	mutex_unlock(&hdev->fpriv_list_lock);
out:
	put_pid(hpriv->taskpid);

	kfree(hpriv);

	return 0;
}

/*
 * hl_mmap - mmap function for habanalabs device
 *
 * @*filp: pointer to file structure
 * @*vma: pointer to vm_area_struct of the process
 *
 * Called when process does an mmap on habanalabs device. Call the device's mmap
 * function at the end of the common code.
 */
static int hl_mmap(struct file *filp, struct vm_area_struct *vma)
{
	struct hl_fpriv *hpriv = filp->private_data;
	struct hl_device *hdev = hpriv->hdev;
	unsigned long vm_pgoff;

	if (!hdev) {
		pr_err_ratelimited("Trying to mmap after device was removed! Please close FD\n");
		return -ENODEV;
	}

	vm_pgoff = vma->vm_pgoff;
	vma->vm_pgoff = HL_MMAP_OFFSET_VALUE_GET(vm_pgoff);

	switch (vm_pgoff & HL_MMAP_TYPE_MASK) {
	case HL_MMAP_TYPE_CB:
		return hl_cb_mmap(hpriv, vma);

	case HL_MMAP_TYPE_BLOCK:
		return hl_hw_block_mmap(hpriv, vma);
	}

	return -EINVAL;
}

static const struct file_operations hl_ops = {
	.owner = THIS_MODULE,
	.open = hl_device_open,
	.release = hl_device_release,
	.mmap = hl_mmap,
	.unlocked_ioctl = hl_ioctl,
	.compat_ioctl = hl_ioctl
};

static const struct file_operations hl_ctrl_ops = {
	.owner = THIS_MODULE,
	.open = hl_device_open_ctrl,
	.release = hl_device_release_ctrl,
	.unlocked_ioctl = hl_ioctl_control,
	.compat_ioctl = hl_ioctl_control
};

static void device_release_func(struct device *dev)
{
	kfree(dev);
}

/*
 * device_init_cdev - Initialize cdev and device for habanalabs device
 *
 * @hdev: pointer to habanalabs device structure
 * @hclass: pointer to the class object of the device
 * @minor: minor number of the specific device
 * @fpos: file operations to install for this device
 * @name: name of the device as it will appear in the filesystem
 * @cdev: pointer to the char device object that will be initialized
 * @dev: pointer to the device object that will be initialized
 *
 * Initialize a cdev and a Linux device for habanalabs's device.
 */
static int device_init_cdev(struct hl_device *hdev, struct class *hclass,
				int minor, const struct file_operations *fops,
				char *name, struct cdev *cdev,
				struct device **dev)
{
	cdev_init(cdev, fops);
	cdev->owner = THIS_MODULE;

	*dev = kzalloc(sizeof(**dev), GFP_KERNEL);
	if (!*dev)
		return -ENOMEM;

	device_initialize(*dev);
	(*dev)->devt = MKDEV(hdev->major, minor);
	(*dev)->class = hclass;
	(*dev)->release = device_release_func;
	dev_set_drvdata(*dev, hdev);
	dev_set_name(*dev, "%s", name);

	return 0;
}

static int device_cdev_sysfs_add(struct hl_device *hdev)
{
	int rc;

	rc = cdev_device_add(&hdev->cdev, hdev->dev);
	if (rc) {
		dev_err(hdev->dev,
			"failed to add a char device to the system\n");
		return rc;
	}

	rc = cdev_device_add(&hdev->cdev_ctrl, hdev->dev_ctrl);
	if (rc) {
		dev_err(hdev->dev,
			"failed to add a control char device to the system\n");
		goto delete_cdev_device;
	}

	/* hl_sysfs_init() must be done after adding the device to the system */
	rc = hl_sysfs_init(hdev);
	if (rc) {
		dev_err(hdev->dev, "failed to initialize sysfs\n");
		goto delete_ctrl_cdev_device;
	}

	hdev->cdev_sysfs_created = true;

	return 0;

delete_ctrl_cdev_device:
	cdev_device_del(&hdev->cdev_ctrl, hdev->dev_ctrl);
delete_cdev_device:
	cdev_device_del(&hdev->cdev, hdev->dev);
	return rc;
}

static void device_cdev_sysfs_del(struct hl_device *hdev)
{
	if (!hdev->cdev_sysfs_created)
		goto put_devices;

	hl_sysfs_fini(hdev);
	cdev_device_del(&hdev->cdev_ctrl, hdev->dev_ctrl);
	cdev_device_del(&hdev->cdev, hdev->dev);

put_devices:
	put_device(hdev->dev);
	put_device(hdev->dev_ctrl);
}

static void device_hard_reset_pending(struct work_struct *work)
{
	struct hl_device_reset_work *device_reset_work =
		container_of(work, struct hl_device_reset_work,
				reset_work.work);
	struct hl_device *hdev = device_reset_work->hdev;
	u32 flags;
	int rc;

	flags = HL_RESET_HARD | HL_RESET_FROM_RESET_THREAD;

	if (device_reset_work->fw_reset)
		flags |= HL_RESET_FW;

	rc = hl_device_reset(hdev, flags);
	if ((rc == -EBUSY) && !hdev->device_fini_pending) {
		dev_info(hdev->dev,
			"Could not reset device. will try again in %u seconds",
			HL_PENDING_RESET_PER_SEC);

		queue_delayed_work(device_reset_work->wq,
			&device_reset_work->reset_work,
			msecs_to_jiffies(HL_PENDING_RESET_PER_SEC * 1000));
	}
}

/*
 * device_early_init - do some early initialization for the habanalabs device
 *
 * @hdev: pointer to habanalabs device structure
 *
 * Install the relevant function pointers and call the early_init function,
 * if such a function exists
 */
static int device_early_init(struct hl_device *hdev)
{
	int i, rc;
	char workq_name[32];

	switch (hdev->asic_type) {
	case ASIC_GOYA:
		goya_set_asic_funcs(hdev);
		strscpy(hdev->asic_name, "GOYA", sizeof(hdev->asic_name));
		break;
	case ASIC_GAUDI:
		gaudi_set_asic_funcs(hdev);
		strscpy(hdev->asic_name, "GAUDI", sizeof(hdev->asic_name));
		break;
	case ASIC_GAUDI_SEC:
		gaudi_set_asic_funcs(hdev);
		strscpy(hdev->asic_name, "GAUDI SEC", sizeof(hdev->asic_name));
		break;
	default:
		dev_err(hdev->dev, "Unrecognized ASIC type %d\n",
			hdev->asic_type);
		return -EINVAL;
	}

	rc = hdev->asic_funcs->early_init(hdev);
	if (rc)
		return rc;

	rc = hl_asid_init(hdev);
	if (rc)
		goto early_fini;

	if (hdev->asic_prop.completion_queues_count) {
		hdev->cq_wq = kcalloc(hdev->asic_prop.completion_queues_count,
				sizeof(*hdev->cq_wq),
				GFP_KERNEL);
		if (!hdev->cq_wq) {
			rc = -ENOMEM;
			goto asid_fini;
		}
	}

	for (i = 0 ; i < hdev->asic_prop.completion_queues_count ; i++) {
		snprintf(workq_name, 32, "hl-free-jobs-%u", (u32) i);
		hdev->cq_wq[i] = create_singlethread_workqueue(workq_name);
		if (hdev->cq_wq[i] == NULL) {
			dev_err(hdev->dev, "Failed to allocate CQ workqueue\n");
			rc = -ENOMEM;
			goto free_cq_wq;
		}
	}

	hdev->eq_wq = alloc_workqueue("hl-events", WQ_UNBOUND, 0);
	if (hdev->eq_wq == NULL) {
		dev_err(hdev->dev, "Failed to allocate EQ workqueue\n");
		rc = -ENOMEM;
		goto free_cq_wq;
	}

	hdev->sob_reset_wq = alloc_workqueue("hl-sob-reset", WQ_UNBOUND, 0);
	if (!hdev->sob_reset_wq) {
		dev_err(hdev->dev,
			"Failed to allocate SOB reset workqueue\n");
		rc = -ENOMEM;
		goto free_eq_wq;
	}

	hdev->hl_chip_info = kzalloc(sizeof(struct hwmon_chip_info),
					GFP_KERNEL);
	if (!hdev->hl_chip_info) {
		rc = -ENOMEM;
		goto free_sob_reset_wq;
	}

	rc = hl_mmu_if_set_funcs(hdev);
	if (rc)
		goto free_chip_info;

	hl_cb_mgr_init(&hdev->kernel_cb_mgr);

	hdev->device_reset_work.wq =
			create_singlethread_workqueue("hl_device_reset");
	if (!hdev->device_reset_work.wq) {
		rc = -ENOMEM;
		dev_err(hdev->dev, "Failed to create device reset WQ\n");
		goto free_cb_mgr;
	}

	INIT_DELAYED_WORK(&hdev->device_reset_work.reset_work,
			device_hard_reset_pending);
	hdev->device_reset_work.hdev = hdev;
	hdev->device_fini_pending = 0;

	mutex_init(&hdev->send_cpu_message_lock);
	mutex_init(&hdev->debug_lock);
	INIT_LIST_HEAD(&hdev->cs_mirror_list);
	spin_lock_init(&hdev->cs_mirror_lock);
	INIT_LIST_HEAD(&hdev->fpriv_list);
	mutex_init(&hdev->fpriv_list_lock);
	atomic_set(&hdev->in_reset, 0);

	return 0;

free_cb_mgr:
	hl_cb_mgr_fini(hdev, &hdev->kernel_cb_mgr);
free_chip_info:
	kfree(hdev->hl_chip_info);
free_sob_reset_wq:
	destroy_workqueue(hdev->sob_reset_wq);
free_eq_wq:
	destroy_workqueue(hdev->eq_wq);
free_cq_wq:
	for (i = 0 ; i < hdev->asic_prop.completion_queues_count ; i++)
		if (hdev->cq_wq[i])
			destroy_workqueue(hdev->cq_wq[i]);
	kfree(hdev->cq_wq);
asid_fini:
	hl_asid_fini(hdev);
early_fini:
	if (hdev->asic_funcs->early_fini)
		hdev->asic_funcs->early_fini(hdev);

	return rc;
}

/*
 * device_early_fini - finalize all that was done in device_early_init
 *
 * @hdev: pointer to habanalabs device structure
 *
 */
static void device_early_fini(struct hl_device *hdev)
{
	int i;

	mutex_destroy(&hdev->debug_lock);
	mutex_destroy(&hdev->send_cpu_message_lock);

	mutex_destroy(&hdev->fpriv_list_lock);

	hl_cb_mgr_fini(hdev, &hdev->kernel_cb_mgr);

	kfree(hdev->hl_chip_info);

	destroy_workqueue(hdev->sob_reset_wq);
	destroy_workqueue(hdev->eq_wq);
	destroy_workqueue(hdev->device_reset_work.wq);

	for (i = 0 ; i < hdev->asic_prop.completion_queues_count ; i++)
		destroy_workqueue(hdev->cq_wq[i]);
	kfree(hdev->cq_wq);

	hl_asid_fini(hdev);

	if (hdev->asic_funcs->early_fini)
		hdev->asic_funcs->early_fini(hdev);
}

static void set_freq_to_low_job(struct work_struct *work)
{
	struct hl_device *hdev = container_of(work, struct hl_device,
						work_freq.work);

	mutex_lock(&hdev->fpriv_list_lock);

	if (!hdev->compute_ctx)
		hl_device_set_frequency(hdev, PLL_LOW);

	mutex_unlock(&hdev->fpriv_list_lock);

	schedule_delayed_work(&hdev->work_freq,
			usecs_to_jiffies(HL_PLL_LOW_JOB_FREQ_USEC));
}

static void hl_device_heartbeat(struct work_struct *work)
{
	struct hl_device *hdev = container_of(work, struct hl_device,
						work_heartbeat.work);

	if (!hl_device_operational(hdev, NULL))
		goto reschedule;

	if (!hdev->asic_funcs->send_heartbeat(hdev))
		goto reschedule;

	dev_err(hdev->dev, "Device heartbeat failed!\n");
	hl_device_reset(hdev, HL_RESET_HARD | HL_RESET_HEARTBEAT);

	return;

reschedule:
	/*
	 * prev_reset_trigger tracks consecutive fatal h/w errors until first
	 * heartbeat immediately post reset.
	 * If control reached here, then at least one heartbeat work has been
	 * scheduled since last reset/init cycle.
	 * So if the device is not already in reset cycle, reset the flag
	 * prev_reset_trigger as no reset occurred with HL_RESET_FW_FATAL_ERR
	 * status for at least one heartbeat. From this point driver restarts
	 * tracking future consecutive fatal errors.
	 */
	if (!(atomic_read(&hdev->in_reset)))
		hdev->prev_reset_trigger = HL_RESET_TRIGGER_DEFAULT;

	schedule_delayed_work(&hdev->work_heartbeat,
			usecs_to_jiffies(HL_HEARTBEAT_PER_USEC));
}

/*
 * device_late_init - do late stuff initialization for the habanalabs device
 *
 * @hdev: pointer to habanalabs device structure
 *
 * Do stuff that either needs the device H/W queues to be active or needs
 * to happen after all the rest of the initialization is finished
 */
static int device_late_init(struct hl_device *hdev)
{
	int rc;

	if (hdev->asic_funcs->late_init) {
		rc = hdev->asic_funcs->late_init(hdev);
		if (rc) {
			dev_err(hdev->dev,
				"failed late initialization for the H/W\n");
			return rc;
		}
	}

	hdev->high_pll = hdev->asic_prop.high_pll;

	/* force setting to low frequency */
	hdev->curr_pll_profile = PLL_LOW;

	if (hdev->pm_mng_profile == PM_AUTO)
		hdev->asic_funcs->set_pll_profile(hdev, PLL_LOW);
	else
		hdev->asic_funcs->set_pll_profile(hdev, PLL_LAST);

	INIT_DELAYED_WORK(&hdev->work_freq, set_freq_to_low_job);
	schedule_delayed_work(&hdev->work_freq,
	usecs_to_jiffies(HL_PLL_LOW_JOB_FREQ_USEC));

	if (hdev->heartbeat) {
		INIT_DELAYED_WORK(&hdev->work_heartbeat, hl_device_heartbeat);
		schedule_delayed_work(&hdev->work_heartbeat,
				usecs_to_jiffies(HL_HEARTBEAT_PER_USEC));
	}

	hdev->late_init_done = true;

	return 0;
}

/*
 * device_late_fini - finalize all that was done in device_late_init
 *
 * @hdev: pointer to habanalabs device structure
 *
 */
static void device_late_fini(struct hl_device *hdev)
{
	if (!hdev->late_init_done)
		return;

	cancel_delayed_work_sync(&hdev->work_freq);
	if (hdev->heartbeat)
		cancel_delayed_work_sync(&hdev->work_heartbeat);

	if (hdev->asic_funcs->late_fini)
		hdev->asic_funcs->late_fini(hdev);

	hdev->late_init_done = false;
}

int hl_device_utilization(struct hl_device *hdev, u32 *utilization)
{
	u64 max_power, curr_power, dc_power, dividend;
	int rc;

	max_power = hdev->asic_prop.max_power_default;
	dc_power = hdev->asic_prop.dc_power_default;
	rc = hl_fw_cpucp_power_get(hdev, &curr_power);

	if (rc)
		return rc;

	curr_power = clamp(curr_power, dc_power, max_power);

	dividend = (curr_power - dc_power) * 100;
	*utilization = (u32) div_u64(dividend, (max_power - dc_power));

	return 0;
}

/*
 * hl_device_set_frequency - set the frequency of the device
 *
 * @hdev: pointer to habanalabs device structure
 * @freq: the new frequency value
 *
 * Change the frequency if needed. This function has no protection against
 * concurrency, therefore it is assumed that the calling function has protected
 * itself against the case of calling this function from multiple threads with
 * different values
 *
 * Returns 0 if no change was done, otherwise returns 1
 */
int hl_device_set_frequency(struct hl_device *hdev, enum hl_pll_frequency freq)
{
	if ((hdev->pm_mng_profile == PM_MANUAL) ||
			(hdev->curr_pll_profile == freq))
		return 0;

	dev_dbg(hdev->dev, "Changing device frequency to %s\n",
		freq == PLL_HIGH ? "high" : "low");

	hdev->asic_funcs->set_pll_profile(hdev, freq);

	hdev->curr_pll_profile = freq;

	return 1;
}

int hl_device_set_debug_mode(struct hl_device *hdev, bool enable)
{
	int rc = 0;

	mutex_lock(&hdev->debug_lock);

	if (!enable) {
		if (!hdev->in_debug) {
			dev_err(hdev->dev,
				"Failed to disable debug mode because device was not in debug mode\n");
			rc = -EFAULT;
			goto out;
		}

		if (!hdev->hard_reset_pending)
			hdev->asic_funcs->halt_coresight(hdev);

		hdev->in_debug = 0;

		if (!hdev->hard_reset_pending)
			hdev->asic_funcs->set_clock_gating(hdev);

		goto out;
	}

	if (hdev->in_debug) {
		dev_err(hdev->dev,
			"Failed to enable debug mode because device is already in debug mode\n");
		rc = -EFAULT;
		goto out;
	}

	hdev->asic_funcs->disable_clock_gating(hdev);
	hdev->in_debug = 1;

out:
	mutex_unlock(&hdev->debug_lock);

	return rc;
}

static void take_release_locks(struct hl_device *hdev)
{
	/* Flush anyone that is inside the critical section of enqueue
	 * jobs to the H/W
	 */
	hdev->asic_funcs->hw_queues_lock(hdev);
	hdev->asic_funcs->hw_queues_unlock(hdev);

	/* Flush processes that are sending message to CPU */
	mutex_lock(&hdev->send_cpu_message_lock);
	mutex_unlock(&hdev->send_cpu_message_lock);

	/* Flush anyone that is inside device open */
	mutex_lock(&hdev->fpriv_list_lock);
	mutex_unlock(&hdev->fpriv_list_lock);
}

static void cleanup_resources(struct hl_device *hdev, bool hard_reset, bool fw_reset)
{
	if (hard_reset)
		device_late_fini(hdev);

	/*
	 * Halt the engines and disable interrupts so we won't get any more
	 * completions from H/W and we won't have any accesses from the
	 * H/W to the host machine
	 */
	hdev->asic_funcs->halt_engines(hdev, hard_reset, fw_reset);

	/* Go over all the queues, release all CS and their jobs */
	hl_cs_rollback_all(hdev);

	/* Release all pending user interrupts, each pending user interrupt
	 * holds a reference to user context
	 */
	hl_release_pending_user_interrupts(hdev);
}

/*
 * hl_device_suspend - initiate device suspend
 *
 * @hdev: pointer to habanalabs device structure
 *
 * Puts the hw in the suspend state (all asics).
 * Returns 0 for success or an error on failure.
 * Called at driver suspend.
 */
int hl_device_suspend(struct hl_device *hdev)
{
	int rc;

	pci_save_state(hdev->pdev);

	/* Block future CS/VM/JOB completion operations */
	rc = atomic_cmpxchg(&hdev->in_reset, 0, 1);
	if (rc) {
		dev_err(hdev->dev, "Can't suspend while in reset\n");
		return -EIO;
	}

	/* This blocks all other stuff that is not blocked by in_reset */
	hdev->disabled = true;

	take_release_locks(hdev);

	rc = hdev->asic_funcs->suspend(hdev);
	if (rc)
		dev_err(hdev->dev,
			"Failed to disable PCI access of device CPU\n");

	/* Shut down the device */
	pci_disable_device(hdev->pdev);
	pci_set_power_state(hdev->pdev, PCI_D3hot);

	return 0;
}

/*
 * hl_device_resume - initiate device resume
 *
 * @hdev: pointer to habanalabs device structure
 *
 * Bring the hw back to operating state (all asics).
 * Returns 0 for success or an error on failure.
 * Called at driver resume.
 */
int hl_device_resume(struct hl_device *hdev)
{
	int rc;

	pci_set_power_state(hdev->pdev, PCI_D0);
	pci_restore_state(hdev->pdev);
	rc = pci_enable_device_mem(hdev->pdev);
	if (rc) {
		dev_err(hdev->dev,
			"Failed to enable PCI device in resume\n");
		return rc;
	}

	pci_set_master(hdev->pdev);

	rc = hdev->asic_funcs->resume(hdev);
	if (rc) {
		dev_err(hdev->dev, "Failed to resume device after suspend\n");
		goto disable_device;
	}


	hdev->disabled = false;
	atomic_set(&hdev->in_reset, 0);

	rc = hl_device_reset(hdev, HL_RESET_HARD);
	if (rc) {
		dev_err(hdev->dev, "Failed to reset device during resume\n");
		goto disable_device;
	}

	return 0;

disable_device:
	pci_clear_master(hdev->pdev);
	pci_disable_device(hdev->pdev);

	return rc;
}

static int device_kill_open_processes(struct hl_device *hdev, u32 timeout)
{
	struct hl_fpriv	*hpriv;
	struct task_struct *task = NULL;
	u32 pending_cnt;


	/* Giving time for user to close FD, and for processes that are inside
	 * hl_device_open to finish
	 */
	if (!list_empty(&hdev->fpriv_list))
		ssleep(1);

	if (timeout) {
		pending_cnt = timeout;
	} else {
		if (hdev->process_kill_trial_cnt) {
			/* Processes have been already killed */
			pending_cnt = 1;
			goto wait_for_processes;
		} else {
			/* Wait a small period after process kill */
			pending_cnt = HL_PENDING_RESET_PER_SEC;
		}
	}

	mutex_lock(&hdev->fpriv_list_lock);

	/* This section must be protected because we are dereferencing
	 * pointers that are freed if the process exits
	 */
	list_for_each_entry(hpriv, &hdev->fpriv_list, dev_node) {
		task = get_pid_task(hpriv->taskpid, PIDTYPE_PID);
		if (task) {
			dev_info(hdev->dev, "Killing user process pid=%d\n",
				task_pid_nr(task));
			send_sig(SIGKILL, task, 1);
			usleep_range(1000, 10000);

			put_task_struct(task);
		} else {
			dev_warn(hdev->dev,
				"Can't get task struct for PID so giving up on killing process\n");
			mutex_unlock(&hdev->fpriv_list_lock);
			return -ETIME;
		}
	}

	mutex_unlock(&hdev->fpriv_list_lock);

	/*
	 * We killed the open users, but that doesn't mean they are closed.
	 * It could be that they are running a long cleanup phase in the driver
	 * e.g. MMU unmappings, or running other long teardown flow even before
	 * our cleanup.
	 * Therefore we need to wait again to make sure they are closed before
	 * continuing with the reset.
	 */

wait_for_processes:
	while ((!list_empty(&hdev->fpriv_list)) && (pending_cnt)) {
		dev_dbg(hdev->dev,
			"Waiting for all unmap operations to finish before hard reset\n");

		pending_cnt--;

		ssleep(1);
	}

	/* All processes exited successfully */
	if (list_empty(&hdev->fpriv_list))
		return 0;

	/* Give up waiting for processes to exit */
	if (hdev->process_kill_trial_cnt == HL_PENDING_RESET_MAX_TRIALS)
		return -ETIME;

	hdev->process_kill_trial_cnt++;

	return -EBUSY;
}

static void device_disable_open_processes(struct hl_device *hdev)
{
	struct hl_fpriv *hpriv;

	mutex_lock(&hdev->fpriv_list_lock);
	list_for_each_entry(hpriv, &hdev->fpriv_list, dev_node)
		hpriv->hdev = NULL;
	mutex_unlock(&hdev->fpriv_list_lock);
}

static void handle_reset_trigger(struct hl_device *hdev, u32 flags)
{
	u32 cur_reset_trigger = HL_RESET_TRIGGER_DEFAULT;

	/*
	 * 'reset cause' is being updated here, because getting here
	 * means that it's the 1st time and the last time we're here
	 * ('in_reset' makes sure of it). This makes sure that
	 * 'reset_cause' will continue holding its 1st recorded reason!
	 */
	if (flags & HL_RESET_HEARTBEAT) {
		hdev->curr_reset_cause = HL_RESET_CAUSE_HEARTBEAT;
		cur_reset_trigger = HL_RESET_HEARTBEAT;
	} else if (flags & HL_RESET_TDR) {
		hdev->curr_reset_cause = HL_RESET_CAUSE_TDR;
		cur_reset_trigger = HL_RESET_TDR;
	} else if (flags & HL_RESET_FW_FATAL_ERR) {
		hdev->curr_reset_cause = HL_RESET_CAUSE_UNKNOWN;
		cur_reset_trigger = HL_RESET_FW_FATAL_ERR;
	} else {
		hdev->curr_reset_cause = HL_RESET_CAUSE_UNKNOWN;
	}

	/*
	 * If reset cause is same twice, then reset_trigger_repeated
	 * is set and if this reset is due to a fatal FW error
	 * device is set to an unstable state.
	 */
	if (hdev->prev_reset_trigger != cur_reset_trigger) {
		hdev->prev_reset_trigger = cur_reset_trigger;
		hdev->reset_trigger_repeated = 0;
	} else {
		hdev->reset_trigger_repeated = 1;
	}

	/* If reset is due to heartbeat, device CPU is no responsive in
	 * which case no point sending PCI disable message to it.
	 *
	 * If F/W is performing the reset, no need to send it a message to disable
	 * PCI access
	 */
	if ((flags & HL_RESET_HARD) &&
			!(flags & (HL_RESET_HEARTBEAT | HL_RESET_FW))) {
		/* Disable PCI access from device F/W so he won't send
		 * us additional interrupts. We disable MSI/MSI-X at
		 * the halt_engines function and we can't have the F/W
		 * sending us interrupts after that. We need to disable
		 * the access here because if the device is marked
		 * disable, the message won't be send. Also, in case
		 * of heartbeat, the device CPU is marked as disable
		 * so this message won't be sent
		 */
		if (hl_fw_send_pci_access_msg(hdev,
				CPUCP_PACKET_DISABLE_PCI_ACCESS))
			dev_warn(hdev->dev,
				"Failed to disable PCI access by F/W\n");
	}
}

/*
 * hl_device_reset - reset the device
 *
 * @hdev: pointer to habanalabs device structure
 * @flags: reset flags.
 *
 * Block future CS and wait for pending CS to be enqueued
 * Call ASIC H/W fini
 * Flush all completions
 * Re-initialize all internal data structures
 * Call ASIC H/W init, late_init
 * Test queues
 * Enable device
 *
 * Returns 0 for success or an error on failure.
 */
int hl_device_reset(struct hl_device *hdev, u32 flags)
{
	u64 idle_mask[HL_BUSY_ENGINES_MASK_EXT_SIZE] = {0};
	bool hard_reset, from_hard_reset_thread, fw_reset, hard_instead_soft = false;
	int i, rc;

	if (!hdev->init_done) {
		dev_err(hdev->dev,
			"Can't reset before initialization is done\n");
		return 0;
	}

	hard_reset = !!(flags & HL_RESET_HARD);
	from_hard_reset_thread = !!(flags & HL_RESET_FROM_RESET_THREAD);
	fw_reset = !!(flags & HL_RESET_FW);

	if (!hard_reset && !hdev->supports_soft_reset) {
		hard_instead_soft = true;
		hard_reset = true;
	}

	if (hdev->reset_upon_device_release &&
			(flags & HL_RESET_DEVICE_RELEASE)) {
		dev_dbg(hdev->dev,
			"Perform %s-reset upon device release\n",
			hard_reset ? "hard" : "soft");
		goto do_reset;
	}

<<<<<<< HEAD
	if (!hard_reset && !hdev->allow_external_soft_reset) {
=======
	if (!hard_reset && !hdev->allow_inference_soft_reset) {
>>>>>>> df0cc57e
		hard_instead_soft = true;
		hard_reset = true;
	}

	if (hard_instead_soft)
		dev_dbg(hdev->dev, "Doing hard-reset instead of soft-reset\n");

do_reset:
	/* Re-entry of reset thread */
	if (from_hard_reset_thread && hdev->process_kill_trial_cnt)
		goto kill_processes;

	/*
	 * Prevent concurrency in this function - only one reset should be
	 * done at any given time. Only need to perform this if we didn't
	 * get from the dedicated hard reset thread
	 */
	if (!from_hard_reset_thread) {
		/* Block future CS/VM/JOB completion operations */
		rc = atomic_cmpxchg(&hdev->in_reset, 0, 1);
		if (rc)
			return 0;

<<<<<<< HEAD
		/*
		 * 'reset cause' is being updated here, because getting here
		 * means that it's the 1st time and the last time we're here
		 * ('in_reset' makes sure of it). This makes sure that
		 * 'reset_cause' will continue holding its 1st recorded reason!
		 */
		if (flags & HL_RESET_HEARTBEAT)
			hdev->curr_reset_cause = HL_RESET_CAUSE_HEARTBEAT;
		else if (flags & HL_RESET_TDR)
			hdev->curr_reset_cause = HL_RESET_CAUSE_TDR;
		else
			hdev->curr_reset_cause = HL_RESET_CAUSE_UNKNOWN;

		/* If reset is due to heartbeat, device CPU is no responsive in
		 * which case no point sending PCI disable message to it.
		 *
		 * If F/W is performing the reset, no need to send it a message to disable
		 * PCI access
		 */
		if (hard_reset && !(flags & (HL_RESET_HEARTBEAT | HL_RESET_FW))) {
			/* Disable PCI access from device F/W so he won't send
			 * us additional interrupts. We disable MSI/MSI-X at
			 * the halt_engines function and we can't have the F/W
			 * sending us interrupts after that. We need to disable
			 * the access here because if the device is marked
			 * disable, the message won't be send. Also, in case
			 * of heartbeat, the device CPU is marked as disable
			 * so this message won't be sent
			 */
			if (hl_fw_send_pci_access_msg(hdev,
					CPUCP_PACKET_DISABLE_PCI_ACCESS))
				dev_warn(hdev->dev,
					"Failed to disable PCI access by F/W\n");
		}
=======
		handle_reset_trigger(hdev, flags);
>>>>>>> df0cc57e

		/* This also blocks future CS/VM/JOB completion operations */
		hdev->disabled = true;

		take_release_locks(hdev);

		if (hard_reset)
			dev_info(hdev->dev, "Going to reset device\n");
		else if (flags & HL_RESET_DEVICE_RELEASE)
			dev_info(hdev->dev,
				"Going to reset device after it was released by user\n");
		else
			dev_info(hdev->dev,
				"Going to reset compute engines of inference device\n");
	}

again:
	if ((hard_reset) && (!from_hard_reset_thread)) {
		hdev->hard_reset_pending = true;

		hdev->process_kill_trial_cnt = 0;

		hdev->device_reset_work.fw_reset = fw_reset;

		/*
		 * Because the reset function can't run from heartbeat work,
		 * we need to call the reset function from a dedicated work.
		 */
		queue_delayed_work(hdev->device_reset_work.wq,
			&hdev->device_reset_work.reset_work, 0);

		return 0;
	}

	cleanup_resources(hdev, hard_reset, fw_reset);

kill_processes:
	if (hard_reset) {
		/* Kill processes here after CS rollback. This is because the
		 * process can't really exit until all its CSs are done, which
		 * is what we do in cs rollback
		 */
		rc = device_kill_open_processes(hdev, 0);

		if (rc == -EBUSY) {
			if (hdev->device_fini_pending) {
				dev_crit(hdev->dev,
					"Failed to kill all open processes, stopping hard reset\n");
				goto out_err;
			}

			/* signal reset thread to reschedule */
			return rc;
		}

		if (rc) {
			dev_crit(hdev->dev,
				"Failed to kill all open processes, stopping hard reset\n");
			goto out_err;
		}

		/* Flush the Event queue workers to make sure no other thread is
		 * reading or writing to registers during the reset
		 */
		flush_workqueue(hdev->eq_wq);
	}

	/* Reset the H/W. It will be in idle state after this returns */
	hdev->asic_funcs->hw_fini(hdev, hard_reset, fw_reset);

	if (hard_reset) {
		hdev->fw_loader.linux_loaded = false;

		/* Release kernel context */
		if (hdev->kernel_ctx && hl_ctx_put(hdev->kernel_ctx) == 1)
			hdev->kernel_ctx = NULL;

		hl_vm_fini(hdev);
		hl_mmu_fini(hdev);
		hl_eq_reset(hdev, &hdev->event_queue);
	}

	/* Re-initialize PI,CI to 0 in all queues (hw queue, cq) */
	hl_hw_queue_reset(hdev, hard_reset);
	for (i = 0 ; i < hdev->asic_prop.completion_queues_count ; i++)
		hl_cq_reset(hdev, &hdev->completion_queue[i]);

	mutex_lock(&hdev->fpriv_list_lock);

	/* Make sure the context switch phase will run again */
	if (hdev->compute_ctx) {
		atomic_set(&hdev->compute_ctx->thread_ctx_switch_token, 1);
		hdev->compute_ctx->thread_ctx_switch_wait_token = 0;
	}

	mutex_unlock(&hdev->fpriv_list_lock);

	/* Finished tear-down, starting to re-initialize */

	if (hard_reset) {
		hdev->device_cpu_disabled = false;
		hdev->hard_reset_pending = false;

		if (hdev->reset_trigger_repeated &&
				(hdev->prev_reset_trigger == HL_RESET_FW_FATAL_ERR)) {
			/* if there 2 back to back resets from FW,
			 * ensure driver puts the driver in a unusable state
			 */
			dev_crit(hdev->dev,
				"Consecutive FW fatal errors received, stopping hard reset\n");
			rc = -EIO;
			goto out_err;
		}

		if (hdev->kernel_ctx) {
			dev_crit(hdev->dev,
				"kernel ctx was alive during hard reset, something is terribly wrong\n");
			rc = -EBUSY;
			goto out_err;
		}

		rc = hl_mmu_init(hdev);
		if (rc) {
			dev_err(hdev->dev,
				"Failed to initialize MMU S/W after hard reset\n");
			goto out_err;
		}

		/* Allocate the kernel context */
		hdev->kernel_ctx = kzalloc(sizeof(*hdev->kernel_ctx),
						GFP_KERNEL);
		if (!hdev->kernel_ctx) {
			rc = -ENOMEM;
			hl_mmu_fini(hdev);
			goto out_err;
		}

		hdev->compute_ctx = NULL;

		rc = hl_ctx_init(hdev, hdev->kernel_ctx, true);
		if (rc) {
			dev_err(hdev->dev,
				"failed to init kernel ctx in hard reset\n");
			kfree(hdev->kernel_ctx);
			hdev->kernel_ctx = NULL;
			hl_mmu_fini(hdev);
			goto out_err;
		}
	}

	/* Device is now enabled as part of the initialization requires
	 * communication with the device firmware to get information that
	 * is required for the initialization itself
	 */
	hdev->disabled = false;

	rc = hdev->asic_funcs->hw_init(hdev);
	if (rc) {
		dev_err(hdev->dev,
			"failed to initialize the H/W after reset\n");
		goto out_err;
	}

	/* If device is not idle fail the reset process */
	if (!hdev->asic_funcs->is_device_idle(hdev, idle_mask,
			HL_BUSY_ENGINES_MASK_EXT_SIZE, NULL)) {
		dev_err(hdev->dev,
			"device is not idle (mask 0x%llx_%llx) after reset\n",
			idle_mask[1], idle_mask[0]);
		rc = -EIO;
		goto out_err;
	}

	/* Check that the communication with the device is working */
	rc = hdev->asic_funcs->test_queues(hdev);
	if (rc) {
		dev_err(hdev->dev,
			"Failed to detect if device is alive after reset\n");
		goto out_err;
	}

	if (hard_reset) {
		rc = device_late_init(hdev);
		if (rc) {
			dev_err(hdev->dev,
				"Failed late init after hard reset\n");
			goto out_err;
		}

		rc = hl_vm_init(hdev);
		if (rc) {
			dev_err(hdev->dev,
				"Failed to init memory module after hard reset\n");
			goto out_err;
		}

		hl_set_max_power(hdev);
	} else {
		rc = hdev->asic_funcs->soft_reset_late_init(hdev);
		if (rc) {
			dev_err(hdev->dev,
				"Failed late init after soft reset\n");
			goto out_err;
		}
	}

	atomic_set(&hdev->in_reset, 0);
	hdev->needs_reset = false;

	dev_notice(hdev->dev, "Successfully finished resetting the device\n");

	if (hard_reset) {
		hdev->hard_reset_cnt++;

		/* After reset is done, we are ready to receive events from
		 * the F/W. We can't do it before because we will ignore events
		 * and if those events are fatal, we won't know about it and
		 * the device will be operational although it shouldn't be
		 */
		hdev->asic_funcs->enable_events_from_fw(hdev);
	} else {
		hdev->soft_reset_cnt++;
	}

	return 0;

out_err:
	hdev->disabled = true;

	if (hard_reset) {
		dev_err(hdev->dev,
			"Failed to reset! Device is NOT usable\n");
		hdev->hard_reset_cnt++;
	} else {
		dev_err(hdev->dev,
			"Failed to do soft-reset, trying hard reset\n");
		hdev->soft_reset_cnt++;
		hard_reset = true;
		goto again;
	}

	atomic_set(&hdev->in_reset, 0);

	return rc;
}

/*
 * hl_device_init - main initialization function for habanalabs device
 *
 * @hdev: pointer to habanalabs device structure
 *
 * Allocate an id for the device, do early initialization and then call the
 * ASIC specific initialization functions. Finally, create the cdev and the
 * Linux device to expose it to the user
 */
int hl_device_init(struct hl_device *hdev, struct class *hclass)
{
	int i, rc, cq_cnt, user_interrupt_cnt, cq_ready_cnt;
	char *name;
	bool add_cdev_sysfs_on_err = false;

	name = kasprintf(GFP_KERNEL, "hl%d", hdev->id / 2);
	if (!name) {
		rc = -ENOMEM;
		goto out_disabled;
	}

	/* Initialize cdev and device structures */
	rc = device_init_cdev(hdev, hclass, hdev->id, &hl_ops, name,
				&hdev->cdev, &hdev->dev);

	kfree(name);

	if (rc)
		goto out_disabled;

	name = kasprintf(GFP_KERNEL, "hl_controlD%d", hdev->id / 2);
	if (!name) {
		rc = -ENOMEM;
		goto free_dev;
	}

	/* Initialize cdev and device structures for control device */
	rc = device_init_cdev(hdev, hclass, hdev->id_control, &hl_ctrl_ops,
				name, &hdev->cdev_ctrl, &hdev->dev_ctrl);

	kfree(name);

	if (rc)
		goto free_dev;

	/* Initialize ASIC function pointers and perform early init */
	rc = device_early_init(hdev);
	if (rc)
		goto free_dev_ctrl;

	user_interrupt_cnt = hdev->asic_prop.user_interrupt_count;

	if (user_interrupt_cnt) {
		hdev->user_interrupt = kcalloc(user_interrupt_cnt,
				sizeof(*hdev->user_interrupt),
				GFP_KERNEL);

		if (!hdev->user_interrupt) {
			rc = -ENOMEM;
			goto early_fini;
		}
	}

	/*
	 * Start calling ASIC initialization. First S/W then H/W and finally
	 * late init
	 */
	rc = hdev->asic_funcs->sw_init(hdev);
	if (rc)
		goto user_interrupts_fini;


	/* initialize completion structure for multi CS wait */
	hl_multi_cs_completion_init(hdev);

	/*
	 * Initialize the H/W queues. Must be done before hw_init, because
	 * there the addresses of the kernel queue are being written to the
	 * registers of the device
	 */
	rc = hl_hw_queues_create(hdev);
	if (rc) {
		dev_err(hdev->dev, "failed to initialize kernel queues\n");
		goto sw_fini;
	}

	cq_cnt = hdev->asic_prop.completion_queues_count;

	/*
	 * Initialize the completion queues. Must be done before hw_init,
	 * because there the addresses of the completion queues are being
	 * passed as arguments to request_irq
	 */
	if (cq_cnt) {
		hdev->completion_queue = kcalloc(cq_cnt,
				sizeof(*hdev->completion_queue),
				GFP_KERNEL);

		if (!hdev->completion_queue) {
			dev_err(hdev->dev,
				"failed to allocate completion queues\n");
			rc = -ENOMEM;
			goto hw_queues_destroy;
		}
	}

	for (i = 0, cq_ready_cnt = 0 ; i < cq_cnt ; i++, cq_ready_cnt++) {
		rc = hl_cq_init(hdev, &hdev->completion_queue[i],
				hdev->asic_funcs->get_queue_id_for_cq(hdev, i));
		if (rc) {
			dev_err(hdev->dev,
				"failed to initialize completion queue\n");
			goto cq_fini;
		}
		hdev->completion_queue[i].cq_idx = i;
	}

	/*
	 * Initialize the event queue. Must be done before hw_init,
	 * because there the address of the event queue is being
	 * passed as argument to request_irq
	 */
	rc = hl_eq_init(hdev, &hdev->event_queue);
	if (rc) {
		dev_err(hdev->dev, "failed to initialize event queue\n");
		goto cq_fini;
	}

	/* MMU S/W must be initialized before kernel context is created */
	rc = hl_mmu_init(hdev);
	if (rc) {
		dev_err(hdev->dev, "Failed to initialize MMU S/W structures\n");
		goto eq_fini;
	}

	/* Allocate the kernel context */
	hdev->kernel_ctx = kzalloc(sizeof(*hdev->kernel_ctx), GFP_KERNEL);
	if (!hdev->kernel_ctx) {
		rc = -ENOMEM;
		goto mmu_fini;
	}

	hdev->compute_ctx = NULL;

	hdev->asic_funcs->state_dump_init(hdev);

	hl_debugfs_add_device(hdev);

	/* debugfs nodes are created in hl_ctx_init so it must be called after
	 * hl_debugfs_add_device.
	 */
	rc = hl_ctx_init(hdev, hdev->kernel_ctx, true);
	if (rc) {
		dev_err(hdev->dev, "failed to initialize kernel context\n");
		kfree(hdev->kernel_ctx);
		goto remove_device_from_debugfs;
	}

	rc = hl_cb_pool_init(hdev);
	if (rc) {
		dev_err(hdev->dev, "failed to initialize CB pool\n");
		goto release_ctx;
	}

	/*
	 * From this point, override rc (=0) in case of an error to allow
	 * debugging (by adding char devices and create sysfs nodes as part of
	 * the error flow).
	 */
	add_cdev_sysfs_on_err = true;

	/* Device is now enabled as part of the initialization requires
	 * communication with the device firmware to get information that
	 * is required for the initialization itself
	 */
	hdev->disabled = false;

	rc = hdev->asic_funcs->hw_init(hdev);
	if (rc) {
		dev_err(hdev->dev, "failed to initialize the H/W\n");
		rc = 0;
		goto out_disabled;
	}

	/* Check that the communication with the device is working */
	rc = hdev->asic_funcs->test_queues(hdev);
	if (rc) {
		dev_err(hdev->dev, "Failed to detect if device is alive\n");
		rc = 0;
		goto out_disabled;
	}

	rc = device_late_init(hdev);
	if (rc) {
		dev_err(hdev->dev, "Failed late initialization\n");
		rc = 0;
		goto out_disabled;
	}

	dev_info(hdev->dev, "Found %s device with %lluGB DRAM\n",
		hdev->asic_name,
		hdev->asic_prop.dram_size / SZ_1G);

	rc = hl_vm_init(hdev);
	if (rc) {
		dev_err(hdev->dev, "Failed to initialize memory module\n");
		rc = 0;
		goto out_disabled;
	}

	/*
	 * Expose devices and sysfs nodes to user.
	 * From here there is no need to add char devices and create sysfs nodes
	 * in case of an error.
	 */
	add_cdev_sysfs_on_err = false;
	rc = device_cdev_sysfs_add(hdev);
	if (rc) {
		dev_err(hdev->dev,
			"Failed to add char devices and sysfs nodes\n");
		rc = 0;
		goto out_disabled;
	}

	/* Need to call this again because the max power might change,
	 * depending on card type for certain ASICs
	 */
	hl_set_max_power(hdev);

	/*
	 * hl_hwmon_init() must be called after device_late_init(), because only
	 * there we get the information from the device about which
	 * hwmon-related sensors the device supports.
	 * Furthermore, it must be done after adding the device to the system.
	 */
	rc = hl_hwmon_init(hdev);
	if (rc) {
		dev_err(hdev->dev, "Failed to initialize hwmon\n");
		rc = 0;
		goto out_disabled;
	}

	dev_notice(hdev->dev,
		"Successfully added device to habanalabs driver\n");

	hdev->init_done = true;

	/* After initialization is done, we are ready to receive events from
	 * the F/W. We can't do it before because we will ignore events and if
	 * those events are fatal, we won't know about it and the device will
	 * be operational although it shouldn't be
	 */
	hdev->asic_funcs->enable_events_from_fw(hdev);

	return 0;

release_ctx:
	if (hl_ctx_put(hdev->kernel_ctx) != 1)
		dev_err(hdev->dev,
			"kernel ctx is still alive on initialization failure\n");
remove_device_from_debugfs:
	hl_debugfs_remove_device(hdev);
mmu_fini:
	hl_mmu_fini(hdev);
eq_fini:
	hl_eq_fini(hdev, &hdev->event_queue);
cq_fini:
	for (i = 0 ; i < cq_ready_cnt ; i++)
		hl_cq_fini(hdev, &hdev->completion_queue[i]);
	kfree(hdev->completion_queue);
hw_queues_destroy:
	hl_hw_queues_destroy(hdev);
sw_fini:
	hdev->asic_funcs->sw_fini(hdev);
user_interrupts_fini:
	kfree(hdev->user_interrupt);
early_fini:
	device_early_fini(hdev);
free_dev_ctrl:
	put_device(hdev->dev_ctrl);
free_dev:
	put_device(hdev->dev);
out_disabled:
	hdev->disabled = true;
	if (add_cdev_sysfs_on_err)
		device_cdev_sysfs_add(hdev);
	if (hdev->pdev)
		dev_err(&hdev->pdev->dev,
			"Failed to initialize hl%d. Device is NOT usable !\n",
			hdev->id / 2);
	else
		pr_err("Failed to initialize hl%d. Device is NOT usable !\n",
			hdev->id / 2);

	return rc;
}

/*
 * hl_device_fini - main tear-down function for habanalabs device
 *
 * @hdev: pointer to habanalabs device structure
 *
 * Destroy the device, call ASIC fini functions and release the id
 */
void hl_device_fini(struct hl_device *hdev)
{
	ktime_t timeout;
	u64 reset_sec;
	int i, rc;

	dev_info(hdev->dev, "Removing device\n");

	hdev->device_fini_pending = 1;
	flush_delayed_work(&hdev->device_reset_work.reset_work);

	if (hdev->pldm)
		reset_sec = HL_PLDM_HARD_RESET_MAX_TIMEOUT;
	else
		reset_sec = HL_HARD_RESET_MAX_TIMEOUT;

	/*
	 * This function is competing with the reset function, so try to
	 * take the reset atomic and if we are already in middle of reset,
	 * wait until reset function is finished. Reset function is designed
	 * to always finish. However, in Gaudi, because of all the network
	 * ports, the hard reset could take between 10-30 seconds
	 */

	timeout = ktime_add_us(ktime_get(), reset_sec * 1000 * 1000);
	rc = atomic_cmpxchg(&hdev->in_reset, 0, 1);
	while (rc) {
		usleep_range(50, 200);
		rc = atomic_cmpxchg(&hdev->in_reset, 0, 1);
		if (ktime_compare(ktime_get(), timeout) > 0) {
			dev_crit(hdev->dev,
				"Failed to remove device because reset function did not finish\n");
			return;
		}
	}

	/* Disable PCI access from device F/W so it won't send us additional
	 * interrupts. We disable MSI/MSI-X at the halt_engines function and we
	 * can't have the F/W sending us interrupts after that. We need to
	 * disable the access here because if the device is marked disable, the
	 * message won't be send. Also, in case of heartbeat, the device CPU is
	 * marked as disable so this message won't be sent
	 */
	hl_fw_send_pci_access_msg(hdev,	CPUCP_PACKET_DISABLE_PCI_ACCESS);

	/* Mark device as disabled */
	hdev->disabled = true;

	take_release_locks(hdev);

	hdev->hard_reset_pending = true;

	hl_hwmon_fini(hdev);

	cleanup_resources(hdev, true, false);

	/* Kill processes here after CS rollback. This is because the process
	 * can't really exit until all its CSs are done, which is what we
	 * do in cs rollback
	 */
	dev_info(hdev->dev,
		"Waiting for all processes to exit (timeout of %u seconds)",
		HL_PENDING_RESET_LONG_SEC);

	rc = device_kill_open_processes(hdev, HL_PENDING_RESET_LONG_SEC);
	if (rc) {
		dev_crit(hdev->dev, "Failed to kill all open processes\n");
		device_disable_open_processes(hdev);
	}

	hl_cb_pool_fini(hdev);

	/* Reset the H/W. It will be in idle state after this returns */
	hdev->asic_funcs->hw_fini(hdev, true, false);

	hdev->fw_loader.linux_loaded = false;

	/* Release kernel context */
	if ((hdev->kernel_ctx) && (hl_ctx_put(hdev->kernel_ctx) != 1))
		dev_err(hdev->dev, "kernel ctx is still alive\n");

	hl_debugfs_remove_device(hdev);

	hl_vm_fini(hdev);

	hl_mmu_fini(hdev);

	hl_eq_fini(hdev, &hdev->event_queue);

	for (i = 0 ; i < hdev->asic_prop.completion_queues_count ; i++)
		hl_cq_fini(hdev, &hdev->completion_queue[i]);
	kfree(hdev->completion_queue);
	kfree(hdev->user_interrupt);

	hl_hw_queues_destroy(hdev);

	/* Call ASIC S/W finalize function */
	hdev->asic_funcs->sw_fini(hdev);

	device_early_fini(hdev);

	/* Hide devices and sysfs nodes from user */
	device_cdev_sysfs_del(hdev);

	pr_info("removed device successfully\n");
}

/*
 * MMIO register access helper functions.
 */

/*
 * hl_rreg - Read an MMIO register
 *
 * @hdev: pointer to habanalabs device structure
 * @reg: MMIO register offset (in bytes)
 *
 * Returns the value of the MMIO register we are asked to read
 *
 */
inline u32 hl_rreg(struct hl_device *hdev, u32 reg)
{
	return readl(hdev->rmmio + reg);
}

/*
 * hl_wreg - Write to an MMIO register
 *
 * @hdev: pointer to habanalabs device structure
 * @reg: MMIO register offset (in bytes)
 * @val: 32-bit value
 *
 * Writes the 32-bit value into the MMIO register
 *
 */
inline void hl_wreg(struct hl_device *hdev, u32 reg, u32 val)
{
	writel(val, hdev->rmmio + reg);
}<|MERGE_RESOLUTION|>--- conflicted
+++ resolved
@@ -106,24 +106,6 @@
 	mutex_unlock(&hdev->fpriv_list_lock);
 
 	kfree(hpriv);
-<<<<<<< HEAD
-
-	if ((!hdev->pldm) && (hdev->pdev) &&
-			(!hdev->asic_funcs->is_device_idle(hdev,
-				idle_mask,
-				HL_BUSY_ENGINES_MASK_EXT_SIZE, NULL))) {
-		dev_err(hdev->dev,
-			"device not idle after user context is closed (0x%llx_%llx)\n",
-			idle_mask[1], idle_mask[0]);
-
-		device_is_idle = false;
-	}
-
-	if ((hdev->reset_if_device_not_idle && !device_is_idle)
-			|| hdev->reset_upon_device_release)
-		hl_device_reset(hdev, HL_RESET_DEVICE_RELEASE);
-=======
->>>>>>> df0cc57e
 }
 
 void hl_hpriv_get(struct hl_fpriv *hpriv)
@@ -1060,11 +1042,7 @@
 		goto do_reset;
 	}
 
-<<<<<<< HEAD
-	if (!hard_reset && !hdev->allow_external_soft_reset) {
-=======
 	if (!hard_reset && !hdev->allow_inference_soft_reset) {
->>>>>>> df0cc57e
 		hard_instead_soft = true;
 		hard_reset = true;
 	}
@@ -1088,44 +1066,7 @@
 		if (rc)
 			return 0;
 
-<<<<<<< HEAD
-		/*
-		 * 'reset cause' is being updated here, because getting here
-		 * means that it's the 1st time and the last time we're here
-		 * ('in_reset' makes sure of it). This makes sure that
-		 * 'reset_cause' will continue holding its 1st recorded reason!
-		 */
-		if (flags & HL_RESET_HEARTBEAT)
-			hdev->curr_reset_cause = HL_RESET_CAUSE_HEARTBEAT;
-		else if (flags & HL_RESET_TDR)
-			hdev->curr_reset_cause = HL_RESET_CAUSE_TDR;
-		else
-			hdev->curr_reset_cause = HL_RESET_CAUSE_UNKNOWN;
-
-		/* If reset is due to heartbeat, device CPU is no responsive in
-		 * which case no point sending PCI disable message to it.
-		 *
-		 * If F/W is performing the reset, no need to send it a message to disable
-		 * PCI access
-		 */
-		if (hard_reset && !(flags & (HL_RESET_HEARTBEAT | HL_RESET_FW))) {
-			/* Disable PCI access from device F/W so he won't send
-			 * us additional interrupts. We disable MSI/MSI-X at
-			 * the halt_engines function and we can't have the F/W
-			 * sending us interrupts after that. We need to disable
-			 * the access here because if the device is marked
-			 * disable, the message won't be send. Also, in case
-			 * of heartbeat, the device CPU is marked as disable
-			 * so this message won't be sent
-			 */
-			if (hl_fw_send_pci_access_msg(hdev,
-					CPUCP_PACKET_DISABLE_PCI_ACCESS))
-				dev_warn(hdev->dev,
-					"Failed to disable PCI access by F/W\n");
-		}
-=======
 		handle_reset_trigger(hdev, flags);
->>>>>>> df0cc57e
 
 		/* This also blocks future CS/VM/JOB completion operations */
 		hdev->disabled = true;
