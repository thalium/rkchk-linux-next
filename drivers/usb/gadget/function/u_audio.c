--- conflicted
+++ resolved
@@ -29,10 +29,7 @@
 
 enum {
 	UAC_FBACK_CTRL,
-<<<<<<< HEAD
-=======
 	UAC_P_PITCH_CTRL,
->>>>>>> df0cc57e
 	UAC_MUTE_CTRL,
 	UAC_VOLUME_CTRL,
 };
@@ -953,8 +950,6 @@
     .get =          u_audio_pitch_get,
     .put =          u_audio_pitch_put,
   },
-<<<<<<< HEAD
-=======
 	[UAC_P_PITCH_CTRL] {
 		.iface =        SNDRV_CTL_ELEM_IFACE_PCM,
 		.name =         "Playback Pitch 1000000",
@@ -962,7 +957,6 @@
 		.get =          u_audio_pitch_get,
 		.put =          u_audio_pitch_put,
 	},
->>>>>>> df0cc57e
   [UAC_MUTE_CTRL] {
 		.iface =	SNDRV_CTL_ELEM_IFACE_MIXER,
 		.name =		"", /* will be filled later */
@@ -1100,8 +1094,6 @@
 			goto snd_fail;
 	}
 
-<<<<<<< HEAD
-=======
 	if (p_chmask) {
 		kctl = snd_ctl_new1(&u_audio_controls[UAC_P_PITCH_CTRL],
 				    &uac->p_prm);
@@ -1118,7 +1110,6 @@
 			goto snd_fail;
 	}
 
->>>>>>> df0cc57e
 	for (i = 0; i <= SNDRV_PCM_STREAM_LAST; i++) {
 		struct uac_rtd_params *prm;
 		struct uac_fu_params *fu;
