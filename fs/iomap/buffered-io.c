// SPDX-License-Identifier: GPL-2.0
/*
 * Copyright (C) 2010 Red Hat, Inc.
 * Copyright (C) 2016-2023 Christoph Hellwig.
 */
#include <linux/module.h>
#include <linux/compiler.h>
#include <linux/fs.h>
#include <linux/iomap.h>
#include <linux/pagemap.h>
#include <linux/uio.h>
#include <linux/buffer_head.h>
#include <linux/dax.h>
#include <linux/writeback.h>
#include <linux/list_sort.h>
#include <linux/swap.h>
#include <linux/bio.h>
#include <linux/sched/signal.h>
#include <linux/migrate.h>
#include "trace.h"

#include "../internal.h"

#define IOEND_BATCH_SIZE	4096

/*
 * Structure allocated for each folio to track per-block uptodate, dirty state
 * and I/O completions.
 */
struct iomap_folio_state {
	spinlock_t		state_lock;
	unsigned int		read_bytes_pending;
	atomic_t		write_bytes_pending;

	/*
	 * Each block has two bits in this bitmap:
	 * Bits [0..blocks_per_folio) has the uptodate status.
	 * Bits [b_p_f...(2*b_p_f))   has the dirty status.
	 */
	unsigned long		state[];
};

static struct bio_set iomap_ioend_bioset;

static inline bool ifs_is_fully_uptodate(struct folio *folio,
		struct iomap_folio_state *ifs)
{
	struct inode *inode = folio->mapping->host;

	return bitmap_full(ifs->state, i_blocks_per_folio(inode, folio));
}

static inline bool ifs_block_is_uptodate(struct iomap_folio_state *ifs,
		unsigned int block)
{
	return test_bit(block, ifs->state);
}

static bool ifs_set_range_uptodate(struct folio *folio,
		struct iomap_folio_state *ifs, size_t off, size_t len)
{
	struct inode *inode = folio->mapping->host;
	unsigned int first_blk = off >> inode->i_blkbits;
	unsigned int last_blk = (off + len - 1) >> inode->i_blkbits;
	unsigned int nr_blks = last_blk - first_blk + 1;

	bitmap_set(ifs->state, first_blk, nr_blks);
	return ifs_is_fully_uptodate(folio, ifs);
}

static void iomap_set_range_uptodate(struct folio *folio, size_t off,
		size_t len)
{
	struct iomap_folio_state *ifs = folio->private;
	unsigned long flags;
	bool uptodate = true;

	if (ifs) {
		spin_lock_irqsave(&ifs->state_lock, flags);
		uptodate = ifs_set_range_uptodate(folio, ifs, off, len);
		spin_unlock_irqrestore(&ifs->state_lock, flags);
	}

	if (uptodate)
		folio_mark_uptodate(folio);
}

static inline bool ifs_block_is_dirty(struct folio *folio,
		struct iomap_folio_state *ifs, int block)
{
	struct inode *inode = folio->mapping->host;
	unsigned int blks_per_folio = i_blocks_per_folio(inode, folio);

	return test_bit(block + blks_per_folio, ifs->state);
}

static unsigned ifs_find_dirty_range(struct folio *folio,
		struct iomap_folio_state *ifs, u64 *range_start, u64 range_end)
{
	struct inode *inode = folio->mapping->host;
	unsigned start_blk =
		offset_in_folio(folio, *range_start) >> inode->i_blkbits;
	unsigned end_blk = min_not_zero(
		offset_in_folio(folio, range_end) >> inode->i_blkbits,
		i_blocks_per_folio(inode, folio));
	unsigned nblks = 1;

	while (!ifs_block_is_dirty(folio, ifs, start_blk))
		if (++start_blk == end_blk)
			return 0;

	while (start_blk + nblks < end_blk) {
		if (!ifs_block_is_dirty(folio, ifs, start_blk + nblks))
			break;
		nblks++;
	}

	*range_start = folio_pos(folio) + (start_blk << inode->i_blkbits);
	return nblks << inode->i_blkbits;
}

static unsigned iomap_find_dirty_range(struct folio *folio, u64 *range_start,
		u64 range_end)
{
	struct iomap_folio_state *ifs = folio->private;

	if (*range_start >= range_end)
		return 0;

	if (ifs)
		return ifs_find_dirty_range(folio, ifs, range_start, range_end);
	return range_end - *range_start;
}

static void ifs_clear_range_dirty(struct folio *folio,
		struct iomap_folio_state *ifs, size_t off, size_t len)
{
	struct inode *inode = folio->mapping->host;
	unsigned int blks_per_folio = i_blocks_per_folio(inode, folio);
	unsigned int first_blk = (off >> inode->i_blkbits);
	unsigned int last_blk = (off + len - 1) >> inode->i_blkbits;
	unsigned int nr_blks = last_blk - first_blk + 1;
	unsigned long flags;

	spin_lock_irqsave(&ifs->state_lock, flags);
	bitmap_clear(ifs->state, first_blk + blks_per_folio, nr_blks);
	spin_unlock_irqrestore(&ifs->state_lock, flags);
}

static void iomap_clear_range_dirty(struct folio *folio, size_t off, size_t len)
{
	struct iomap_folio_state *ifs = folio->private;

	if (ifs)
		ifs_clear_range_dirty(folio, ifs, off, len);
}

static void ifs_set_range_dirty(struct folio *folio,
		struct iomap_folio_state *ifs, size_t off, size_t len)
{
	struct inode *inode = folio->mapping->host;
	unsigned int blks_per_folio = i_blocks_per_folio(inode, folio);
	unsigned int first_blk = (off >> inode->i_blkbits);
	unsigned int last_blk = (off + len - 1) >> inode->i_blkbits;
	unsigned int nr_blks = last_blk - first_blk + 1;
	unsigned long flags;

	spin_lock_irqsave(&ifs->state_lock, flags);
	bitmap_set(ifs->state, first_blk + blks_per_folio, nr_blks);
	spin_unlock_irqrestore(&ifs->state_lock, flags);
}

static void iomap_set_range_dirty(struct folio *folio, size_t off, size_t len)
{
	struct iomap_folio_state *ifs = folio->private;

	if (ifs)
		ifs_set_range_dirty(folio, ifs, off, len);
}

static struct iomap_folio_state *ifs_alloc(struct inode *inode,
		struct folio *folio, unsigned int flags)
{
	struct iomap_folio_state *ifs = folio->private;
	unsigned int nr_blocks = i_blocks_per_folio(inode, folio);
	gfp_t gfp;

	if (ifs || nr_blocks <= 1)
		return ifs;

	if (flags & IOMAP_NOWAIT)
		gfp = GFP_NOWAIT;
	else
		gfp = GFP_NOFS | __GFP_NOFAIL;

	/*
	 * ifs->state tracks two sets of state flags when the
	 * filesystem block size is smaller than the folio size.
	 * The first state tracks per-block uptodate and the
	 * second tracks per-block dirty state.
	 */
	ifs = kzalloc(struct_size(ifs, state,
		      BITS_TO_LONGS(2 * nr_blocks)), gfp);
	if (!ifs)
		return ifs;

	spin_lock_init(&ifs->state_lock);
	if (folio_test_uptodate(folio))
		bitmap_set(ifs->state, 0, nr_blocks);
	if (folio_test_dirty(folio))
		bitmap_set(ifs->state, nr_blocks, nr_blocks);
	folio_attach_private(folio, ifs);

	return ifs;
}

static void ifs_free(struct folio *folio)
{
	struct iomap_folio_state *ifs = folio_detach_private(folio);

	if (!ifs)
		return;
	WARN_ON_ONCE(ifs->read_bytes_pending != 0);
	WARN_ON_ONCE(atomic_read(&ifs->write_bytes_pending));
	WARN_ON_ONCE(ifs_is_fully_uptodate(folio, ifs) !=
			folio_test_uptodate(folio));
	kfree(ifs);
}

/*
 * Calculate the range inside the folio that we actually need to read.
 */
static void iomap_adjust_read_range(struct inode *inode, struct folio *folio,
		loff_t *pos, loff_t length, size_t *offp, size_t *lenp)
{
	struct iomap_folio_state *ifs = folio->private;
	loff_t orig_pos = *pos;
	loff_t isize = i_size_read(inode);
	unsigned block_bits = inode->i_blkbits;
	unsigned block_size = (1 << block_bits);
	size_t poff = offset_in_folio(folio, *pos);
	size_t plen = min_t(loff_t, folio_size(folio) - poff, length);
	size_t orig_plen = plen;
	unsigned first = poff >> block_bits;
	unsigned last = (poff + plen - 1) >> block_bits;

	/*
	 * If the block size is smaller than the page size, we need to check the
	 * per-block uptodate status and adjust the offset and length if needed
	 * to avoid reading in already uptodate ranges.
	 */
	if (ifs) {
		unsigned int i;

		/* move forward for each leading block marked uptodate */
		for (i = first; i <= last; i++) {
			if (!ifs_block_is_uptodate(ifs, i))
				break;
			*pos += block_size;
			poff += block_size;
			plen -= block_size;
			first++;
		}

		/* truncate len if we find any trailing uptodate block(s) */
		for ( ; i <= last; i++) {
			if (ifs_block_is_uptodate(ifs, i)) {
				plen -= (last - i + 1) * block_size;
				last = i - 1;
				break;
			}
		}
	}

	/*
	 * If the extent spans the block that contains the i_size, we need to
	 * handle both halves separately so that we properly zero data in the
	 * page cache for blocks that are entirely outside of i_size.
	 */
	if (orig_pos <= isize && orig_pos + orig_plen > isize) {
		unsigned end = offset_in_folio(folio, isize - 1) >> block_bits;

		if (first <= end && last > end)
			plen -= (last - end) * block_size;
	}

	*offp = poff;
	*lenp = plen;
}

static void iomap_finish_folio_read(struct folio *folio, size_t off,
		size_t len, int error)
{
	struct iomap_folio_state *ifs = folio->private;
	bool uptodate = !error;
	bool finished = true;

	if (ifs) {
		unsigned long flags;

		spin_lock_irqsave(&ifs->state_lock, flags);
		if (!error)
			uptodate = ifs_set_range_uptodate(folio, ifs, off, len);
		ifs->read_bytes_pending -= len;
		finished = !ifs->read_bytes_pending;
		spin_unlock_irqrestore(&ifs->state_lock, flags);
	}

	if (finished)
		folio_end_read(folio, uptodate);
}

static void iomap_read_end_io(struct bio *bio)
{
	int error = blk_status_to_errno(bio->bi_status);
	struct folio_iter fi;

	bio_for_each_folio_all(fi, bio)
		iomap_finish_folio_read(fi.folio, fi.offset, fi.length, error);
	bio_put(bio);
}

struct iomap_readpage_ctx {
	struct folio		*cur_folio;
	bool			cur_folio_in_bio;
	struct bio		*bio;
	struct readahead_control *rac;
};

/**
 * iomap_read_inline_data - copy inline data into the page cache
 * @iter: iteration structure
 * @folio: folio to copy to
 *
 * Copy the inline data in @iter into @folio and zero out the rest of the folio.
 * Only a single IOMAP_INLINE extent is allowed at the end of each file.
 * Returns zero for success to complete the read, or the usual negative errno.
 */
static int iomap_read_inline_data(const struct iomap_iter *iter,
		struct folio *folio)
{
	const struct iomap *iomap = iomap_iter_srcmap(iter);
	size_t size = i_size_read(iter->inode) - iomap->offset;
	size_t offset = offset_in_folio(folio, iomap->offset);

	if (folio_test_uptodate(folio))
		return 0;

	if (WARN_ON_ONCE(size > iomap->length))
		return -EIO;
	if (offset > 0)
		ifs_alloc(iter->inode, folio, iter->flags);

	folio_fill_tail(folio, offset, iomap->inline_data, size);
	iomap_set_range_uptodate(folio, offset, folio_size(folio) - offset);
	return 0;
}

static inline bool iomap_block_needs_zeroing(const struct iomap_iter *iter,
		loff_t pos)
{
	const struct iomap *srcmap = iomap_iter_srcmap(iter);

	return srcmap->type != IOMAP_MAPPED ||
		(srcmap->flags & IOMAP_F_NEW) ||
		pos >= i_size_read(iter->inode);
}

static loff_t iomap_readpage_iter(const struct iomap_iter *iter,
		struct iomap_readpage_ctx *ctx, loff_t offset)
{
	const struct iomap *iomap = &iter->iomap;
	loff_t pos = iter->pos + offset;
	loff_t length = iomap_length(iter) - offset;
	struct folio *folio = ctx->cur_folio;
	struct iomap_folio_state *ifs;
	loff_t orig_pos = pos;
	size_t poff, plen;
	sector_t sector;

	if (iomap->type == IOMAP_INLINE)
		return iomap_read_inline_data(iter, folio);

	/* zero post-eof blocks as the page may be mapped */
	ifs = ifs_alloc(iter->inode, folio, iter->flags);
	iomap_adjust_read_range(iter->inode, folio, &pos, length, &poff, &plen);
	if (plen == 0)
		goto done;

	if (iomap_block_needs_zeroing(iter, pos)) {
		folio_zero_range(folio, poff, plen);
		iomap_set_range_uptodate(folio, poff, plen);
		goto done;
	}

	ctx->cur_folio_in_bio = true;
	if (ifs) {
		spin_lock_irq(&ifs->state_lock);
		ifs->read_bytes_pending += plen;
		spin_unlock_irq(&ifs->state_lock);
	}

	sector = iomap_sector(iomap, pos);
	if (!ctx->bio ||
	    bio_end_sector(ctx->bio) != sector ||
	    !bio_add_folio(ctx->bio, folio, plen, poff)) {
		gfp_t gfp = mapping_gfp_constraint(folio->mapping, GFP_KERNEL);
		gfp_t orig_gfp = gfp;
		unsigned int nr_vecs = DIV_ROUND_UP(length, PAGE_SIZE);

		if (ctx->bio)
			submit_bio(ctx->bio);

		if (ctx->rac) /* same as readahead_gfp_mask */
			gfp |= __GFP_NORETRY | __GFP_NOWARN;
		ctx->bio = bio_alloc(iomap->bdev, bio_max_segs(nr_vecs),
				     REQ_OP_READ, gfp);
		/*
		 * If the bio_alloc fails, try it again for a single page to
		 * avoid having to deal with partial page reads.  This emulates
		 * what do_mpage_read_folio does.
		 */
		if (!ctx->bio) {
			ctx->bio = bio_alloc(iomap->bdev, 1, REQ_OP_READ,
					     orig_gfp);
		}
		if (ctx->rac)
			ctx->bio->bi_opf |= REQ_RAHEAD;
		ctx->bio->bi_iter.bi_sector = sector;
		ctx->bio->bi_end_io = iomap_read_end_io;
		bio_add_folio_nofail(ctx->bio, folio, plen, poff);
	}

done:
	/*
	 * Move the caller beyond our range so that it keeps making progress.
	 * For that, we have to include any leading non-uptodate ranges, but
	 * we can skip trailing ones as they will be handled in the next
	 * iteration.
	 */
	return pos - orig_pos + plen;
}

static loff_t iomap_read_folio_iter(const struct iomap_iter *iter,
		struct iomap_readpage_ctx *ctx)
{
	struct folio *folio = ctx->cur_folio;
	size_t offset = offset_in_folio(folio, iter->pos);
	loff_t length = min_t(loff_t, folio_size(folio) - offset,
			      iomap_length(iter));
	loff_t done, ret;

	for (done = 0; done < length; done += ret) {
		ret = iomap_readpage_iter(iter, ctx, done);
		if (ret <= 0)
			return ret;
	}

	return done;
}

int iomap_read_folio(struct folio *folio, const struct iomap_ops *ops)
{
	struct iomap_iter iter = {
		.inode		= folio->mapping->host,
		.pos		= folio_pos(folio),
		.len		= folio_size(folio),
	};
	struct iomap_readpage_ctx ctx = {
		.cur_folio	= folio,
	};
	int ret;

	trace_iomap_readpage(iter.inode, 1);

	while ((ret = iomap_iter(&iter, ops)) > 0)
		iter.processed = iomap_read_folio_iter(&iter, &ctx);

	if (ctx.bio) {
		submit_bio(ctx.bio);
		WARN_ON_ONCE(!ctx.cur_folio_in_bio);
	} else {
		WARN_ON_ONCE(ctx.cur_folio_in_bio);
		folio_unlock(folio);
	}

	/*
	 * Just like mpage_readahead and block_read_full_folio, we always
	 * return 0 and just set the folio error flag on errors.  This
	 * should be cleaned up throughout the stack eventually.
	 */
	return 0;
}
EXPORT_SYMBOL_GPL(iomap_read_folio);

static loff_t iomap_readahead_iter(const struct iomap_iter *iter,
		struct iomap_readpage_ctx *ctx)
{
	loff_t length = iomap_length(iter);
	loff_t done, ret;

	for (done = 0; done < length; done += ret) {
		if (ctx->cur_folio &&
		    offset_in_folio(ctx->cur_folio, iter->pos + done) == 0) {
			if (!ctx->cur_folio_in_bio)
				folio_unlock(ctx->cur_folio);
			ctx->cur_folio = NULL;
		}
		if (!ctx->cur_folio) {
			ctx->cur_folio = readahead_folio(ctx->rac);
			ctx->cur_folio_in_bio = false;
		}
		ret = iomap_readpage_iter(iter, ctx, done);
		if (ret <= 0)
			return ret;
	}

	return done;
}

/**
 * iomap_readahead - Attempt to read pages from a file.
 * @rac: Describes the pages to be read.
 * @ops: The operations vector for the filesystem.
 *
 * This function is for filesystems to call to implement their readahead
 * address_space operation.
 *
 * Context: The @ops callbacks may submit I/O (eg to read the addresses of
 * blocks from disc), and may wait for it.  The caller may be trying to
 * access a different page, and so sleeping excessively should be avoided.
 * It may allocate memory, but should avoid costly allocations.  This
 * function is called with memalloc_nofs set, so allocations will not cause
 * the filesystem to be reentered.
 */
void iomap_readahead(struct readahead_control *rac, const struct iomap_ops *ops)
{
	struct iomap_iter iter = {
		.inode	= rac->mapping->host,
		.pos	= readahead_pos(rac),
		.len	= readahead_length(rac),
	};
	struct iomap_readpage_ctx ctx = {
		.rac	= rac,
	};

	trace_iomap_readahead(rac->mapping->host, readahead_count(rac));

	while (iomap_iter(&iter, ops) > 0)
		iter.processed = iomap_readahead_iter(&iter, &ctx);

	if (ctx.bio)
		submit_bio(ctx.bio);
	if (ctx.cur_folio) {
		if (!ctx.cur_folio_in_bio)
			folio_unlock(ctx.cur_folio);
	}
}
EXPORT_SYMBOL_GPL(iomap_readahead);

/*
 * iomap_is_partially_uptodate checks whether blocks within a folio are
 * uptodate or not.
 *
 * Returns true if all blocks which correspond to the specified part
 * of the folio are uptodate.
 */
bool iomap_is_partially_uptodate(struct folio *folio, size_t from, size_t count)
{
	struct iomap_folio_state *ifs = folio->private;
	struct inode *inode = folio->mapping->host;
	unsigned first, last, i;

	if (!ifs)
		return false;

	/* Caller's range may extend past the end of this folio */
	count = min(folio_size(folio) - from, count);

	/* First and last blocks in range within folio */
	first = from >> inode->i_blkbits;
	last = (from + count - 1) >> inode->i_blkbits;

	for (i = first; i <= last; i++)
		if (!ifs_block_is_uptodate(ifs, i))
			return false;
	return true;
}
EXPORT_SYMBOL_GPL(iomap_is_partially_uptodate);

/**
 * iomap_get_folio - get a folio reference for writing
 * @iter: iteration structure
 * @pos: start offset of write
 * @len: Suggested size of folio to create.
 *
 * Returns a locked reference to the folio at @pos, or an error pointer if the
 * folio could not be obtained.
 */
struct folio *iomap_get_folio(struct iomap_iter *iter, loff_t pos, size_t len)
{
	fgf_t fgp = FGP_WRITEBEGIN | FGP_NOFS;

	if (iter->flags & IOMAP_NOWAIT)
		fgp |= FGP_NOWAIT;
	fgp |= fgf_set_order(len);

	return __filemap_get_folio(iter->inode->i_mapping, pos >> PAGE_SHIFT,
			fgp, mapping_gfp_mask(iter->inode->i_mapping));
}
EXPORT_SYMBOL_GPL(iomap_get_folio);

bool iomap_release_folio(struct folio *folio, gfp_t gfp_flags)
{
	trace_iomap_release_folio(folio->mapping->host, folio_pos(folio),
			folio_size(folio));

	/*
	 * If the folio is dirty, we refuse to release our metadata because
	 * it may be partially dirty.  Once we track per-block dirty state,
	 * we can release the metadata if every block is dirty.
	 */
	if (folio_test_dirty(folio))
		return false;
	ifs_free(folio);
	return true;
}
EXPORT_SYMBOL_GPL(iomap_release_folio);

void iomap_invalidate_folio(struct folio *folio, size_t offset, size_t len)
{
	trace_iomap_invalidate_folio(folio->mapping->host,
					folio_pos(folio) + offset, len);

	/*
	 * If we're invalidating the entire folio, clear the dirty state
	 * from it and release it to avoid unnecessary buildup of the LRU.
	 */
	if (offset == 0 && len == folio_size(folio)) {
		WARN_ON_ONCE(folio_test_writeback(folio));
		folio_cancel_dirty(folio);
		ifs_free(folio);
	}
}
EXPORT_SYMBOL_GPL(iomap_invalidate_folio);

bool iomap_dirty_folio(struct address_space *mapping, struct folio *folio)
{
	struct inode *inode = mapping->host;
	size_t len = folio_size(folio);

	ifs_alloc(inode, folio, 0);
	iomap_set_range_dirty(folio, 0, len);
	return filemap_dirty_folio(mapping, folio);
}
EXPORT_SYMBOL_GPL(iomap_dirty_folio);

static void
iomap_write_failed(struct inode *inode, loff_t pos, unsigned len)
{
	loff_t i_size = i_size_read(inode);

	/*
	 * Only truncate newly allocated pages beyoned EOF, even if the
	 * write started inside the existing inode size.
	 */
	if (pos + len > i_size)
		truncate_pagecache_range(inode, max(pos, i_size),
					 pos + len - 1);
}

static int iomap_read_folio_sync(loff_t block_start, struct folio *folio,
		size_t poff, size_t plen, const struct iomap *iomap)
{
	struct bio_vec bvec;
	struct bio bio;

	bio_init(&bio, iomap->bdev, &bvec, 1, REQ_OP_READ);
	bio.bi_iter.bi_sector = iomap_sector(iomap, block_start);
	bio_add_folio_nofail(&bio, folio, plen, poff);
	return submit_bio_wait(&bio);
}

static int __iomap_write_begin(const struct iomap_iter *iter, loff_t pos,
		size_t len, struct folio *folio)
{
	const struct iomap *srcmap = iomap_iter_srcmap(iter);
	struct iomap_folio_state *ifs;
	loff_t block_size = i_blocksize(iter->inode);
	loff_t block_start = round_down(pos, block_size);
	loff_t block_end = round_up(pos + len, block_size);
	unsigned int nr_blocks = i_blocks_per_folio(iter->inode, folio);
	size_t from = offset_in_folio(folio, pos), to = from + len;
	size_t poff, plen;

	/*
	 * If the write or zeroing completely overlaps the current folio, then
	 * entire folio will be dirtied so there is no need for
	 * per-block state tracking structures to be attached to this folio.
	 * For the unshare case, we must read in the ondisk contents because we
	 * are not changing pagecache contents.
	 */
	if (!(iter->flags & IOMAP_UNSHARE) && pos <= folio_pos(folio) &&
	    pos + len >= folio_pos(folio) + folio_size(folio))
		return 0;

	ifs = ifs_alloc(iter->inode, folio, iter->flags);
	if ((iter->flags & IOMAP_NOWAIT) && !ifs && nr_blocks > 1)
		return -EAGAIN;

	if (folio_test_uptodate(folio))
		return 0;

	do {
		iomap_adjust_read_range(iter->inode, folio, &block_start,
				block_end - block_start, &poff, &plen);
		if (plen == 0)
			break;

		if (!(iter->flags & IOMAP_UNSHARE) &&
		    (from <= poff || from >= poff + plen) &&
		    (to <= poff || to >= poff + plen))
			continue;

		if (iomap_block_needs_zeroing(iter, block_start)) {
			if (WARN_ON_ONCE(iter->flags & IOMAP_UNSHARE))
				return -EIO;
			folio_zero_segments(folio, poff, from, to, poff + plen);
		} else {
			int status;

			if (iter->flags & IOMAP_NOWAIT)
				return -EAGAIN;

			status = iomap_read_folio_sync(block_start, folio,
					poff, plen, srcmap);
			if (status)
				return status;
		}
		iomap_set_range_uptodate(folio, poff, plen);
	} while ((block_start += plen) < block_end);

	return 0;
}

static struct folio *__iomap_get_folio(struct iomap_iter *iter, loff_t pos,
		size_t len)
{
	const struct iomap_folio_ops *folio_ops = iter->iomap.folio_ops;

	if (folio_ops && folio_ops->get_folio)
		return folio_ops->get_folio(iter, pos, len);
	else
		return iomap_get_folio(iter, pos, len);
}

static void __iomap_put_folio(struct iomap_iter *iter, loff_t pos, size_t ret,
		struct folio *folio)
{
	const struct iomap_folio_ops *folio_ops = iter->iomap.folio_ops;

	if (folio_ops && folio_ops->put_folio) {
		folio_ops->put_folio(iter->inode, pos, ret, folio);
	} else {
		folio_unlock(folio);
		folio_put(folio);
	}
}

static int iomap_write_begin_inline(const struct iomap_iter *iter,
		struct folio *folio)
{
	/* needs more work for the tailpacking case; disable for now */
	if (WARN_ON_ONCE(iomap_iter_srcmap(iter)->offset != 0))
		return -EIO;
	return iomap_read_inline_data(iter, folio);
}

static int iomap_write_begin(struct iomap_iter *iter, loff_t pos,
		size_t len, struct folio **foliop)
{
	const struct iomap_folio_ops *folio_ops = iter->iomap.folio_ops;
	const struct iomap *srcmap = iomap_iter_srcmap(iter);
	struct folio *folio;
	int status = 0;

	BUG_ON(pos + len > iter->iomap.offset + iter->iomap.length);
	if (srcmap != &iter->iomap)
		BUG_ON(pos + len > srcmap->offset + srcmap->length);

	if (fatal_signal_pending(current))
		return -EINTR;

	if (!mapping_large_folio_support(iter->inode->i_mapping))
		len = min_t(size_t, len, PAGE_SIZE - offset_in_page(pos));

	folio = __iomap_get_folio(iter, pos, len);
	if (IS_ERR(folio))
		return PTR_ERR(folio);

	/*
	 * Now we have a locked folio, before we do anything with it we need to
	 * check that the iomap we have cached is not stale. The inode extent
	 * mapping can change due to concurrent IO in flight (e.g.
	 * IOMAP_UNWRITTEN state can change and memory reclaim could have
	 * reclaimed a previously partially written page at this index after IO
	 * completion before this write reaches this file offset) and hence we
	 * could do the wrong thing here (zero a page range incorrectly or fail
	 * to zero) and corrupt data.
	 */
	if (folio_ops && folio_ops->iomap_valid) {
		bool iomap_valid = folio_ops->iomap_valid(iter->inode,
							 &iter->iomap);
		if (!iomap_valid) {
			iter->iomap.flags |= IOMAP_F_STALE;
			status = 0;
			goto out_unlock;
		}
	}

	if (pos + len > folio_pos(folio) + folio_size(folio))
		len = folio_pos(folio) + folio_size(folio) - pos;

	if (srcmap->type == IOMAP_INLINE)
		status = iomap_write_begin_inline(iter, folio);
	else if (srcmap->flags & IOMAP_F_BUFFER_HEAD)
		status = __block_write_begin_int(folio, pos, len, NULL, srcmap);
	else
		status = __iomap_write_begin(iter, pos, len, folio);

	if (unlikely(status))
		goto out_unlock;

	*foliop = folio;
	return 0;

out_unlock:
	__iomap_put_folio(iter, pos, 0, folio);

	return status;
}

static bool __iomap_write_end(struct inode *inode, loff_t pos, size_t len,
		size_t copied, struct folio *folio)
{
	flush_dcache_folio(folio);

	/*
	 * The blocks that were entirely written will now be uptodate, so we
	 * don't have to worry about a read_folio reading them and overwriting a
	 * partial write.  However, if we've encountered a short write and only
	 * partially written into a block, it will not be marked uptodate, so a
	 * read_folio might come in and destroy our partial write.
	 *
	 * Do the simplest thing and just treat any short write to a
	 * non-uptodate page as a zero-length write, and force the caller to
	 * redo the whole thing.
	 */
	if (unlikely(copied < len && !folio_test_uptodate(folio)))
		return false;
	iomap_set_range_uptodate(folio, offset_in_folio(folio, pos), len);
	iomap_set_range_dirty(folio, offset_in_folio(folio, pos), copied);
	filemap_dirty_folio(inode->i_mapping, folio);
	return true;
}

static void iomap_write_end_inline(const struct iomap_iter *iter,
		struct folio *folio, loff_t pos, size_t copied)
{
	const struct iomap *iomap = &iter->iomap;
	void *addr;

	WARN_ON_ONCE(!folio_test_uptodate(folio));
	BUG_ON(!iomap_inline_data_valid(iomap));

	flush_dcache_folio(folio);
	addr = kmap_local_folio(folio, pos);
	memcpy(iomap_inline_data(iomap, pos), addr, copied);
	kunmap_local(addr);

	mark_inode_dirty(iter->inode);
}

/*
 * Returns true if all copied bytes have been written to the pagecache,
 * otherwise return false.
 */
static bool iomap_write_end(struct iomap_iter *iter, loff_t pos, size_t len,
		size_t copied, struct folio *folio)
{
	const struct iomap *srcmap = iomap_iter_srcmap(iter);

	if (srcmap->type == IOMAP_INLINE) {
		iomap_write_end_inline(iter, folio, pos, copied);
		return true;
	}

	if (srcmap->flags & IOMAP_F_BUFFER_HEAD) {
		size_t bh_written;

		bh_written = block_write_end(NULL, iter->inode->i_mapping, pos,
					len, copied, folio, NULL);
		WARN_ON_ONCE(bh_written != copied && bh_written != 0);
		return bh_written == copied;
	}

	return __iomap_write_end(iter->inode, pos, len, copied, folio);
}

static loff_t iomap_write_iter(struct iomap_iter *iter, struct iov_iter *i)
{
	loff_t length = iomap_length(iter);
	loff_t pos = iter->pos;
	ssize_t total_written = 0;
	long status = 0;
	struct address_space *mapping = iter->inode->i_mapping;
	size_t chunk = mapping_max_folio_size(mapping);
	unsigned int bdp_flags = (iter->flags & IOMAP_NOWAIT) ? BDP_ASYNC : 0;

	do {
		struct folio *folio;
		loff_t old_size;
		size_t offset;		/* Offset into folio */
		size_t bytes;		/* Bytes to write to folio */
		size_t copied;		/* Bytes copied from user */
		size_t written;		/* Bytes have been written */

		bytes = iov_iter_count(i);
retry:
		offset = pos & (chunk - 1);
		bytes = min(chunk - offset, bytes);
		status = balance_dirty_pages_ratelimited_flags(mapping,
							       bdp_flags);
		if (unlikely(status))
			break;

		if (bytes > length)
			bytes = length;

		/*
		 * Bring in the user page that we'll copy from _first_.
		 * Otherwise there's a nasty deadlock on copying from the
		 * same page as we're writing to, without it being marked
		 * up-to-date.
		 *
		 * For async buffered writes the assumption is that the user
		 * page has already been faulted in. This can be optimized by
		 * faulting the user page.
		 */
		if (unlikely(fault_in_iov_iter_readable(i, bytes) == bytes)) {
			status = -EFAULT;
			break;
		}

		status = iomap_write_begin(iter, pos, bytes, &folio);
		if (unlikely(status)) {
			iomap_write_failed(iter->inode, pos, bytes);
			break;
		}
		if (iter->iomap.flags & IOMAP_F_STALE)
			break;

		offset = offset_in_folio(folio, pos);
		if (bytes > folio_size(folio) - offset)
			bytes = folio_size(folio) - offset;

		if (mapping_writably_mapped(mapping))
			flush_dcache_folio(folio);

		copied = copy_folio_from_iter_atomic(folio, offset, bytes, i);
		written = iomap_write_end(iter, pos, bytes, copied, folio) ?
			  copied : 0;

		/*
		 * Update the in-memory inode size after copying the data into
		 * the page cache.  It's up to the file system to write the
		 * updated size to disk, preferably after I/O completion so that
		 * no stale data is exposed.  Only once that's done can we
		 * unlock and release the folio.
		 */
		old_size = iter->inode->i_size;
		if (pos + written > old_size) {
			i_size_write(iter->inode, pos + written);
			iter->iomap.flags |= IOMAP_F_SIZE_CHANGED;
		}
		__iomap_put_folio(iter, pos, written, folio);

		if (old_size < pos)
			pagecache_isize_extended(iter->inode, old_size, pos);

		cond_resched();
		if (unlikely(written == 0)) {
			/*
			 * A short copy made iomap_write_end() reject the
			 * thing entirely.  Might be memory poisoning
			 * halfway through, might be a race with munmap,
			 * might be severe memory pressure.
			 */
			iomap_write_failed(iter->inode, pos, bytes);
			iov_iter_revert(i, copied);

			if (chunk > PAGE_SIZE)
				chunk /= 2;
			if (copied) {
				bytes = copied;
				goto retry;
			}
		} else {
			pos += written;
			total_written += written;
			length -= written;
		}
	} while (iov_iter_count(i) && length);

	if (status == -EAGAIN) {
		iov_iter_revert(i, total_written);
		return -EAGAIN;
	}
	return total_written ? total_written : status;
}

ssize_t
iomap_file_buffered_write(struct kiocb *iocb, struct iov_iter *i,
		const struct iomap_ops *ops, void *private)
{
	struct iomap_iter iter = {
		.inode		= iocb->ki_filp->f_mapping->host,
		.pos		= iocb->ki_pos,
		.len		= iov_iter_count(i),
		.flags		= IOMAP_WRITE,
		.private	= private,
	};
	ssize_t ret;

	if (iocb->ki_flags & IOCB_NOWAIT)
		iter.flags |= IOMAP_NOWAIT;

	while ((ret = iomap_iter(&iter, ops)) > 0)
		iter.processed = iomap_write_iter(&iter, i);

	if (unlikely(iter.pos == iocb->ki_pos))
		return ret;
	ret = iter.pos - iocb->ki_pos;
	iocb->ki_pos = iter.pos;
	return ret;
}
EXPORT_SYMBOL_GPL(iomap_file_buffered_write);

static void iomap_write_delalloc_ifs_punch(struct inode *inode,
		struct folio *folio, loff_t start_byte, loff_t end_byte,
		struct iomap *iomap, iomap_punch_t punch)
{
	unsigned int first_blk, last_blk, i;
	loff_t last_byte;
	u8 blkbits = inode->i_blkbits;
	struct iomap_folio_state *ifs;

	/*
	 * When we have per-block dirty tracking, there can be
	 * blocks within a folio which are marked uptodate
	 * but not dirty. In that case it is necessary to punch
	 * out such blocks to avoid leaking any delalloc blocks.
	 */
	ifs = folio->private;
	if (!ifs)
		return;

	last_byte = min_t(loff_t, end_byte - 1,
			folio_pos(folio) + folio_size(folio) - 1);
	first_blk = offset_in_folio(folio, start_byte) >> blkbits;
	last_blk = offset_in_folio(folio, last_byte) >> blkbits;
	for (i = first_blk; i <= last_blk; i++) {
		if (!ifs_block_is_dirty(folio, ifs, i))
			punch(inode, folio_pos(folio) + (i << blkbits),
				    1 << blkbits, iomap);
	}
}

static void iomap_write_delalloc_punch(struct inode *inode, struct folio *folio,
		loff_t *punch_start_byte, loff_t start_byte, loff_t end_byte,
		struct iomap *iomap, iomap_punch_t punch)
{
	if (!folio_test_dirty(folio))
		return;

	/* if dirty, punch up to offset */
	if (start_byte > *punch_start_byte) {
		punch(inode, *punch_start_byte, start_byte - *punch_start_byte,
				iomap);
	}

	/* Punch non-dirty blocks within folio */
	iomap_write_delalloc_ifs_punch(inode, folio, start_byte, end_byte,
			iomap, punch);

	/*
	 * Make sure the next punch start is correctly bound to
	 * the end of this data range, not the end of the folio.
	 */
	*punch_start_byte = min_t(loff_t, end_byte,
				folio_pos(folio) + folio_size(folio));
}

/*
 * Scan the data range passed to us for dirty page cache folios. If we find a
 * dirty folio, punch out the preceding range and update the offset from which
 * the next punch will start from.
 *
 * We can punch out storage reservations under clean pages because they either
 * contain data that has been written back - in which case the delalloc punch
 * over that range is a no-op - or they have been read faults in which case they
 * contain zeroes and we can remove the delalloc backing range and any new
 * writes to those pages will do the normal hole filling operation...
 *
 * This makes the logic simple: we only need to keep the delalloc extents only
 * over the dirty ranges of the page cache.
 *
 * This function uses [start_byte, end_byte) intervals (i.e. open ended) to
 * simplify range iterations.
 */
static void iomap_write_delalloc_scan(struct inode *inode,
		loff_t *punch_start_byte, loff_t start_byte, loff_t end_byte,
		struct iomap *iomap, iomap_punch_t punch)
{
	while (start_byte < end_byte) {
		struct folio	*folio;

		/* grab locked page */
		folio = filemap_lock_folio(inode->i_mapping,
				start_byte >> PAGE_SHIFT);
		if (IS_ERR(folio)) {
			start_byte = ALIGN_DOWN(start_byte, PAGE_SIZE) +
					PAGE_SIZE;
			continue;
		}

		iomap_write_delalloc_punch(inode, folio, punch_start_byte,
				start_byte, end_byte, iomap, punch);

		/* move offset to start of next folio in range */
		start_byte = folio_next_index(folio) << PAGE_SHIFT;
		folio_unlock(folio);
		folio_put(folio);
	}
}

/*
 * Punch out all the delalloc blocks in the range given except for those that
 * have dirty data still pending in the page cache - those are going to be
 * written and so must still retain the delalloc backing for writeback.
 *
 * As we are scanning the page cache for data, we don't need to reimplement the
 * wheel - mapping_seek_hole_data() does exactly what we need to identify the
 * start and end of data ranges correctly even for sub-folio block sizes. This
 * byte range based iteration is especially convenient because it means we
 * don't have to care about variable size folios, nor where the start or end of
 * the data range lies within a folio, if they lie within the same folio or even
 * if there are multiple discontiguous data ranges within the folio.
 *
 * It should be noted that mapping_seek_hole_data() is not aware of EOF, and so
 * can return data ranges that exist in the cache beyond EOF. e.g. a page fault
 * spanning EOF will initialise the post-EOF data to zeroes and mark it up to
 * date. A write page fault can then mark it dirty. If we then fail a write()
 * beyond EOF into that up to date cached range, we allocate a delalloc block
 * beyond EOF and then have to punch it out. Because the range is up to date,
 * mapping_seek_hole_data() will return it, and we will skip the punch because
 * the folio is dirty. THis is incorrect - we always need to punch out delalloc
 * beyond EOF in this case as writeback will never write back and covert that
 * delalloc block beyond EOF. Hence we limit the cached data scan range to EOF,
 * resulting in always punching out the range from the EOF to the end of the
 * range the iomap spans.
 *
 * Intervals are of the form [start_byte, end_byte) (i.e. open ended) because it
 * matches the intervals returned by mapping_seek_hole_data(). i.e. SEEK_DATA
 * returns the start of a data range (start_byte), and SEEK_HOLE(start_byte)
 * returns the end of the data range (data_end). Using closed intervals would
 * require sprinkling this code with magic "+ 1" and "- 1" arithmetic and expose
 * the code to subtle off-by-one bugs....
 */
static void iomap_write_delalloc_release(struct inode *inode, loff_t start_byte,
		loff_t end_byte, unsigned flags, struct iomap *iomap,
		iomap_punch_t punch)
{
	loff_t punch_start_byte = start_byte;
	loff_t scan_end_byte = min(i_size_read(inode), end_byte);

	/*
	 * Lock the mapping to avoid races with page faults re-instantiating
	 * folios and dirtying them via ->page_mkwrite whilst we walk the
	 * cache and perform delalloc extent removal. Failing to do this can
	 * leave dirty pages with no space reservation in the cache.
	 */
	filemap_invalidate_lock(inode->i_mapping);
	while (start_byte < scan_end_byte) {
		loff_t		data_end;

		start_byte = mapping_seek_hole_data(inode->i_mapping,
				start_byte, scan_end_byte, SEEK_DATA);
		/*
		 * If there is no more data to scan, all that is left is to
		 * punch out the remaining range.
		 *
		 * Note that mapping_seek_hole_data is only supposed to return
		 * either an offset or -ENXIO, so WARN on any other error as
		 * that would be an API change without updating the callers.
		 */
		if (start_byte == -ENXIO || start_byte == scan_end_byte)
			break;
		if (WARN_ON_ONCE(start_byte < 0))
			goto out_unlock;
		WARN_ON_ONCE(start_byte < punch_start_byte);
		WARN_ON_ONCE(start_byte > scan_end_byte);

		/*
		 * We find the end of this contiguous cached data range by
		 * seeking from start_byte to the beginning of the next hole.
		 */
		data_end = mapping_seek_hole_data(inode->i_mapping, start_byte,
				scan_end_byte, SEEK_HOLE);
		if (WARN_ON_ONCE(data_end < 0))
			goto out_unlock;

		/*
		 * If we race with post-direct I/O invalidation of the page cache,
		 * there might be no data left at start_byte.
		 */
		if (data_end == start_byte)
			continue;

		WARN_ON_ONCE(data_end < start_byte);
		WARN_ON_ONCE(data_end > scan_end_byte);

		iomap_write_delalloc_scan(inode, &punch_start_byte, start_byte,
				data_end, iomap, punch);

		/* The next data search starts at the end of this one. */
		start_byte = data_end;
	}

	if (punch_start_byte < end_byte)
		punch(inode, punch_start_byte, end_byte - punch_start_byte,
				iomap);
out_unlock:
	filemap_invalidate_unlock(inode->i_mapping);
}

/*
 * When a short write occurs, the filesystem may need to remove reserved space
 * that was allocated in ->iomap_begin from it's ->iomap_end method. For
 * filesystems that use delayed allocation, we need to punch out delalloc
 * extents from the range that are not dirty in the page cache. As the write can
 * race with page faults, there can be dirty pages over the delalloc extent
 * outside the range of a short write but still within the delalloc extent
 * allocated for this iomap.
 *
 * This function uses [start_byte, end_byte) intervals (i.e. open ended) to
 * simplify range iterations.
 *
 * The punch() callback *must* only punch delalloc extents in the range passed
 * to it. It must skip over all other types of extents in the range and leave
 * them completely unchanged. It must do this punch atomically with respect to
 * other extent modifications.
 *
 * The punch() callback may be called with a folio locked to prevent writeback
 * extent allocation racing at the edge of the range we are currently punching.
 * The locked folio may or may not cover the range being punched, so it is not
 * safe for the punch() callback to lock folios itself.
 *
 * Lock order is:
 *
 * inode->i_rwsem (shared or exclusive)
 *   inode->i_mapping->invalidate_lock (exclusive)
 *     folio_lock()
 *       ->punch
 *         internal filesystem allocation lock
 */
void iomap_file_buffered_write_punch_delalloc(struct inode *inode,
		loff_t pos, loff_t length, ssize_t written, unsigned flags,
		struct iomap *iomap, iomap_punch_t punch)
{
	loff_t			start_byte;
	loff_t			end_byte;
	unsigned int		blocksize = i_blocksize(inode);

	if (iomap->type != IOMAP_DELALLOC)
		return;

	/* If we didn't reserve the blocks, we're not allowed to punch them. */
	if (!(iomap->flags & IOMAP_F_NEW))
		return;

	/*
	 * start_byte refers to the first unused block after a short write. If
	 * nothing was written, round offset down to point at the first block in
	 * the range.
	 */
	if (unlikely(!written))
		start_byte = round_down(pos, blocksize);
	else
		start_byte = round_up(pos + written, blocksize);
	end_byte = round_up(pos + length, blocksize);

	/* Nothing to do if we've written the entire delalloc extent */
	if (start_byte >= end_byte)
		return;

	iomap_write_delalloc_release(inode, start_byte, end_byte, flags, iomap,
			punch);
}
EXPORT_SYMBOL_GPL(iomap_file_buffered_write_punch_delalloc);

static loff_t iomap_unshare_iter(struct iomap_iter *iter)
{
	struct iomap *iomap = &iter->iomap;
	loff_t pos = iter->pos;
	loff_t length = iomap_length(iter);
	loff_t written = 0;

	/* Don't bother with blocks that are not shared to start with. */
	if (!(iomap->flags & IOMAP_F_SHARED))
		return length;

	/*
<<<<<<< HEAD
	 * Don't bother with holes or unwritten extents.
=======
	 * Don't bother with delalloc reservations, holes or unwritten extents.
>>>>>>> 9372b6c4
	 *
	 * Note that we use srcmap directly instead of iomap_iter_srcmap as
	 * unsharing requires providing a separate source map, and the presence
	 * of one is a good indicator that unsharing is needed, unlike
	 * IOMAP_F_SHARED which can be set for any data that goes into the COW
	 * fork for XFS.
	 */
	if (iter->srcmap.type == IOMAP_HOLE ||
<<<<<<< HEAD
=======
	    iter->srcmap.type == IOMAP_DELALLOC ||
>>>>>>> 9372b6c4
	    iter->srcmap.type == IOMAP_UNWRITTEN)
		return length;

	do {
		struct folio *folio;
		int status;
		size_t offset;
		size_t bytes = min_t(u64, SIZE_MAX, length);
		bool ret;

		status = iomap_write_begin(iter, pos, bytes, &folio);
		if (unlikely(status))
			return status;
		if (iomap->flags & IOMAP_F_STALE)
			break;

		offset = offset_in_folio(folio, pos);
		if (bytes > folio_size(folio) - offset)
			bytes = folio_size(folio) - offset;

		ret = iomap_write_end(iter, pos, bytes, bytes, folio);
		__iomap_put_folio(iter, pos, bytes, folio);
		if (WARN_ON_ONCE(!ret))
			return -EIO;

		cond_resched();

		pos += bytes;
		written += bytes;
		length -= bytes;

		balance_dirty_pages_ratelimited(iter->inode->i_mapping);
	} while (length > 0);

	return written;
}

int
iomap_file_unshare(struct inode *inode, loff_t pos, loff_t len,
		const struct iomap_ops *ops)
{
	struct iomap_iter iter = {
		.inode		= inode,
		.pos		= pos,
		.flags		= IOMAP_WRITE | IOMAP_UNSHARE,
	};
	loff_t size = i_size_read(inode);
	int ret;

	if (pos < 0 || pos >= size)
		return 0;

	iter.len = min(len, size - pos);
	while ((ret = iomap_iter(&iter, ops)) > 0)
		iter.processed = iomap_unshare_iter(&iter);
	return ret;
}
EXPORT_SYMBOL_GPL(iomap_file_unshare);

/*
 * Flush the remaining range of the iter and mark the current mapping stale.
 * This is used when zero range sees an unwritten mapping that may have had
 * dirty pagecache over it.
 */
static inline int iomap_zero_iter_flush_and_stale(struct iomap_iter *i)
{
	struct address_space *mapping = i->inode->i_mapping;
	loff_t end = i->pos + i->len - 1;

	i->iomap.flags |= IOMAP_F_STALE;
	return filemap_write_and_wait_range(mapping, i->pos, end);
}

static loff_t iomap_zero_iter(struct iomap_iter *iter, bool *did_zero,
		bool *range_dirty)
{
	const struct iomap *srcmap = iomap_iter_srcmap(iter);
	loff_t pos = iter->pos;
	loff_t length = iomap_length(iter);
	loff_t written = 0;

	/*
	 * We must zero subranges of unwritten mappings that might be dirty in
	 * pagecache from previous writes. We only know whether the entire range
	 * was clean or not, however, and dirty folios may have been written
	 * back or reclaimed at any point after mapping lookup.
	 *
	 * The easiest way to deal with this is to flush pagecache to trigger
	 * any pending unwritten conversions and then grab the updated extents
	 * from the fs. The flush may change the current mapping, so mark it
	 * stale for the iterator to remap it for the next pass to handle
	 * properly.
	 *
	 * Note that holes are treated the same as unwritten because zero range
	 * is (ab)used for partial folio zeroing in some cases. Hole backed
	 * post-eof ranges can be dirtied via mapped write and the flush
	 * triggers writeback time post-eof zeroing.
	 */
	if (srcmap->type == IOMAP_HOLE || srcmap->type == IOMAP_UNWRITTEN) {
		if (*range_dirty) {
			*range_dirty = false;
			return iomap_zero_iter_flush_and_stale(iter);
		}
		/* range is clean and already zeroed, nothing to do */
		return length;
	}

	do {
		struct folio *folio;
		int status;
		size_t offset;
		size_t bytes = min_t(u64, SIZE_MAX, length);
		bool ret;

		status = iomap_write_begin(iter, pos, bytes, &folio);
		if (status)
			return status;
		if (iter->iomap.flags & IOMAP_F_STALE)
			break;

		offset = offset_in_folio(folio, pos);
		if (bytes > folio_size(folio) - offset)
			bytes = folio_size(folio) - offset;

		folio_zero_range(folio, offset, bytes);
		folio_mark_accessed(folio);

		ret = iomap_write_end(iter, pos, bytes, bytes, folio);
		__iomap_put_folio(iter, pos, bytes, folio);
		if (WARN_ON_ONCE(!ret))
			return -EIO;

		pos += bytes;
		length -= bytes;
		written += bytes;
	} while (length > 0);

	if (did_zero)
		*did_zero = true;
	return written;
}

int
iomap_zero_range(struct inode *inode, loff_t pos, loff_t len, bool *did_zero,
		const struct iomap_ops *ops)
{
	struct iomap_iter iter = {
		.inode		= inode,
		.pos		= pos,
		.len		= len,
		.flags		= IOMAP_ZERO,
	};
	int ret;
	bool range_dirty;

	/*
	 * Zero range wants to skip pre-zeroed (i.e. unwritten) mappings, but
	 * pagecache must be flushed to ensure stale data from previous
	 * buffered writes is not exposed. A flush is only required for certain
	 * types of mappings, but checking pagecache after mapping lookup is
	 * racy with writeback and reclaim.
	 *
	 * Therefore, check the entire range first and pass along whether any
	 * part of it is dirty. If so and an underlying mapping warrants it,
	 * flush the cache at that point. This trades off the occasional false
	 * positive (and spurious flush, if the dirty data and mapping don't
	 * happen to overlap) for simplicity in handling a relatively uncommon
	 * situation.
	 */
	range_dirty = filemap_range_needs_writeback(inode->i_mapping,
					pos, pos + len - 1);

	while ((ret = iomap_iter(&iter, ops)) > 0)
		iter.processed = iomap_zero_iter(&iter, did_zero, &range_dirty);
	return ret;
}
EXPORT_SYMBOL_GPL(iomap_zero_range);

int
iomap_truncate_page(struct inode *inode, loff_t pos, bool *did_zero,
		const struct iomap_ops *ops)
{
	unsigned int blocksize = i_blocksize(inode);
	unsigned int off = pos & (blocksize - 1);

	/* Block boundary? Nothing to do */
	if (!off)
		return 0;
	return iomap_zero_range(inode, pos, blocksize - off, did_zero, ops);
}
EXPORT_SYMBOL_GPL(iomap_truncate_page);

static loff_t iomap_folio_mkwrite_iter(struct iomap_iter *iter,
		struct folio *folio)
{
	loff_t length = iomap_length(iter);
	int ret;

	if (iter->iomap.flags & IOMAP_F_BUFFER_HEAD) {
		ret = __block_write_begin_int(folio, iter->pos, length, NULL,
					      &iter->iomap);
		if (ret)
			return ret;
		block_commit_write(&folio->page, 0, length);
	} else {
		WARN_ON_ONCE(!folio_test_uptodate(folio));
		folio_mark_dirty(folio);
	}

	return length;
}

vm_fault_t iomap_page_mkwrite(struct vm_fault *vmf, const struct iomap_ops *ops)
{
	struct iomap_iter iter = {
		.inode		= file_inode(vmf->vma->vm_file),
		.flags		= IOMAP_WRITE | IOMAP_FAULT,
	};
	struct folio *folio = page_folio(vmf->page);
	ssize_t ret;

	folio_lock(folio);
	ret = folio_mkwrite_check_truncate(folio, iter.inode);
	if (ret < 0)
		goto out_unlock;
	iter.pos = folio_pos(folio);
	iter.len = ret;
	while ((ret = iomap_iter(&iter, ops)) > 0)
		iter.processed = iomap_folio_mkwrite_iter(&iter, folio);

	if (ret < 0)
		goto out_unlock;
	folio_wait_stable(folio);
	return VM_FAULT_LOCKED;
out_unlock:
	folio_unlock(folio);
	return vmf_fs_error(ret);
}
EXPORT_SYMBOL_GPL(iomap_page_mkwrite);

static void iomap_finish_folio_write(struct inode *inode, struct folio *folio,
		size_t len)
{
	struct iomap_folio_state *ifs = folio->private;

	WARN_ON_ONCE(i_blocks_per_folio(inode, folio) > 1 && !ifs);
	WARN_ON_ONCE(ifs && atomic_read(&ifs->write_bytes_pending) <= 0);

	if (!ifs || atomic_sub_and_test(len, &ifs->write_bytes_pending))
		folio_end_writeback(folio);
}

/*
 * We're now finished for good with this ioend structure.  Update the page
 * state, release holds on bios, and finally free up memory.  Do not use the
 * ioend after this.
 */
static u32
iomap_finish_ioend(struct iomap_ioend *ioend, int error)
{
	struct inode *inode = ioend->io_inode;
	struct bio *bio = &ioend->io_bio;
	struct folio_iter fi;
	u32 folio_count = 0;

	if (error) {
		mapping_set_error(inode->i_mapping, error);
		if (!bio_flagged(bio, BIO_QUIET)) {
			pr_err_ratelimited(
"%s: writeback error on inode %lu, offset %lld, sector %llu",
				inode->i_sb->s_id, inode->i_ino,
				ioend->io_offset, ioend->io_sector);
		}
	}

	/* walk all folios in bio, ending page IO on them */
	bio_for_each_folio_all(fi, bio) {
		iomap_finish_folio_write(inode, fi.folio, fi.length);
		folio_count++;
	}

	bio_put(bio);	/* frees the ioend */
	return folio_count;
}

/*
 * Ioend completion routine for merged bios. This can only be called from task
 * contexts as merged ioends can be of unbound length. Hence we have to break up
 * the writeback completions into manageable chunks to avoid long scheduler
 * holdoffs. We aim to keep scheduler holdoffs down below 10ms so that we get
 * good batch processing throughput without creating adverse scheduler latency
 * conditions.
 */
void
iomap_finish_ioends(struct iomap_ioend *ioend, int error)
{
	struct list_head tmp;
	u32 completions;

	might_sleep();

	list_replace_init(&ioend->io_list, &tmp);
	completions = iomap_finish_ioend(ioend, error);

	while (!list_empty(&tmp)) {
		if (completions > IOEND_BATCH_SIZE * 8) {
			cond_resched();
			completions = 0;
		}
		ioend = list_first_entry(&tmp, struct iomap_ioend, io_list);
		list_del_init(&ioend->io_list);
		completions += iomap_finish_ioend(ioend, error);
	}
}
EXPORT_SYMBOL_GPL(iomap_finish_ioends);

/*
 * We can merge two adjacent ioends if they have the same set of work to do.
 */
static bool
iomap_ioend_can_merge(struct iomap_ioend *ioend, struct iomap_ioend *next)
{
	if (ioend->io_bio.bi_status != next->io_bio.bi_status)
		return false;
	if ((ioend->io_flags & IOMAP_F_SHARED) ^
	    (next->io_flags & IOMAP_F_SHARED))
		return false;
	if ((ioend->io_type == IOMAP_UNWRITTEN) ^
	    (next->io_type == IOMAP_UNWRITTEN))
		return false;
	if (ioend->io_offset + ioend->io_size != next->io_offset)
		return false;
	/*
	 * Do not merge physically discontiguous ioends. The filesystem
	 * completion functions will have to iterate the physical
	 * discontiguities even if we merge the ioends at a logical level, so
	 * we don't gain anything by merging physical discontiguities here.
	 *
	 * We cannot use bio->bi_iter.bi_sector here as it is modified during
	 * submission so does not point to the start sector of the bio at
	 * completion.
	 */
	if (ioend->io_sector + (ioend->io_size >> 9) != next->io_sector)
		return false;
	return true;
}

void
iomap_ioend_try_merge(struct iomap_ioend *ioend, struct list_head *more_ioends)
{
	struct iomap_ioend *next;

	INIT_LIST_HEAD(&ioend->io_list);

	while ((next = list_first_entry_or_null(more_ioends, struct iomap_ioend,
			io_list))) {
		if (!iomap_ioend_can_merge(ioend, next))
			break;
		list_move_tail(&next->io_list, &ioend->io_list);
		ioend->io_size += next->io_size;
	}
}
EXPORT_SYMBOL_GPL(iomap_ioend_try_merge);

static int
iomap_ioend_compare(void *priv, const struct list_head *a,
		const struct list_head *b)
{
	struct iomap_ioend *ia = container_of(a, struct iomap_ioend, io_list);
	struct iomap_ioend *ib = container_of(b, struct iomap_ioend, io_list);

	if (ia->io_offset < ib->io_offset)
		return -1;
	if (ia->io_offset > ib->io_offset)
		return 1;
	return 0;
}

void
iomap_sort_ioends(struct list_head *ioend_list)
{
	list_sort(NULL, ioend_list, iomap_ioend_compare);
}
EXPORT_SYMBOL_GPL(iomap_sort_ioends);

static void iomap_writepage_end_bio(struct bio *bio)
{
	iomap_finish_ioend(iomap_ioend_from_bio(bio),
			blk_status_to_errno(bio->bi_status));
}

/*
 * Submit the final bio for an ioend.
 *
 * If @error is non-zero, it means that we have a situation where some part of
 * the submission process has failed after we've marked pages for writeback.
 * We cannot cancel ioend directly in that case, so call the bio end I/O handler
 * with the error status here to run the normal I/O completion handler to clear
 * the writeback bit and let the file system proess the errors.
 */
static int iomap_submit_ioend(struct iomap_writepage_ctx *wpc, int error)
{
	if (!wpc->ioend)
		return error;

	/*
	 * Let the file systems prepare the I/O submission and hook in an I/O
	 * comletion handler.  This also needs to happen in case after a
	 * failure happened so that the file system end I/O handler gets called
	 * to clean up.
	 */
	if (wpc->ops->prepare_ioend)
		error = wpc->ops->prepare_ioend(wpc->ioend, error);

	if (error) {
		wpc->ioend->io_bio.bi_status = errno_to_blk_status(error);
		bio_endio(&wpc->ioend->io_bio);
	} else {
		submit_bio(&wpc->ioend->io_bio);
	}

	wpc->ioend = NULL;
	return error;
}

static struct iomap_ioend *iomap_alloc_ioend(struct iomap_writepage_ctx *wpc,
		struct writeback_control *wbc, struct inode *inode, loff_t pos)
{
	struct iomap_ioend *ioend;
	struct bio *bio;

	bio = bio_alloc_bioset(wpc->iomap.bdev, BIO_MAX_VECS,
			       REQ_OP_WRITE | wbc_to_write_flags(wbc),
			       GFP_NOFS, &iomap_ioend_bioset);
	bio->bi_iter.bi_sector = iomap_sector(&wpc->iomap, pos);
	bio->bi_end_io = iomap_writepage_end_bio;
	wbc_init_bio(wbc, bio);
	bio->bi_write_hint = inode->i_write_hint;

	ioend = iomap_ioend_from_bio(bio);
	INIT_LIST_HEAD(&ioend->io_list);
	ioend->io_type = wpc->iomap.type;
	ioend->io_flags = wpc->iomap.flags;
	ioend->io_inode = inode;
	ioend->io_size = 0;
	ioend->io_offset = pos;
	ioend->io_sector = bio->bi_iter.bi_sector;

	wpc->nr_folios = 0;
	return ioend;
}

static bool iomap_can_add_to_ioend(struct iomap_writepage_ctx *wpc, loff_t pos)
{
	if ((wpc->iomap.flags & IOMAP_F_SHARED) !=
	    (wpc->ioend->io_flags & IOMAP_F_SHARED))
		return false;
	if (wpc->iomap.type != wpc->ioend->io_type)
		return false;
	if (pos != wpc->ioend->io_offset + wpc->ioend->io_size)
		return false;
	if (iomap_sector(&wpc->iomap, pos) !=
	    bio_end_sector(&wpc->ioend->io_bio))
		return false;
	/*
	 * Limit ioend bio chain lengths to minimise IO completion latency. This
	 * also prevents long tight loops ending page writeback on all the
	 * folios in the ioend.
	 */
	if (wpc->nr_folios >= IOEND_BATCH_SIZE)
		return false;
	return true;
}

/*
 * Test to see if we have an existing ioend structure that we could append to
 * first; otherwise finish off the current ioend and start another.
 *
 * If a new ioend is created and cached, the old ioend is submitted to the block
 * layer instantly.  Batching optimisations are provided by higher level block
 * plugging.
 *
 * At the end of a writeback pass, there will be a cached ioend remaining on the
 * writepage context that the caller will need to submit.
 */
static int iomap_add_to_ioend(struct iomap_writepage_ctx *wpc,
		struct writeback_control *wbc, struct folio *folio,
		struct inode *inode, loff_t pos, unsigned len)
{
	struct iomap_folio_state *ifs = folio->private;
	size_t poff = offset_in_folio(folio, pos);
	int error;

	if (!wpc->ioend || !iomap_can_add_to_ioend(wpc, pos)) {
new_ioend:
		error = iomap_submit_ioend(wpc, 0);
		if (error)
			return error;
		wpc->ioend = iomap_alloc_ioend(wpc, wbc, inode, pos);
	}

	if (!bio_add_folio(&wpc->ioend->io_bio, folio, len, poff))
		goto new_ioend;

	if (ifs)
		atomic_add(len, &ifs->write_bytes_pending);
	wpc->ioend->io_size += len;
	wbc_account_cgroup_owner(wbc, &folio->page, len);
	return 0;
}

static int iomap_writepage_map_blocks(struct iomap_writepage_ctx *wpc,
		struct writeback_control *wbc, struct folio *folio,
		struct inode *inode, u64 pos, unsigned dirty_len,
		unsigned *count)
{
	int error;

	do {
		unsigned map_len;

		error = wpc->ops->map_blocks(wpc, inode, pos, dirty_len);
		if (error)
			break;
		trace_iomap_writepage_map(inode, pos, dirty_len, &wpc->iomap);

		map_len = min_t(u64, dirty_len,
			wpc->iomap.offset + wpc->iomap.length - pos);
		WARN_ON_ONCE(!folio->private && map_len < dirty_len);

		switch (wpc->iomap.type) {
		case IOMAP_INLINE:
			WARN_ON_ONCE(1);
			error = -EIO;
			break;
		case IOMAP_HOLE:
			break;
		default:
			error = iomap_add_to_ioend(wpc, wbc, folio, inode, pos,
					map_len);
			if (!error)
				(*count)++;
			break;
		}
		dirty_len -= map_len;
		pos += map_len;
	} while (dirty_len && !error);

	/*
	 * We cannot cancel the ioend directly here on error.  We may have
	 * already set other pages under writeback and hence we have to run I/O
	 * completion to mark the error state of the pages under writeback
	 * appropriately.
	 *
	 * Just let the file system know what portion of the folio failed to
	 * map.
	 */
	if (error && wpc->ops->discard_folio)
		wpc->ops->discard_folio(folio, pos);
	return error;
}

/*
 * Check interaction of the folio with the file end.
 *
 * If the folio is entirely beyond i_size, return false.  If it straddles
 * i_size, adjust end_pos and zero all data beyond i_size.
 */
static bool iomap_writepage_handle_eof(struct folio *folio, struct inode *inode,
		u64 *end_pos)
{
	u64 isize = i_size_read(inode);

	if (*end_pos > isize) {
		size_t poff = offset_in_folio(folio, isize);
		pgoff_t end_index = isize >> PAGE_SHIFT;

		/*
		 * If the folio is entirely ouside of i_size, skip it.
		 *
		 * This can happen due to a truncate operation that is in
		 * progress and in that case truncate will finish it off once
		 * we've dropped the folio lock.
		 *
		 * Note that the pgoff_t used for end_index is an unsigned long.
		 * If the given offset is greater than 16TB on a 32-bit system,
		 * then if we checked if the folio is fully outside i_size with
		 * "if (folio->index >= end_index + 1)", "end_index + 1" would
		 * overflow and evaluate to 0.  Hence this folio would be
		 * redirtied and written out repeatedly, which would result in
		 * an infinite loop; the user program performing this operation
		 * would hang.  Instead, we can detect this situation by
		 * checking if the folio is totally beyond i_size or if its
		 * offset is just equal to the EOF.
		 */
		if (folio->index > end_index ||
		    (folio->index == end_index && poff == 0))
			return false;

		/*
		 * The folio straddles i_size.
		 *
		 * It must be zeroed out on each and every writepage invocation
		 * because it may be mmapped:
		 *
		 *    A file is mapped in multiples of the page size.  For a
		 *    file that is not a multiple of the page size, the
		 *    remaining memory is zeroed when mapped, and writes to that
		 *    region are not written out to the file.
		 *
		 * Also adjust the writeback range to skip all blocks entirely
		 * beyond i_size.
		 */
		folio_zero_segment(folio, poff, folio_size(folio));
		*end_pos = round_up(isize, i_blocksize(inode));
	}

	return true;
}

static int iomap_writepage_map(struct iomap_writepage_ctx *wpc,
		struct writeback_control *wbc, struct folio *folio)
{
	struct iomap_folio_state *ifs = folio->private;
	struct inode *inode = folio->mapping->host;
	u64 pos = folio_pos(folio);
	u64 end_pos = pos + folio_size(folio);
	unsigned count = 0;
	int error = 0;
	u32 rlen;

	WARN_ON_ONCE(!folio_test_locked(folio));
	WARN_ON_ONCE(folio_test_dirty(folio));
	WARN_ON_ONCE(folio_test_writeback(folio));

	trace_iomap_writepage(inode, pos, folio_size(folio));

	if (!iomap_writepage_handle_eof(folio, inode, &end_pos)) {
		folio_unlock(folio);
		return 0;
	}
	WARN_ON_ONCE(end_pos <= pos);

	if (i_blocks_per_folio(inode, folio) > 1) {
		if (!ifs) {
			ifs = ifs_alloc(inode, folio, 0);
			iomap_set_range_dirty(folio, 0, end_pos - pos);
		}

		/*
		 * Keep the I/O completion handler from clearing the writeback
		 * bit until we have submitted all blocks by adding a bias to
		 * ifs->write_bytes_pending, which is dropped after submitting
		 * all blocks.
		 */
		WARN_ON_ONCE(atomic_read(&ifs->write_bytes_pending) != 0);
		atomic_inc(&ifs->write_bytes_pending);
	}

	/*
	 * Set the writeback bit ASAP, as the I/O completion for the single
	 * block per folio case happen hit as soon as we're submitting the bio.
	 */
	folio_start_writeback(folio);

	/*
	 * Walk through the folio to find dirty areas to write back.
	 */
	while ((rlen = iomap_find_dirty_range(folio, &pos, end_pos))) {
		error = iomap_writepage_map_blocks(wpc, wbc, folio, inode,
				pos, rlen, &count);
		if (error)
			break;
		pos += rlen;
	}

	if (count)
		wpc->nr_folios++;

	/*
	 * We can have dirty bits set past end of file in page_mkwrite path
	 * while mapping the last partial folio. Hence it's better to clear
	 * all the dirty bits in the folio here.
	 */
	iomap_clear_range_dirty(folio, 0, folio_size(folio));

	/*
	 * Usually the writeback bit is cleared by the I/O completion handler.
	 * But we may end up either not actually writing any blocks, or (when
	 * there are multiple blocks in a folio) all I/O might have finished
	 * already at this point.  In that case we need to clear the writeback
	 * bit ourselves right after unlocking the page.
	 */
	folio_unlock(folio);
	if (ifs) {
		if (atomic_dec_and_test(&ifs->write_bytes_pending))
			folio_end_writeback(folio);
	} else {
		if (!count)
			folio_end_writeback(folio);
	}
	mapping_set_error(inode->i_mapping, error);
	return error;
}

int
iomap_writepages(struct address_space *mapping, struct writeback_control *wbc,
		struct iomap_writepage_ctx *wpc,
		const struct iomap_writeback_ops *ops)
{
	struct folio *folio = NULL;
	int error;

	/*
	 * Writeback from reclaim context should never happen except in the case
	 * of a VM regression so warn about it and refuse to write the data.
	 */
	if (WARN_ON_ONCE((current->flags & (PF_MEMALLOC | PF_KSWAPD)) ==
			PF_MEMALLOC))
		return -EIO;

	wpc->ops = ops;
	while ((folio = writeback_iter(mapping, wbc, folio, &error)))
		error = iomap_writepage_map(wpc, wbc, folio);
	return iomap_submit_ioend(wpc, error);
}
EXPORT_SYMBOL_GPL(iomap_writepages);

static int __init iomap_buffered_init(void)
{
	return bioset_init(&iomap_ioend_bioset, 4 * (PAGE_SIZE / SECTOR_SIZE),
			   offsetof(struct iomap_ioend, io_bio),
			   BIOSET_NEED_BVECS);
}
fs_initcall(iomap_buffered_init);<|MERGE_RESOLUTION|>--- conflicted
+++ resolved
@@ -1321,11 +1321,7 @@
 		return length;
 
 	/*
-<<<<<<< HEAD
-	 * Don't bother with holes or unwritten extents.
-=======
 	 * Don't bother with delalloc reservations, holes or unwritten extents.
->>>>>>> 9372b6c4
 	 *
 	 * Note that we use srcmap directly instead of iomap_iter_srcmap as
 	 * unsharing requires providing a separate source map, and the presence
@@ -1334,10 +1330,7 @@
 	 * fork for XFS.
 	 */
 	if (iter->srcmap.type == IOMAP_HOLE ||
-<<<<<<< HEAD
-=======
 	    iter->srcmap.type == IOMAP_DELALLOC ||
->>>>>>> 9372b6c4
 	    iter->srcmap.type == IOMAP_UNWRITTEN)
 		return length;
 
