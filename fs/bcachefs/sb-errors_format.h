/* SPDX-License-Identifier: GPL-2.0 */
#ifndef _BCACHEFS_SB_ERRORS_FORMAT_H
#define _BCACHEFS_SB_ERRORS_FORMAT_H

enum bch_fsck_flags {
	FSCK_CAN_FIX		= 1 << 0,
	FSCK_CAN_IGNORE		= 1 << 1,
	FSCK_NEED_FSCK		= 1 << 2,
	FSCK_NO_RATELIMIT	= 1 << 3,
	FSCK_AUTOFIX		= 1 << 4,
};

#define BCH_SB_ERRS()									\
	x(clean_but_journal_not_empty,				  0,	0)		\
	x(dirty_but_no_journal_entries,				  1,	0)		\
	x(dirty_but_no_journal_entries_post_drop_nonflushes,	  2,	0)		\
	x(sb_clean_journal_seq_mismatch,			  3,	0)		\
	x(sb_clean_btree_root_mismatch,				  4,	0)		\
	x(sb_clean_missing,					  5,	0)		\
	x(jset_unsupported_version,				  6,	0)		\
	x(jset_unknown_csum,					  7,	0)		\
	x(jset_last_seq_newer_than_seq,				  8,	0)		\
	x(jset_past_bucket_end,					  9,	0)		\
	x(jset_seq_blacklisted,					 10,	0)		\
	x(journal_entries_missing,				 11,	0)		\
	x(journal_entry_replicas_not_marked,			 12,	FSCK_AUTOFIX)	\
	x(journal_entry_past_jset_end,				 13,	0)		\
	x(journal_entry_replicas_data_mismatch,			 14,	0)		\
	x(journal_entry_bkey_u64s_0,				 15,	0)		\
	x(journal_entry_bkey_past_end,				 16,	0)		\
	x(journal_entry_bkey_bad_format,			 17,	0)		\
	x(journal_entry_bkey_invalid,				 18,	0)		\
	x(journal_entry_btree_root_bad_size,			 19,	0)		\
	x(journal_entry_blacklist_bad_size,			 20,	0)		\
	x(journal_entry_blacklist_v2_bad_size,			 21,	0)		\
	x(journal_entry_blacklist_v2_start_past_end,		 22,	0)		\
	x(journal_entry_usage_bad_size,				 23,	0)		\
	x(journal_entry_data_usage_bad_size,			 24,	0)		\
	x(journal_entry_clock_bad_size,				 25,	0)		\
	x(journal_entry_clock_bad_rw,				 26,	0)		\
	x(journal_entry_dev_usage_bad_size,			 27,	0)		\
	x(journal_entry_dev_usage_bad_dev,			 28,	0)		\
	x(journal_entry_dev_usage_bad_pad,			 29,	0)		\
	x(btree_node_unreadable,				 30,	0)		\
	x(btree_node_fault_injected,				 31,	0)		\
	x(btree_node_bad_magic,					 32,	0)		\
	x(btree_node_bad_seq,					 33,	0)		\
	x(btree_node_unsupported_version,			 34,	0)		\
	x(btree_node_bset_older_than_sb_min,			 35,	0)		\
	x(btree_node_bset_newer_than_sb,			 36,	0)		\
	x(btree_node_data_missing,				 37,	0)		\
	x(btree_node_bset_after_end,				 38,	0)		\
	x(btree_node_replicas_sectors_written_mismatch,		 39,	0)		\
	x(btree_node_replicas_data_mismatch,			 40,	0)		\
	x(bset_unknown_csum,					 41,	0)		\
	x(bset_bad_csum,					 42,	0)		\
	x(bset_past_end_of_btree_node,				 43,	0)		\
	x(bset_wrong_sector_offset,				 44,	0)		\
	x(bset_empty,						 45,	0)		\
	x(bset_bad_seq,						 46,	0)		\
	x(bset_blacklisted_journal_seq,				 47,	0)		\
	x(first_bset_blacklisted_journal_seq,			 48,	0)		\
	x(btree_node_bad_btree,					 49,	0)		\
	x(btree_node_bad_level,					 50,	0)		\
	x(btree_node_bad_min_key,				 51,	0)		\
	x(btree_node_bad_max_key,				 52,	0)		\
	x(btree_node_bad_format,				 53,	0)		\
	x(btree_node_bkey_past_bset_end,			 54,	0)		\
	x(btree_node_bkey_bad_format,				 55,	0)		\
	x(btree_node_bad_bkey,					 56,	0)		\
	x(btree_node_bkey_out_of_order,				 57,	0)		\
	x(btree_root_bkey_invalid,				 58,	0)		\
	x(btree_root_read_error,				 59,	0)		\
	x(btree_root_bad_min_key,				 60,	0)		\
	x(btree_root_bad_max_key,				 61,	0)		\
	x(btree_node_read_error,				 62,	0)		\
	x(btree_node_topology_bad_min_key,			 63,	0)		\
	x(btree_node_topology_bad_max_key,			 64,	0)		\
	x(btree_node_topology_overwritten_by_prev_node,		 65,	0)		\
	x(btree_node_topology_overwritten_by_next_node,		 66,	0)		\
	x(btree_node_topology_interior_node_empty,		 67,	0)		\
	x(fs_usage_hidden_wrong,				 68,	FSCK_AUTOFIX)	\
	x(fs_usage_btree_wrong,					 69,	FSCK_AUTOFIX)	\
	x(fs_usage_data_wrong,					 70,	FSCK_AUTOFIX)	\
	x(fs_usage_cached_wrong,				 71,	FSCK_AUTOFIX)	\
	x(fs_usage_reserved_wrong,				 72,	FSCK_AUTOFIX)	\
	x(fs_usage_persistent_reserved_wrong,			 73,	FSCK_AUTOFIX)	\
	x(fs_usage_nr_inodes_wrong,				 74,	FSCK_AUTOFIX)	\
	x(fs_usage_replicas_wrong,				 75,	FSCK_AUTOFIX)	\
	x(dev_usage_buckets_wrong,				 76,	FSCK_AUTOFIX)	\
	x(dev_usage_sectors_wrong,				 77,	FSCK_AUTOFIX)	\
	x(dev_usage_fragmented_wrong,				 78,	FSCK_AUTOFIX)	\
	x(dev_usage_buckets_ec_wrong,				 79,	FSCK_AUTOFIX)	\
	x(bkey_version_in_future,				 80,	0)		\
	x(bkey_u64s_too_small,					 81,	0)		\
	x(bkey_invalid_type_for_btree,				 82,	0)		\
	x(bkey_extent_size_zero,				 83,	0)		\
	x(bkey_extent_size_greater_than_offset,			 84,	0)		\
	x(bkey_size_nonzero,					 85,	0)		\
	x(bkey_snapshot_nonzero,				 86,	0)		\
	x(bkey_snapshot_zero,					 87,	0)		\
	x(bkey_at_pos_max,					 88,	0)		\
	x(bkey_before_start_of_btree_node,			 89,	0)		\
	x(bkey_after_end_of_btree_node,				 90,	0)		\
	x(bkey_val_size_nonzero,				 91,	0)		\
	x(bkey_val_size_too_small,				 92,	0)		\
	x(alloc_v1_val_size_bad,				 93,	0)		\
	x(alloc_v2_unpack_error,				 94,	0)		\
	x(alloc_v3_unpack_error,				 95,	0)		\
	x(alloc_v4_val_size_bad,				 96,	0)		\
	x(alloc_v4_backpointers_start_bad,			 97,	0)		\
	x(alloc_key_data_type_bad,				 98,	0)		\
	x(alloc_key_empty_but_have_data,			 99,	0)		\
	x(alloc_key_dirty_sectors_0,				100,	0)		\
	x(alloc_key_data_type_inconsistency,			101,	0)		\
	x(alloc_key_to_missing_dev_bucket,			102,	0)		\
	x(alloc_key_cached_inconsistency,			103,	0)		\
	x(alloc_key_cached_but_read_time_zero,			104,	FSCK_AUTOFIX)	\
	x(alloc_key_to_missing_lru_entry,			105,	FSCK_AUTOFIX)	\
	x(alloc_key_data_type_wrong,				106,	FSCK_AUTOFIX)	\
	x(alloc_key_gen_wrong,					107,	FSCK_AUTOFIX)	\
	x(alloc_key_dirty_sectors_wrong,			108,	FSCK_AUTOFIX)	\
	x(alloc_key_cached_sectors_wrong,			109,	FSCK_AUTOFIX)	\
	x(alloc_key_stripe_wrong,				110,	FSCK_AUTOFIX)	\
	x(alloc_key_stripe_redundancy_wrong,			111,	FSCK_AUTOFIX)	\
	x(bucket_sector_count_overflow,				112,	0)		\
	x(bucket_metadata_type_mismatch,			113,	0)		\
	x(need_discard_key_wrong,				114,	0)		\
	x(freespace_key_wrong,					115,	0)		\
	x(freespace_hole_missing,				116,	0)		\
	x(bucket_gens_val_size_bad,				117,	0)		\
	x(bucket_gens_key_wrong,				118,	FSCK_AUTOFIX)	\
	x(bucket_gens_hole_wrong,				119,	FSCK_AUTOFIX)	\
	x(bucket_gens_to_invalid_dev,				120,	FSCK_AUTOFIX)	\
	x(bucket_gens_to_invalid_buckets,			121,	FSCK_AUTOFIX)	\
	x(bucket_gens_nonzero_for_invalid_buckets,		122,	FSCK_AUTOFIX)	\
	x(need_discard_freespace_key_to_invalid_dev_bucket,	123,	0)		\
	x(need_discard_freespace_key_bad,			124,	0)		\
	x(backpointer_bucket_offset_wrong,			125,	0)		\
	x(backpointer_to_missing_device,			126,	0)		\
	x(backpointer_to_missing_alloc,				127,	0)		\
	x(backpointer_to_missing_ptr,				128,	0)		\
	x(lru_entry_at_time_0,					129,	FSCK_AUTOFIX)	\
	x(lru_entry_to_invalid_bucket,				130,	FSCK_AUTOFIX)	\
	x(lru_entry_bad,					131,	FSCK_AUTOFIX)	\
	x(btree_ptr_val_too_big,				132,	0)		\
	x(btree_ptr_v2_val_too_big,				133,	0)		\
	x(btree_ptr_has_non_ptr,				134,	0)		\
	x(extent_ptrs_invalid_entry,				135,	0)		\
	x(extent_ptrs_no_ptrs,					136,	0)		\
	x(extent_ptrs_too_many_ptrs,				137,	0)		\
	x(extent_ptrs_redundant_crc,				138,	0)		\
	x(extent_ptrs_redundant_stripe,				139,	0)		\
	x(extent_ptrs_unwritten,				140,	0)		\
	x(extent_ptrs_written_and_unwritten,			141,	0)		\
	x(ptr_to_invalid_device,				142,	0)		\
	x(ptr_to_duplicate_device,				143,	0)		\
	x(ptr_after_last_bucket,				144,	0)		\
	x(ptr_before_first_bucket,				145,	0)		\
	x(ptr_spans_multiple_buckets,				146,	0)		\
	x(ptr_to_missing_backpointer,				147,	FSCK_AUTOFIX)	\
	x(ptr_to_missing_alloc_key,				148,	FSCK_AUTOFIX)	\
	x(ptr_to_missing_replicas_entry,			149,	FSCK_AUTOFIX)	\
	x(ptr_to_missing_stripe,				150,	0)		\
	x(ptr_to_incorrect_stripe,				151,	0)		\
	x(ptr_gen_newer_than_bucket_gen,			152,	0)		\
	x(ptr_too_stale,					153,	0)		\
	x(stale_dirty_ptr,					154,	0)		\
	x(ptr_bucket_data_type_mismatch,			155,	0)		\
	x(ptr_cached_and_erasure_coded,				156,	0)		\
	x(ptr_crc_uncompressed_size_too_small,			157,	0)		\
	x(ptr_crc_csum_type_unknown,				158,	0)		\
	x(ptr_crc_compression_type_unknown,			159,	0)		\
	x(ptr_crc_redundant,					160,	0)		\
	x(ptr_crc_uncompressed_size_too_big,			161,	0)		\
	x(ptr_crc_nonce_mismatch,				162,	0)		\
	x(ptr_stripe_redundant,					163,	0)		\
	x(reservation_key_nr_replicas_invalid,			164,	0)		\
	x(reflink_v_refcount_wrong,				165,	0)		\
	x(reflink_p_to_missing_reflink_v,			166,	0)		\
	x(stripe_pos_bad,					167,	0)		\
	x(stripe_val_size_bad,					168,	0)		\
	x(stripe_sector_count_wrong,				169,	0)		\
	x(snapshot_tree_pos_bad,				170,	0)		\
	x(snapshot_tree_to_missing_snapshot,			171,	0)		\
	x(snapshot_tree_to_missing_subvol,			172,	0)		\
	x(snapshot_tree_to_wrong_subvol,			173,	0)		\
	x(snapshot_tree_to_snapshot_subvol,			174,	0)		\
	x(snapshot_pos_bad,					175,	0)		\
	x(snapshot_parent_bad,					176,	0)		\
	x(snapshot_children_not_normalized,			177,	0)		\
	x(snapshot_child_duplicate,				178,	0)		\
	x(snapshot_child_bad,					179,	0)		\
	x(snapshot_skiplist_not_normalized,			180,	0)		\
	x(snapshot_skiplist_bad,				181,	0)		\
	x(snapshot_should_not_have_subvol,			182,	0)		\
	x(snapshot_to_bad_snapshot_tree,			183,	FSCK_AUTOFIX)	\
	x(snapshot_bad_depth,					184,	0)		\
	x(snapshot_bad_skiplist,				185,	0)		\
	x(subvol_pos_bad,					186,	0)		\
	x(subvol_not_master_and_not_snapshot,			187,	0)		\
	x(subvol_to_missing_root,				188,	0)		\
	x(subvol_root_wrong_bi_subvol,				189,	0)		\
	x(bkey_in_missing_snapshot,				190,	0)		\
	x(inode_pos_inode_nonzero,				191,	0)		\
	x(inode_pos_blockdev_range,				192,	0)		\
	x(inode_unpack_error,					193,	0)		\
	x(inode_str_hash_invalid,				194,	0)		\
	x(inode_v3_fields_start_bad,				195,	0)		\
	x(inode_snapshot_mismatch,				196,	0)		\
	x(inode_unlinked_but_clean,				197,	0)		\
	x(inode_unlinked_but_nlink_nonzero,			198,	0)		\
	x(inode_unlinked_and_not_open,				281,	0)		\
<<<<<<< HEAD
=======
	x(inode_unlinked_but_has_dirent,			285,	0)		\
>>>>>>> 9372b6c4
	x(inode_checksum_type_invalid,				199,	0)		\
	x(inode_compression_type_invalid,			200,	0)		\
	x(inode_subvol_root_but_not_dir,			201,	0)		\
	x(inode_i_size_dirty_but_clean,				202,	FSCK_AUTOFIX)	\
	x(inode_i_sectors_dirty_but_clean,			203,	FSCK_AUTOFIX)	\
	x(inode_i_sectors_wrong,				204,	FSCK_AUTOFIX)	\
	x(inode_dir_wrong_nlink,				205,	FSCK_AUTOFIX)	\
	x(inode_dir_multiple_links,				206,	FSCK_AUTOFIX)	\
<<<<<<< HEAD
=======
	x(inode_dir_missing_backpointer,			284,	FSCK_AUTOFIX)	\
	x(inode_dir_unlinked_but_not_empty,			286,	FSCK_AUTOFIX)	\
>>>>>>> 9372b6c4
	x(inode_multiple_links_but_nlink_0,			207,	FSCK_AUTOFIX)	\
	x(inode_wrong_backpointer,				208,	FSCK_AUTOFIX)	\
	x(inode_wrong_nlink,					209,	FSCK_AUTOFIX)	\
	x(inode_unreachable,					210,	FSCK_AUTOFIX)	\
	x(deleted_inode_but_clean,				211,	FSCK_AUTOFIX)	\
	x(deleted_inode_missing,				212,	FSCK_AUTOFIX)	\
	x(deleted_inode_is_dir,					213,	FSCK_AUTOFIX)	\
	x(deleted_inode_not_unlinked,				214,	FSCK_AUTOFIX)	\
	x(extent_overlapping,					215,	0)		\
	x(key_in_missing_inode,					216,	0)		\
	x(key_in_wrong_inode_type,				217,	0)		\
	x(extent_past_end_of_inode,				218,	0)		\
	x(dirent_empty_name,					219,	0)		\
	x(dirent_val_too_big,					220,	0)		\
	x(dirent_name_too_long,					221,	0)		\
	x(dirent_name_embedded_nul,				222,	0)		\
	x(dirent_name_dot_or_dotdot,				223,	0)		\
	x(dirent_name_has_slash,				224,	0)		\
	x(dirent_d_type_wrong,					225,	0)		\
	x(inode_bi_parent_wrong,				226,	0)		\
	x(dirent_in_missing_dir_inode,				227,	0)		\
	x(dirent_in_non_dir_inode,				228,	0)		\
	x(dirent_to_missing_inode,				229,	0)		\
	x(dirent_to_missing_subvol,				230,	0)		\
	x(dirent_to_itself,					231,	0)		\
	x(quota_type_invalid,					232,	0)		\
	x(xattr_val_size_too_small,				233,	0)		\
	x(xattr_val_size_too_big,				234,	0)		\
	x(xattr_invalid_type,					235,	0)		\
	x(xattr_name_invalid_chars,				236,	0)		\
	x(xattr_in_missing_inode,				237,	0)		\
	x(root_subvol_missing,					238,	0)		\
	x(root_dir_missing,					239,	0)		\
	x(root_inode_not_dir,					240,	0)		\
	x(dir_loop,						241,	0)		\
	x(hash_table_key_duplicate,				242,	0)		\
	x(hash_table_key_wrong_offset,				243,	0)		\
	x(unlinked_inode_not_on_deleted_list,			244,	FSCK_AUTOFIX)	\
	x(reflink_p_front_pad_bad,				245,	0)		\
	x(journal_entry_dup_same_device,			246,	0)		\
	x(inode_bi_subvol_missing,				247,	0)		\
	x(inode_bi_subvol_wrong,				248,	0)		\
	x(inode_points_to_missing_dirent,			249,	0)		\
	x(inode_points_to_wrong_dirent,				250,	0)		\
	x(inode_bi_parent_nonzero,				251,	0)		\
	x(dirent_to_missing_parent_subvol,			252,	0)		\
	x(dirent_not_visible_in_parent_subvol,			253,	0)		\
	x(subvol_fs_path_parent_wrong,				254,	0)		\
	x(subvol_root_fs_path_parent_nonzero,			255,	0)		\
	x(subvol_children_not_set,				256,	0)		\
	x(subvol_children_bad,					257,	0)		\
	x(subvol_loop,						258,	0)		\
	x(subvol_unreachable,					259,	FSCK_AUTOFIX)	\
	x(btree_node_bkey_bad_u64s,				260,	0)		\
	x(btree_node_topology_empty_interior_node,		261,	0)		\
	x(btree_ptr_v2_min_key_bad,				262,	0)		\
	x(btree_root_unreadable_and_scan_found_nothing,		263,	0)		\
	x(snapshot_node_missing,				264,	0)		\
	x(dup_backpointer_to_bad_csum_extent,			265,	0)		\
	x(btree_bitmap_not_marked,				266,	0)		\
	x(sb_clean_entry_overrun,				267,	0)		\
	x(btree_ptr_v2_written_0,				268,	0)		\
	x(subvol_snapshot_bad,					269,	0)		\
	x(subvol_inode_bad,					270,	0)		\
	x(alloc_key_stripe_sectors_wrong,			271,	FSCK_AUTOFIX)	\
	x(accounting_mismatch,					272,	FSCK_AUTOFIX)	\
	x(accounting_replicas_not_marked,			273,	0)		\
	x(invalid_btree_id,					274,	0)		\
	x(alloc_key_io_time_bad,				275,	0)		\
	x(alloc_key_fragmentation_lru_wrong,			276,	FSCK_AUTOFIX)	\
	x(accounting_key_junk_at_end,				277,	FSCK_AUTOFIX)	\
	x(accounting_key_replicas_nr_devs_0,			278,	FSCK_AUTOFIX)	\
	x(accounting_key_replicas_nr_required_bad,		279,	FSCK_AUTOFIX)	\
	x(accounting_key_replicas_devs_unsorted,		280,	FSCK_AUTOFIX)	\
	x(accounting_key_version_0,				282,	FSCK_AUTOFIX)	\
	x(logged_op_but_clean,					283,	FSCK_AUTOFIX)	\
<<<<<<< HEAD
	x(MAX,							284,	0)
=======
	x(MAX,							287,	0)
>>>>>>> 9372b6c4

enum bch_sb_error_id {
#define x(t, n, ...) BCH_FSCK_ERR_##t = n,
	BCH_SB_ERRS()
#undef x
};

struct bch_sb_field_errors {
	struct bch_sb_field	field;
	struct bch_sb_field_error_entry {
		__le64		v;
		__le64		last_error_time;
	}			entries[];
};

LE64_BITMASK(BCH_SB_ERROR_ENTRY_ID,	struct bch_sb_field_error_entry, v,  0, 16);
LE64_BITMASK(BCH_SB_ERROR_ENTRY_NR,	struct bch_sb_field_error_entry, v, 16, 64);

#endif /* _BCACHEFS_SB_ERRORS_FORMAT_H */<|MERGE_RESOLUTION|>--- conflicted
+++ resolved
@@ -211,10 +211,7 @@
 	x(inode_unlinked_but_clean,				197,	0)		\
 	x(inode_unlinked_but_nlink_nonzero,			198,	0)		\
 	x(inode_unlinked_and_not_open,				281,	0)		\
-<<<<<<< HEAD
-=======
 	x(inode_unlinked_but_has_dirent,			285,	0)		\
->>>>>>> 9372b6c4
 	x(inode_checksum_type_invalid,				199,	0)		\
 	x(inode_compression_type_invalid,			200,	0)		\
 	x(inode_subvol_root_but_not_dir,			201,	0)		\
@@ -223,11 +220,8 @@
 	x(inode_i_sectors_wrong,				204,	FSCK_AUTOFIX)	\
 	x(inode_dir_wrong_nlink,				205,	FSCK_AUTOFIX)	\
 	x(inode_dir_multiple_links,				206,	FSCK_AUTOFIX)	\
-<<<<<<< HEAD
-=======
 	x(inode_dir_missing_backpointer,			284,	FSCK_AUTOFIX)	\
 	x(inode_dir_unlinked_but_not_empty,			286,	FSCK_AUTOFIX)	\
->>>>>>> 9372b6c4
 	x(inode_multiple_links_but_nlink_0,			207,	FSCK_AUTOFIX)	\
 	x(inode_wrong_backpointer,				208,	FSCK_AUTOFIX)	\
 	x(inode_wrong_nlink,					209,	FSCK_AUTOFIX)	\
@@ -304,11 +298,7 @@
 	x(accounting_key_replicas_devs_unsorted,		280,	FSCK_AUTOFIX)	\
 	x(accounting_key_version_0,				282,	FSCK_AUTOFIX)	\
 	x(logged_op_but_clean,					283,	FSCK_AUTOFIX)	\
-<<<<<<< HEAD
-	x(MAX,							284,	0)
-=======
 	x(MAX,							287,	0)
->>>>>>> 9372b6c4
 
 enum bch_sb_error_id {
 #define x(t, n, ...) BCH_FSCK_ERR_##t = n,
